--- conflicted
+++ resolved
@@ -84,13 +84,8 @@
     }
 
     @SuppressWarnings("unchecked")
-<<<<<<< HEAD
     protected ProcessorMetaSupplier toProcessorMetaSupplier(Map<String, ?> options, FileFormat<?> format) {
-        FileSourceBuilder<?> builder = new FileSourceBuilder<>((String) options.get(OPTION_PATH)).format(format);
-=======
-    private ProcessorMetaSupplier toProcessorMetaSupplier(Map<String, ?> options) {
-        FileSourceBuilder<?> builder = FileSources.files((String) options.get(OPTION_PATH)).format(format());
->>>>>>> 94083bf3
+        FileSourceBuilder<?> builder = FileSources.files((String) options.get(OPTION_PATH)).format(format);
 
         String glob = (String) options.get(OPTION_GLOB);
         if (glob != null) {
