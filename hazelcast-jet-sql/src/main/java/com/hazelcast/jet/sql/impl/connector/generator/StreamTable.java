/*
 * Copyright (c) 2008-2021, Hazelcast, Inc. All Rights Reserved.
 *
 * Licensed under the Apache License, Version 2.0 (the "License");
 * you may not use this file except in compliance with the License.
 * You may obtain a copy of the License at
 *
 * http://www.apache.org/licenses/LICENSE-2.0
 *
 * Unless required by applicable law or agreed to in writing, software
 * distributed under the License is distributed on an "AS IS" BASIS,
 * WITHOUT WARRANTIES OR CONDITIONS OF ANY KIND, either express or implied.
 * See the License for the specific language governing permissions and
 * limitations under the License.
 */

package com.hazelcast.jet.sql.impl.connector.generator;

<<<<<<< HEAD
=======
import com.hazelcast.internal.serialization.InternalSerializationService;
>>>>>>> e71fda5f
import com.hazelcast.jet.impl.execution.init.Contexts.ProcSupplierCtx;
import com.hazelcast.jet.pipeline.SourceBuilder;
import com.hazelcast.jet.pipeline.SourceBuilder.SourceBuffer;
import com.hazelcast.jet.pipeline.StreamSource;
import com.hazelcast.jet.sql.impl.ExpressionUtil;
import com.hazelcast.jet.sql.impl.SimpleExpressionEvalContext;
import com.hazelcast.jet.sql.impl.connector.SqlConnector;
import com.hazelcast.jet.sql.impl.schema.JetTable;
import com.hazelcast.sql.impl.QueryException;
import com.hazelcast.sql.impl.expression.Expression;
import com.hazelcast.sql.impl.expression.ExpressionEvalContext;
import com.hazelcast.sql.impl.schema.ConstantTableStatistics;
import com.hazelcast.sql.impl.schema.TableField;

import java.util.List;

import static java.util.concurrent.TimeUnit.MICROSECONDS;
import static java.util.concurrent.TimeUnit.SECONDS;

class StreamTable extends JetTable {

    private final int rate;

    StreamTable(
            SqlConnector sqlConnector,
            List<TableField> fields,
            String schemaName,
            String name,
            int rate
    ) {
        super(sqlConnector, fields, schemaName, name, new ConstantTableStatistics(Integer.MAX_VALUE));

        if (rate < 0) {
            throw QueryException.error("rate cannot be less than zero");
        }

        this.rate = rate;
    }

    StreamSource<Object[]> items(Expression<Boolean> predicate, List<Expression<?>> projections) {
        int rate = this.rate;
        return SourceBuilder
                .stream("stream", ctx -> {
<<<<<<< HEAD
                    SimpleExpressionEvalContext context = new SimpleExpressionEvalContext(((ProcSupplierCtx) ctx).serializationService());
=======
                    InternalSerializationService serializationService = ((ProcSupplierCtx) ctx).serializationService();
                    SimpleExpressionEvalContext context = new SimpleExpressionEvalContext(serializationService);
>>>>>>> e71fda5f
                    return new StreamGenerator(rate, predicate, projections, context);
                })
                .fillBufferFn(StreamGenerator::fillBuffer)
                .build();
    }

    private static final class StreamGenerator {

        private static final int MAX_BATCH_SIZE = 1024;
        private static final long NANOS_PER_MICRO = MICROSECONDS.toNanos(1);
        private static final long MICROS_PER_SECOND = SECONDS.toMicros(1);

        private final long startTime;
        private final int rate;
        private final Expression<Boolean> predicate;
        private final List<Expression<?>> projections;
        private final ExpressionEvalContext context;

        private long sequence;

        private StreamGenerator(
                int rate,
                Expression<Boolean> predicate,
                List<Expression<?>> projections,
                ExpressionEvalContext context
        ) {
            this.startTime = System.nanoTime();
            this.rate = rate;
            this.predicate = predicate;
            this.projections = projections;
            this.context = context;
        }

        private void fillBuffer(SourceBuffer<Object[]> buffer) {
            long now = System.nanoTime();
            long emitValuesUpTo = (now - startTime) / NANOS_PER_MICRO * rate / MICROS_PER_SECOND;
            for (int i = 0; i < MAX_BATCH_SIZE && sequence < emitValuesUpTo; i++) {
                Object[] row = ExpressionUtil.evaluate(predicate, projections, new Object[]{sequence}, context);
                if (row != null) {
                    buffer.add(row);
                }
                sequence++;
            }
        }
    }
}<|MERGE_RESOLUTION|>--- conflicted
+++ resolved
@@ -16,10 +16,7 @@
 
 package com.hazelcast.jet.sql.impl.connector.generator;
 
-<<<<<<< HEAD
-=======
 import com.hazelcast.internal.serialization.InternalSerializationService;
->>>>>>> e71fda5f
 import com.hazelcast.jet.impl.execution.init.Contexts.ProcSupplierCtx;
 import com.hazelcast.jet.pipeline.SourceBuilder;
 import com.hazelcast.jet.pipeline.SourceBuilder.SourceBuffer;
@@ -63,12 +60,8 @@
         int rate = this.rate;
         return SourceBuilder
                 .stream("stream", ctx -> {
-<<<<<<< HEAD
-                    SimpleExpressionEvalContext context = new SimpleExpressionEvalContext(((ProcSupplierCtx) ctx).serializationService());
-=======
                     InternalSerializationService serializationService = ((ProcSupplierCtx) ctx).serializationService();
                     SimpleExpressionEvalContext context = new SimpleExpressionEvalContext(serializationService);
->>>>>>> e71fda5f
                     return new StreamGenerator(rate, predicate, projections, context);
                 })
                 .fillBufferFn(StreamGenerator::fillBuffer)
