/*
 * Copyright (c) 2008-2021, Hazelcast, Inc. All Rights Reserved.
 *
 * Licensed under the Apache License, Version 2.0 (the "License");
 * you may not use this file except in compliance with the License.
 * You may obtain a copy of the License at
 *
 * http://www.apache.org/licenses/LICENSE-2.0
 *
 * Unless required by applicable law or agreed to in writing, software
 * distributed under the License is distributed on an "AS IS" BASIS,
 * WITHOUT WARRANTIES OR CONDITIONS OF ANY KIND, either express or implied.
 * See the License for the specific language governing permissions and
 * limitations under the License.
 */

package com.hazelcast.jet.sql.impl.aggregate;

import com.hazelcast.nio.ObjectDataInput;
import com.hazelcast.nio.ObjectDataOutput;
import com.hazelcast.sql.impl.QueryException;
import com.hazelcast.sql.impl.type.QueryDataType;
import com.hazelcast.sql.impl.type.QueryDataTypeFamily;

import javax.annotation.concurrent.NotThreadSafe;
import java.io.IOException;
import java.math.BigDecimal;

import static com.hazelcast.sql.impl.expression.math.ExpressionMath.DECIMAL_MATH_CONTEXT;

public final class SumSqlAggregations {

    private SumSqlAggregations() {
    }

    public static SqlAggregation from(QueryDataType operandType, boolean distinct) {
        SqlAggregation aggregation = from(operandType);
        return distinct ? new DistinctSqlAggregation(aggregation) : aggregation;
    }

    private static SqlAggregation from(QueryDataType operandType) {
        switch (operandType.getTypeFamily()) {
            case BIGINT:
                return new SumLongSqlAggregation();
            case DECIMAL:
                return new SumDecimalSqlAggregation();
<<<<<<< HEAD
=======
            case REAL:
                return new SumRealSqlAggregation();
>>>>>>> e71fda5f
            case DOUBLE:
                return new SumDoubleSqlAggregation();
            default:
                throw QueryException.error("Unsupported operand type: " + operandType);
        }
    }

    @NotThreadSafe
    private static final class SumLongSqlAggregation implements SqlAggregation {

        private long sum;
        private boolean initialized;

        @Override
        public void accumulate(Object value) {
            if (value == null) {
                return;
            }

            try {
                sum = Math.addExact(sum, (long) value);
            } catch (ArithmeticException e) {
                throw QueryException.dataException(QueryDataTypeFamily.BIGINT + " overflow in 'SUM' function " +
                                                   "(consider adding explicit CAST to DECIMAL)");
            }
            initialized = true;
        }

        @Override
        public void combine(SqlAggregation other0) {
            SumLongSqlAggregation other = (SumLongSqlAggregation) other0;

            if (other.initialized) {
                accumulate(other.sum);
            }
        }

        @Override
        public Object collect() {
            return initialized ? sum : null;
        }

        @Override
        public void writeData(ObjectDataOutput out) throws IOException {
            out.writeLong(sum);
            out.writeBoolean(initialized);
        }

        @Override
        public void readData(ObjectDataInput in) throws IOException {
            sum = in.readLong();
            initialized = in.readBoolean();
        }
    }

    @NotThreadSafe
    private static final class SumDecimalSqlAggregation implements SqlAggregation {

        private BigDecimal sum;

        @Override
        public void accumulate(Object value) {
            if (value == null) {
                return;
            }

            if (sum == null) {
                sum = BigDecimal.ZERO;
            }

            sum = sum.add((BigDecimal) value, DECIMAL_MATH_CONTEXT);
        }

        @Override
        public void combine(SqlAggregation other0) {
            SumDecimalSqlAggregation other = (SumDecimalSqlAggregation) other0;

            accumulate(other.sum);
        }

        @Override
        public Object collect() {
            return sum;
        }

        @Override
        public void writeData(ObjectDataOutput out) throws IOException {
            out.writeObject(sum);
        }

        @Override
        public void readData(ObjectDataInput in) throws IOException {
            sum = in.readObject();
        }
    }

    @NotThreadSafe
    private static final class SumRealSqlAggregation implements SqlAggregation {

        private float sum;
        private boolean initialized;

        @Override
        public void accumulate(Object value) {
            if (value == null) {
                return;
            }

            sum += (float) value;
            initialized = true;
        }

        @Override
        public void combine(SqlAggregation other0) {
            SumRealSqlAggregation other = (SumRealSqlAggregation) other0;

            if (other.initialized) {
                accumulate(other.sum);
            }
        }

        @Override
        public Object collect() {
            return initialized ? sum : null;
        }

        @Override
        public void writeData(ObjectDataOutput out) throws IOException {
            out.writeFloat(sum);
            out.writeBoolean(initialized);
        }

        @Override
        public void readData(ObjectDataInput in) throws IOException {
            sum = in.readFloat();
            initialized = in.readBoolean();
        }
    }

    @NotThreadSafe
    private static final class SumDoubleSqlAggregation implements SqlAggregation {

        private double sum;
        private boolean initialized;

        @Override
        public void accumulate(Object value) {
            if (value == null) {
                return;
            }

            sum += (double) value;
            initialized = true;
        }

        @Override
        public void combine(SqlAggregation other0) {
            SumDoubleSqlAggregation other = (SumDoubleSqlAggregation) other0;

            if (other.initialized) {
                accumulate(other.sum);
            }
        }

        @Override
        public Object collect() {
            return initialized ? sum : null;
        }

        @Override
        public void writeData(ObjectDataOutput out) throws IOException {
            out.writeDouble(sum);
            out.writeBoolean(initialized);
        }

        @Override
        public void readData(ObjectDataInput in) throws IOException {
            sum = in.readDouble();
            initialized = in.readBoolean();
        }
    }
}<|MERGE_RESOLUTION|>--- conflicted
+++ resolved
@@ -44,11 +44,8 @@
                 return new SumLongSqlAggregation();
             case DECIMAL:
                 return new SumDecimalSqlAggregation();
-<<<<<<< HEAD
-=======
             case REAL:
                 return new SumRealSqlAggregation();
->>>>>>> e71fda5f
             case DOUBLE:
                 return new SumDoubleSqlAggregation();
             default:
