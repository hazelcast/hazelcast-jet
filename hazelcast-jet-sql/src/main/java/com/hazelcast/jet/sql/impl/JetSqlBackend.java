--- conflicted
+++ resolved
@@ -148,19 +148,11 @@
             OptimizerContext context
     ) {
         SqlNode node = parseResult.getNode();
-<<<<<<< HEAD
-        
+
         if (parseResult.getParameterMetadata() != null && parseResult.getParameterMetadata().getParameterCount() != 0) {
             throw QueryException.error("Query parameters not yet supported");
         }
-        
-=======
-
-        if (parseResult.getParameterMetadata() != null && parseResult.getParameterMetadata().getParameterCount() != 0) {
-            throw QueryException.error("Query parameters not yet supported");
-        }
-
->>>>>>> e71fda5f
+
         if (node instanceof SqlCreateMapping) {
             return toCreateMappingPlan((SqlCreateMapping) node);
         } else if (node instanceof SqlDropMapping) {
@@ -247,16 +239,12 @@
         return new ShowStatementPlan(sqlNode.getTarget(), planExecutor);
     }
 
-<<<<<<< HEAD
-    private SelectOrSinkPlan toPlan(RelNode rel, List<String> fieldNames, OptimizerContext context, boolean isInfiniteRows) {
-=======
     private SelectOrSinkPlan toPlan(
             RelNode rel,
             List<String> fieldNames,
             OptimizerContext context,
             boolean isInfiniteRows
     ) {
->>>>>>> e71fda5f
         logger.fine("Before logical opt:\n" + RelOptUtil.toString(rel));
         LogicalRel logicalRel = optimizeLogical(context, rel);
         logger.fine("After logical opt:\n" + RelOptUtil.toString(logicalRel));
