--- conflicted
+++ resolved
@@ -58,15 +58,11 @@
 
     JetPlanExecutor(
             MappingCatalog catalog,
-<<<<<<< HEAD
-            JetInstance jetInstance,
-=======
             AbstractJetInstance jetInstance,
->>>>>>> e71fda5f
             Map<Long, JetQueryResultProducer> resultConsumerRegistry
     ) {
         this.catalog = catalog;
-        this.jetInstance = (AbstractJetInstance) jetInstance;
+        this.jetInstance = jetInstance;
         this.resultConsumerRegistry = resultConsumerRegistry;
     }
 
@@ -177,15 +173,11 @@
                 Job job = jetInstance.newJob(jobId, plan.getDag(), new JobConfig());
                 job.getFuture().whenComplete((r, t) -> {
                     if (t != null) {
-<<<<<<< HEAD
-                        queryResultProducer.onError(QueryException.error(t.toString(), t));
-=======
                         int errorCode = t instanceof QueryException
                                 ? ((QueryException) t).getCode()
                                 : SqlErrorCode.GENERIC;
                         queryResultProducer.onError(
                                 QueryException.error(errorCode, "The Jet SQL job failed: " + t.getMessage(), t));
->>>>>>> e71fda5f
                     }
                 });
             } catch (Throwable e) {
@@ -198,12 +190,8 @@
     }
 
     public SqlResult execute(ShowStatementPlan plan) {
-<<<<<<< HEAD
-        SqlRowMetadata metadata = new SqlRowMetadata(singletonList(new SqlColumnMetadata("name", SqlColumnType.VARCHAR, false)));
-=======
         SqlRowMetadata metadata = new SqlRowMetadata(
                 singletonList(new SqlColumnMetadata("name", SqlColumnType.VARCHAR, false)));
->>>>>>> e71fda5f
         Stream<String> rows;
         if (plan.getShowTarget() == ShowStatementTarget.MAPPINGS) {
             rows = catalog.getMappingNames().stream();
