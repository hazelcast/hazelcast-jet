--- conflicted
+++ resolved
@@ -34,8 +34,6 @@
 import java.util.List;
 import java.util.Objects;
 import java.util.stream.IntStream;
-
-import static com.hazelcast.jet.sql.impl.ExpressionUtil.NOT_IMPLEMENTED_ARGUMENTS_CONTEXT;
 
 class SeriesTable extends JetTable {
 
@@ -91,17 +89,9 @@
 
     private static final class DataGenerator {
 
-<<<<<<< HEAD
-        private final int start;
-        private final int stop;
-        private final int step;
-        private final Expression<Boolean> predicate;
-        private final List<Expression<?>> projections;
-=======
         private static final int MAX_BATCH_SIZE = 1024;
 
         private final Iterator<Object[]> iterator;
->>>>>>> e71fda5f
 
         private DataGenerator(
                 int start,
@@ -119,17 +109,6 @@
                                      .iterator();
         }
 
-<<<<<<< HEAD
-        @Nonnull
-        @Override
-        public Iterator<Object[]> iterator() {
-            return IntStream.iterate(start, i -> i + step)
-                            .limit(numberOfItems(start, stop, step))
-                            .mapToObj(i -> ExpressionUtil.evaluate(predicate, projections, new Object[]{i},
-                                    NOT_IMPLEMENTED_ARGUMENTS_CONTEXT))
-                            .filter(Objects::nonNull)
-                            .iterator();
-=======
         private void fillBuffer(SourceBuffer<Object[]> buffer) {
             for (int i = 0; i < MAX_BATCH_SIZE; i++) {
                 if (iterator.hasNext()) {
@@ -139,7 +118,6 @@
                     return;
                 }
             }
->>>>>>> e71fda5f
         }
     }
 }