--- conflicted
+++ resolved
@@ -77,31 +77,18 @@
     }
 
     private Mapping resolveMapping(Mapping mapping) {
-<<<<<<< HEAD
-        try {
-            String type = mapping.type();
-            Map<String, String> options = mapping.options();
-
-            SqlConnector connector = connectorCache.forType(type);
-            List<MappingField> resolvedFields = connector.resolveAndValidateFields(nodeEngine, options, mapping.fields());
-            return new Mapping(
-                    mapping.name(),
-                    mapping.externalName(),
-                    type,
-                    new ArrayList<>(resolvedFields),
-                    new HashMap<>(options)
-            );
-        } catch (Exception e) {
-            throw QueryException.error(e.getMessage(), e);
-        }
-=======
         String type = mapping.type();
         Map<String, String> options = mapping.options();
 
         SqlConnector connector = connectorCache.forType(type);
         List<MappingField> resolvedFields = connector.resolveAndValidateFields(nodeEngine, options, mapping.fields());
-        return new Mapping(mapping.name(), type, new ArrayList<>(resolvedFields), new HashMap<>(options));
->>>>>>> 873dd1e1
+        return new Mapping(
+                mapping.name(),
+                mapping.externalName(),
+                type,
+                new ArrayList<>(resolvedFields),
+                new HashMap<>(options)
+        );
     }
 
     public void removeMapping(String name, boolean ifExists) {
