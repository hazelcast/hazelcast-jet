--- conflicted
+++ resolved
@@ -62,10 +62,6 @@
         InternalSerializationService ss = new DefaultSerializationServiceBuilder().build();
         ValueSqlAggregation serialized = ss.toObject(ss.toData(original));
 
-<<<<<<< HEAD
-        assertThat(serialized).isEqualToIgnoringGivenFields(original, "index", "ignoreNulls");
-=======
         assertThat(serialized).isEqualToComparingFieldByField(original);
->>>>>>> 92874157
     }
 }