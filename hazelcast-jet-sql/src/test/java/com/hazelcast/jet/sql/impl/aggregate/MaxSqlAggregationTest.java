--- conflicted
+++ resolved
@@ -80,10 +80,6 @@
         InternalSerializationService ss = new DefaultSerializationServiceBuilder().build();
         MaxSqlAggregation serialized = ss.toObject(ss.toData(original));
 
-<<<<<<< HEAD
-        assertThat(serialized).isEqualToIgnoringGivenFields(original, "ignoreNulls", "index");
-=======
         assertThat(serialized).isEqualToComparingFieldByField(original);
->>>>>>> 92874157
     }
 }