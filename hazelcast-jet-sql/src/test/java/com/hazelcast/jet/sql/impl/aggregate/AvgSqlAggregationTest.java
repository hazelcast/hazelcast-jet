/*
 * Copyright (c) 2008-2020, Hazelcast, Inc. All Rights Reserved.
 *
 * Licensed under the Apache License, Version 2.0 (the "License");
 * you may not use this file except in compliance with the License.
 * You may obtain a copy of the License at
 *
 * http://www.apache.org/licenses/LICENSE-2.0
 *
 * Unless required by applicable law or agreed to in writing, software
 * distributed under the License is distributed on an "AS IS" BASIS,
 * WITHOUT WARRANTIES OR CONDITIONS OF ANY KIND, either express or implied.
 * See the License for the specific language governing permissions and
 * limitations under the License.
 */

package com.hazelcast.jet.sql.impl.aggregate;

import com.hazelcast.internal.serialization.InternalSerializationService;
import com.hazelcast.internal.serialization.impl.DefaultSerializationServiceBuilder;
import com.hazelcast.sql.impl.type.QueryDataType;
import junitparams.JUnitParamsRunner;
import junitparams.Parameters;
import org.assertj.core.api.recursive.comparison.RecursiveComparisonConfiguration;
import org.junit.Test;
import org.junit.runner.RunWith;

import java.math.BigDecimal;

import static org.assertj.core.api.Assertions.assertThat;

@RunWith(JUnitParamsRunner.class)
public class AvgSqlAggregationTest {

    @SuppressWarnings("unused")
    private Object[] types() {
        return new Object[]{
                QueryDataType.DECIMAL,
                QueryDataType.DOUBLE
        };
    }

    @Test
    @Parameters(method = "types")
    public void test_default(QueryDataType operandType) {
        SqlAggregation aggregation = AvgSqlAggregations.from(operandType, false);

        assertThat(aggregation.collect()).isNull();
    }

    @SuppressWarnings("unused")
    private Object[] values() {
        return new Object[]{
                new Object[]{QueryDataType.DECIMAL, new BigDecimal(1), new BigDecimal(2),
                        new BigDecimal("1.5")},
                new Object[]{QueryDataType.DECIMAL, new BigDecimal("9223372036854775808998"),
                        new BigDecimal("9223372036854775808999"), new BigDecimal("9223372036854775808998.5")},
<<<<<<< HEAD
                new Object[]{QueryDataType.DOUBLE, 1D, 2D, 1.5D}
=======
                new Object[]{QueryDataType.REAL, 1F, 2F, 1.5D},
                new Object[]{QueryDataType.DOUBLE, 1D, 2D, 1.5D},
                new Object[]{QueryDataType.TINYINT, (byte) 1, null, new BigDecimal(1)},
                new Object[]{QueryDataType.TINYINT, null, (byte) 1, new BigDecimal(1)},
                new Object[]{QueryDataType.TINYINT, null, null, null},
                new Object[]{QueryDataType.SMALLINT, (short) 1, null, new BigDecimal(1)},
                new Object[]{QueryDataType.SMALLINT, null, (short) 1, new BigDecimal(1)},
                new Object[]{QueryDataType.SMALLINT, null, null, null},
                new Object[]{QueryDataType.INT, 1, null, new BigDecimal(1)},
                new Object[]{QueryDataType.INT, null, 1, new BigDecimal(1)},
                new Object[]{QueryDataType.INT, null, null, null},
                new Object[]{QueryDataType.BIGINT, 1L, null, new BigDecimal(1)},
                new Object[]{QueryDataType.BIGINT, null, 1L, new BigDecimal(1)},
                new Object[]{QueryDataType.BIGINT, null, null, null},
                new Object[]{QueryDataType.DECIMAL, new BigDecimal(1), null, new BigDecimal(1)},
                new Object[]{QueryDataType.DECIMAL, null, new BigDecimal(1), new BigDecimal(1)},
                new Object[]{QueryDataType.DECIMAL, null, null, null},
                new Object[]{QueryDataType.REAL, 1F, null, 1D},
                new Object[]{QueryDataType.REAL, null, 1F, 1D},
                new Object[]{QueryDataType.REAL, null, null, null},
                new Object[]{QueryDataType.DOUBLE, 1D, null, 1D},
                new Object[]{QueryDataType.DOUBLE, null, 1D, 1D},
                new Object[]{QueryDataType.DOUBLE, null, null, null},
>>>>>>> 92874157
        };
    }

    @Test
    @Parameters(method = "values")
    public void test_accumulate(QueryDataType operandType, Object value1, Object value2, Object expected) {
        SqlAggregation aggregation = AvgSqlAggregations.from(operandType, false);
        aggregation.accumulate(value1);
        aggregation.accumulate(value2);

        assertThat(aggregation.collect()).isEqualTo(expected);
    }

    @Test
    public void test_periodicDecimal() {
        SqlAggregation aggregation = AvgSqlAggregations.from(QueryDataType.DECIMAL, false);
        aggregation.accumulate(BigDecimal.ZERO);
        aggregation.accumulate(BigDecimal.ONE);
        aggregation.accumulate(BigDecimal.ONE);

        assertThat(aggregation.collect()).isEqualTo(new BigDecimal("0.66666666666666666666666666666666666667"));
    }

    @Test
<<<<<<< HEAD
    public void test_accumulateDistinct() {
        AvgSqlAggregation aggregation = new AvgSqlAggregation(0, QueryDataType.DOUBLE, true);
        aggregation.accumulate(new Object[]{null});
        aggregation.accumulate(new Object[]{1.0});
        aggregation.accumulate(new Object[]{1.0});
        aggregation.accumulate(new Object[]{2.0});
=======
    public void test_accumulateOverflow() {
        SqlAggregation aggregation = AvgSqlAggregations.from(QueryDataType.BIGINT, false);
        aggregation.accumulate(Long.MAX_VALUE);

        assertThatThrownBy(() -> aggregation.accumulate(1L))
                .isInstanceOf(QueryException.class)
                .hasMessageContaining("BIGINT overflow");
    }

    @Test
    public void test_accumulateDistinct() {
        SqlAggregation aggregation = AvgSqlAggregations.from(QueryDataType.INT, true);
        aggregation.accumulate(null);
        aggregation.accumulate(1);
        aggregation.accumulate(1);
        aggregation.accumulate(2);
>>>>>>> 92874157

        assertThat(aggregation.collect()).isEqualTo(1.5);
    }

    @Test
    @Parameters(method = "values")
    public void test_combine(QueryDataType operandType, Object value1, Object value2, Object expected) {
        SqlAggregation left = AvgSqlAggregations.from(operandType, false);
        left.accumulate(value1);

        SqlAggregation right = AvgSqlAggregations.from(operandType, false);
        right.accumulate(value2);

        left.combine(right);

        assertThat(left.collect()).isEqualTo(expected);
    }

    @Test
    public void test_serialization() {
<<<<<<< HEAD
        AvgSqlAggregation original = new AvgSqlAggregation(0, QueryDataType.DOUBLE);
        original.accumulate(new Object[]{1.0});
=======
        SqlAggregation original = AvgSqlAggregations.from(QueryDataType.TINYINT, false);
        original.accumulate((byte) 1);
>>>>>>> 92874157

        InternalSerializationService ss = new DefaultSerializationServiceBuilder().build();
        SqlAggregation serialized = ss.toObject(ss.toData(original));

<<<<<<< HEAD
        RecursiveComparisonConfiguration config = new RecursiveComparisonConfiguration();
        config.ignoreFields("ignoreNulls", "index", "values", "sum.ignoreNulls", "sum.index");
        assertThat(serialized)
                .usingRecursiveComparison(config)
                .isEqualTo(original);
=======
        assertThat(serialized).isEqualToComparingFieldByField(original);
>>>>>>> 92874157
    }
}<|MERGE_RESOLUTION|>--- conflicted
+++ resolved
@@ -18,16 +18,17 @@
 
 import com.hazelcast.internal.serialization.InternalSerializationService;
 import com.hazelcast.internal.serialization.impl.DefaultSerializationServiceBuilder;
+import com.hazelcast.sql.impl.QueryException;
 import com.hazelcast.sql.impl.type.QueryDataType;
 import junitparams.JUnitParamsRunner;
 import junitparams.Parameters;
-import org.assertj.core.api.recursive.comparison.RecursiveComparisonConfiguration;
 import org.junit.Test;
 import org.junit.runner.RunWith;
 
 import java.math.BigDecimal;
 
 import static org.assertj.core.api.Assertions.assertThat;
+import static org.assertj.core.api.Assertions.assertThatThrownBy;
 
 @RunWith(JUnitParamsRunner.class)
 public class AvgSqlAggregationTest {
@@ -35,8 +36,9 @@
     @SuppressWarnings("unused")
     private Object[] types() {
         return new Object[]{
-                QueryDataType.DECIMAL,
-                QueryDataType.DOUBLE
+                new Object[]{QueryDataType.BIGINT},
+                new Object[]{QueryDataType.DECIMAL},
+                new Object[]{QueryDataType.DOUBLE}
         };
     }
 
@@ -51,37 +53,21 @@
     @SuppressWarnings("unused")
     private Object[] values() {
         return new Object[]{
+                new Object[]{QueryDataType.BIGINT, 1L, 2L, new BigDecimal("1.5")},
                 new Object[]{QueryDataType.DECIMAL, new BigDecimal(1), new BigDecimal(2),
                         new BigDecimal("1.5")},
                 new Object[]{QueryDataType.DECIMAL, new BigDecimal("9223372036854775808998"),
                         new BigDecimal("9223372036854775808999"), new BigDecimal("9223372036854775808998.5")},
-<<<<<<< HEAD
-                new Object[]{QueryDataType.DOUBLE, 1D, 2D, 1.5D}
-=======
-                new Object[]{QueryDataType.REAL, 1F, 2F, 1.5D},
                 new Object[]{QueryDataType.DOUBLE, 1D, 2D, 1.5D},
-                new Object[]{QueryDataType.TINYINT, (byte) 1, null, new BigDecimal(1)},
-                new Object[]{QueryDataType.TINYINT, null, (byte) 1, new BigDecimal(1)},
-                new Object[]{QueryDataType.TINYINT, null, null, null},
-                new Object[]{QueryDataType.SMALLINT, (short) 1, null, new BigDecimal(1)},
-                new Object[]{QueryDataType.SMALLINT, null, (short) 1, new BigDecimal(1)},
-                new Object[]{QueryDataType.SMALLINT, null, null, null},
-                new Object[]{QueryDataType.INT, 1, null, new BigDecimal(1)},
-                new Object[]{QueryDataType.INT, null, 1, new BigDecimal(1)},
-                new Object[]{QueryDataType.INT, null, null, null},
                 new Object[]{QueryDataType.BIGINT, 1L, null, new BigDecimal(1)},
                 new Object[]{QueryDataType.BIGINT, null, 1L, new BigDecimal(1)},
                 new Object[]{QueryDataType.BIGINT, null, null, null},
                 new Object[]{QueryDataType.DECIMAL, new BigDecimal(1), null, new BigDecimal(1)},
                 new Object[]{QueryDataType.DECIMAL, null, new BigDecimal(1), new BigDecimal(1)},
                 new Object[]{QueryDataType.DECIMAL, null, null, null},
-                new Object[]{QueryDataType.REAL, 1F, null, 1D},
-                new Object[]{QueryDataType.REAL, null, 1F, 1D},
-                new Object[]{QueryDataType.REAL, null, null, null},
                 new Object[]{QueryDataType.DOUBLE, 1D, null, 1D},
                 new Object[]{QueryDataType.DOUBLE, null, 1D, 1D},
                 new Object[]{QueryDataType.DOUBLE, null, null, null},
->>>>>>> 92874157
         };
     }
 
@@ -106,14 +92,6 @@
     }
 
     @Test
-<<<<<<< HEAD
-    public void test_accumulateDistinct() {
-        AvgSqlAggregation aggregation = new AvgSqlAggregation(0, QueryDataType.DOUBLE, true);
-        aggregation.accumulate(new Object[]{null});
-        aggregation.accumulate(new Object[]{1.0});
-        aggregation.accumulate(new Object[]{1.0});
-        aggregation.accumulate(new Object[]{2.0});
-=======
     public void test_accumulateOverflow() {
         SqlAggregation aggregation = AvgSqlAggregations.from(QueryDataType.BIGINT, false);
         aggregation.accumulate(Long.MAX_VALUE);
@@ -125,14 +103,13 @@
 
     @Test
     public void test_accumulateDistinct() {
-        SqlAggregation aggregation = AvgSqlAggregations.from(QueryDataType.INT, true);
+        SqlAggregation aggregation = AvgSqlAggregations.from(QueryDataType.BIGINT, true);
         aggregation.accumulate(null);
-        aggregation.accumulate(1);
-        aggregation.accumulate(1);
-        aggregation.accumulate(2);
->>>>>>> 92874157
+        aggregation.accumulate(1L);
+        aggregation.accumulate(1L);
+        aggregation.accumulate(2L);
 
-        assertThat(aggregation.collect()).isEqualTo(1.5);
+        assertThat(aggregation.collect()).isEqualTo(new BigDecimal("1.5"));
     }
 
     @Test
@@ -151,25 +128,12 @@
 
     @Test
     public void test_serialization() {
-<<<<<<< HEAD
-        AvgSqlAggregation original = new AvgSqlAggregation(0, QueryDataType.DOUBLE);
-        original.accumulate(new Object[]{1.0});
-=======
-        SqlAggregation original = AvgSqlAggregations.from(QueryDataType.TINYINT, false);
+        SqlAggregation original = AvgSqlAggregations.from(QueryDataType.BIGINT, false);
         original.accumulate((byte) 1);
->>>>>>> 92874157
 
         InternalSerializationService ss = new DefaultSerializationServiceBuilder().build();
         SqlAggregation serialized = ss.toObject(ss.toData(original));
 
-<<<<<<< HEAD
-        RecursiveComparisonConfiguration config = new RecursiveComparisonConfiguration();
-        config.ignoreFields("ignoreNulls", "index", "values", "sum.ignoreNulls", "sum.index");
-        assertThat(serialized)
-                .usingRecursiveComparison(config)
-                .isEqualTo(original);
-=======
         assertThat(serialized).isEqualToComparingFieldByField(original);
->>>>>>> 92874157
     }
 }