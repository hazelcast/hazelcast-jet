--- conflicted
+++ resolved
@@ -116,12 +116,8 @@
         MultiplyFunction<?> projection =
                 MultiplyFunction.create(ColumnExpression.create(0, INT), ConstantExpression.create(2, INT), INT);
 
-<<<<<<< HEAD
-        List<Object[]> evaluated = ExpressionUtil.evaluate(null, singletonList(projection), rows, NOT_IMPLEMENTED_ARGUMENTS_CONTEXT);
-=======
         List<Object[]> evaluated = ExpressionUtil.evaluate(null, singletonList(projection), rows,
                 NOT_IMPLEMENTED_ARGUMENTS_CONTEXT);
->>>>>>> e71fda5f
 
         assertThat(evaluated).containsExactly(new Object[]{0}, new Object[]{2}, new Object[]{4});
     }
@@ -137,12 +133,8 @@
         MultiplyFunction<?> projection =
                 MultiplyFunction.create(ColumnExpression.create(0, INT), ConstantExpression.create(2, INT), INT);
 
-<<<<<<< HEAD
-        List<Object[]> evaluated = ExpressionUtil.evaluate(predicate, singletonList(projection), rows, NOT_IMPLEMENTED_ARGUMENTS_CONTEXT);
-=======
         List<Object[]> evaluated = ExpressionUtil.evaluate(predicate, singletonList(projection), rows,
                 NOT_IMPLEMENTED_ARGUMENTS_CONTEXT);
->>>>>>> e71fda5f
 
         assertThat(evaluated).containsExactly(new Object[]{0}, new Object[]{4});
     }
