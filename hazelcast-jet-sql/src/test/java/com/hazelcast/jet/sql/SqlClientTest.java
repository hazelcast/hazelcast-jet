/*
 * Copyright (c) 2008-2020, Hazelcast, Inc. All Rights Reserved.
 *
 * Licensed under the Apache License, Version 2.0 (the "License");
 * you may not use this file except in compliance with the License.
 * You may obtain a copy of the License at
 *
 * http://www.apache.org/licenses/LICENSE-2.0
 *
 * Unless required by applicable law or agreed to in writing, software
 * distributed under the License is distributed on an "AS IS" BASIS,
 * WITHOUT WARRANTIES OR CONDITIONS OF ANY KIND, either express or implied.
 * See the License for the specific language governing permissions and
 * limitations under the License.
 */

package com.hazelcast.jet.sql;

import com.hazelcast.jet.JetInstance;
import com.hazelcast.jet.Job;
import com.hazelcast.jet.sql.impl.connector.test.FailingTestSqlConnector;
import com.hazelcast.jet.sql.impl.connector.test.TestBatchSqlConnector;
import com.hazelcast.sql.SqlResult;
import com.hazelcast.sql.SqlRow;
import com.hazelcast.sql.SqlService;
import org.junit.BeforeClass;
import org.junit.Test;

import java.util.BitSet;
import java.util.List;
import java.util.concurrent.atomic.AtomicReference;

import static com.hazelcast.jet.core.JobStatus.FAILED;
import static com.hazelcast.jet.core.JobStatus.RUNNING;
import static java.util.stream.Collectors.toList;
import static org.assertj.core.api.Assertions.assertThatThrownBy;
import static org.junit.Assert.assertEquals;
import static org.junit.Assert.assertFalse;

public class SqlClientTest extends SqlTestSupport {

    @BeforeClass
    public static void setUpClass() {
        initialize(2, null);
    }

    @Test
    public void test_jetJobReturnRowsToClientFrom() {
        JetInstance client = factory().newClient();
        SqlService sqlService = client.getSql();

        int itemCount = 10_000;

        TestBatchSqlConnector.create(sqlService, "t", itemCount);

        SqlResult result = sqlService.execute("SELECT v FROM t");
        BitSet seenValues = new BitSet(itemCount);
        for (SqlRow r : result) {
            Integer v = r.getObject(0);
            assertFalse("value already seen: " + v, seenValues.get(v));
            seenValues.set(v);
        }
        assertEquals(itemCount, seenValues.cardinality());
    }

    @Test
    public void when_clientDisconnects_then_jobCancelled() {
        JetInstance client = factory().newClient();
        SqlService sqlService = client.getSql();

        sqlService.execute("SELECT * FROM TABLE(GENERATE_STREAM(100))");
        Job job = awaitSingleRunningJob(instance());

        client.shutdown();
        assertJobStatusEventually(job, FAILED);
        assertThatThrownBy(job::join)
                .hasMessageContaining("QueryException: Client cannot be reached");
    }

    @Test
    public void when_jobFails_then_clientFindsOut() {
        JetInstance client = factory().newClient();
        SqlService sqlService = client.getSql();

<<<<<<< HEAD
        sqlService.execute("CREATE MAPPING t TYPE " + FailingTestSqlConnector.TYPE_NAME).updateCount();
        assertThatThrownBy(() -> sqlService.execute("SELECT * FROM t").updateCount())
=======
        sqlService.execute("CREATE MAPPING t TYPE " + FailingTestSqlConnector.TYPE_NAME);
        assertThatThrownBy(
                () -> {
                    SqlResult result = sqlService.execute("SELECT * FROM t");
                    for (SqlRow r : result) {
                        System.out.println(r);
                    }
                })
>>>>>>> 302eb2d2
                .hasMessageContaining("mock failure");
    }

    @Test
    public void when_resultClosed_then_jobCancelled_withNoResults() {
        /*
        There was an issue that RootResultConsumerSink didn't check for failures, unless
        it had some items in the inbox.
         */
        JetInstance client = factory().newClient();
        SqlService sqlService = client.getSql();

        logger.info("before select");
        SqlResult result = sqlService.execute("SELECT * FROM TABLE(GENERATE_STREAM(0))");
        logger.info("after execute returned");
        Job job = awaitSingleRunningJob(client);
        logger.info("Job is running.");

        result.close();
        logger.info("after res.close() returned");
        assertJobStatusEventually(job, FAILED);
    }

    private static Job awaitSingleRunningJob(JetInstance jet) {
        AtomicReference<Job> job = new AtomicReference<>();
        assertTrueEventually(() -> {
            List<Job> jobs = jet.getJobs().stream().filter(j -> j.getStatus() == RUNNING).collect(toList());
            assertEquals(1, jobs.size());
            job.set(jobs.get(0));
        });
        return job.get();
    }
}<|MERGE_RESOLUTION|>--- conflicted
+++ resolved
@@ -82,11 +82,7 @@
         JetInstance client = factory().newClient();
         SqlService sqlService = client.getSql();
 
-<<<<<<< HEAD
         sqlService.execute("CREATE MAPPING t TYPE " + FailingTestSqlConnector.TYPE_NAME).updateCount();
-        assertThatThrownBy(() -> sqlService.execute("SELECT * FROM t").updateCount())
-=======
-        sqlService.execute("CREATE MAPPING t TYPE " + FailingTestSqlConnector.TYPE_NAME);
         assertThatThrownBy(
                 () -> {
                     SqlResult result = sqlService.execute("SELECT * FROM t");
@@ -94,7 +90,6 @@
                         System.out.println(r);
                     }
                 })
->>>>>>> 302eb2d2
                 .hasMessageContaining("mock failure");
     }
 
