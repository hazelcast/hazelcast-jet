--- conflicted
+++ resolved
@@ -9,18 +9,11 @@
 real thing because all the communication happens over network interfaces
 and the nodes just happen to reside on the same physical machine.
 
-<<<<<<< HEAD
-There are two main approaches to setting up a local Hazelcast Jet cluster:
-as a classic Java process or as a Docker instance. In order to follow the
-tutorial, in both cases you'll need the Hazelcast Jet distribution
-package. Download it from [here](https://github.com/hazelcast/hazelcast-jet/releases/download/v4.0/hazelcast-jet-4.0.tar.gz)
-=======
 There are two main approaches to setting up a local Hazelcast Jet
 cluster: as a classic Java process or as a Docker instance. In order to
 follow the tutorial, in both cases you'll need the Hazelcast Jet
 distribution package. Download it from
 [here](https://github.com/hazelcast/hazelcast-jet/releases/download/v4.0/hazelcast-jet-4.0.tar.gz)
->>>>>>> c78cf98a
 and unzip it to a directory we'll refer to as `<jet_home>`.
 
 ## As a Java Process
