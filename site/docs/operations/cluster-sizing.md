---
title: Cluster Sizing
id: cluster-sizing
---

Jet cluster performance depends on multiple factors including the
pipeline design and user defined functions. Therefore, planning the Jet
cluster remains a complex task that requires a knowledge of the Jet
architecture and concepts. We will introduce a basic guideline that will
help you size your cluster.

We recommend always benchmark your setup before deploying it to
production. See a sample cluster sizing with benchmark that can be used
as a reference.

Please read the Hazelcast IMDG Deployment and Operations Guide when
storing the data [inside Jet cluster](concepts/in-memory-storage.md#relationship-with-hazelcast-imdg)
setup. Your Jet cluster will run both data processing and data storage
workloads so you should plan for it.

## Sizing considerations

To size the cluster for your use case, you must first be able to answer
the following questions:

<<<<<<< HEAD
* What are the throughput and latency requirements?
* How many concurrent Jobs shall the cluster run?
* Fault tolerance requirements
* How long is the error window?
* Shape of the pipelines (operations used, external systems involved)
* Characteristics of the data to be processed such as partitioning, key
distribution and record size
* Source and sink capacity

## Determining cluster size

Even a single Jet instance running on a [recommended
server](#recommended-configuration) can host hundreds of jobs at a time.
The clustered setup improves the  performance (throughput and latency)
of hosted jobs and increases the  resilience.
=======
- What are the throughput and latency requirements?
- How many concurrent Jobs shall the cluster run?
- Fault tolerance requirements
- Characteristics of the data (number of input partitions, key
 distribution and , size of the dataset)
- Shape of the pipelines (operations used, external systems involved)
- Source and sink capacity
- Network throughput
- How long is the error window?

## Determining cluster size

Even a single Jet instance can host and run hundreds of jobs at a time.
The clustered setup improves the performance (throughput and latency) of
hosted jobs and increases the resilience.
>>>>>>> 87d032a7

A cluster with 3 members is a minimum count for fault tolerant
operations. Generally, you need ```n+1``` cluster members to tolerate
`n` member failures with the next higher odd number chosen for a split
brain detection.

Jet can utilise hundreds of CPU cores efficiently by exploiting data and
task parallelism. Adding more members to the cluster therefore helps
with scaling the CPU-bound computations. Better performance is achieved
by distributing the data partitions across the cluster to process them
in parallel.

Benchmark your jobs in a clustered setup to see the differences in
performance, see the [Sizing Example](#benchmarking-and-sizing-example).

## Sizing for failures

Jet cluster is elastic to deal with failures and performance spikes.

Elasticity is very useful feature to prevent overprovisioning. Cluster
can be up-scaled when resource consumption reaches a watermark
(autoscale isn't built in, connect Jet metrics to the resource manager)
or before expected usage spike. Up-scales however temporarily increase
the stress on the cluster as the cluster has regroup and [replay missed
data](concepts/fault-tolerance.md).

The failures reduce the cluster resources and increase the stress on
remaining members until the failed member is fixed.  The data previously
owned by the newly offline member is distributed among the remaining
members. The cluster must catch up the missed data in the stream and
keep up with the head of the stream with less CPU.

To tolerate the failure of one member, we recommend to size your cluster
to operate with ```n-1``` members setup.

<<<<<<< HEAD
You can use Hazelcast [IMap and ICache Event
Journal](https://docs.hazelcast.org/docs/jet/latest/manual/#connector-imdg-journal)
=======
You can use Hazelcast [IMap Event Journal](https://docs.hazelcast.org/docs/jet/latest/manual/#connector-imdg-journal)
>>>>>>> 87d032a7
to ingest the streaming data. Journal is an in-memory structure with a
fixed capacity. If the jobs consuming the journal can't keep up there is
a risk of data loss.  The pace of the data producers and the capacity of
the Journal therefore determine the length of an error window of your
application. If you can't afford losing data, consider increasing the
journal size or ingest streaming data using a persistent storage such as
[Apache Kafka](https://docs.hazelcast.org/docs/jet/latest/manual/#kafka)
or Apache Pulsar.

Another approach to increase the fault-tolerance is splitting the Jet
jobs and the data storage. Streaming data can be stored in another Jet
cluster to isolate failures and performance spikes.

## Balancing cluster size with job count

<<<<<<< HEAD
The jobs running in one cluster share the resources to maximise the HW 
utilisation. This is efficient for setups without a risk of [noisy
neighbours](https://searchcloudcomputing.techtarget.com/definition/noisy-neighbor-cloud-computing-performance)
 such as:

* Clusters hosting many short-living jobs
* Clusters hosting jobs with a predictable performance 
* Jobs with relaxed SLAs
=======
The jobs running in one cluster share the resources to maximise the HW
utilization. This is efficient for setups without a risk of noisy
neighbours such as:

- Clusters hosting many short-living jobs
- Clusters hosting jobs with a predictable performance
- Jobs with relaxed SLAs
>>>>>>> 87d032a7

For stronger resource isolation (multi-tenant environments, strict
SLAs), consider starting multiple smaller clusters with resources
allocated on an OS level or using a resource manager such as
[Kubernetes](operations/kubernetes.md).

## Hardware Planning

Jet is designed to run efficiently on homogeneous clusters. All JVM
processes that participate in the cluster should have equal CPU, memory
and network resources. One slow cluster member can kill the performance
of the whole cluster.

### Minimal Configuration

Jet is a lightweight framework and is reported to run on devices such
as Raspberry Pi Zerro (1GHz single-core CPU, 512MB RAM).

### Recommended Configuration

As a starting point for a data-intensive operations consider machines
<<<<<<< HEAD
such as [c5.2xlarge](https://aws.amazon.com/ec2/instance-types/c5/)
with: 
=======
with:
>>>>>>> 87d032a7

- 8 CPU cores
- 16 GB RAM
- 10 Gbps network

### CPU

Jet can utilise hundreds of CPU cores efficiently by exploiting data and
task parallelism. Adding more CPU can therefore help with scaling the
CPU-bound computations. Read about the [Execution
model](architecture/execution-engine.md) to understand how Jet makes the
computation parallel and design your pipelines according to it.

By default, Jet uses all available CPU. Starting two Jet
instances on one machine therefore doesn't bring any performance benefit
as the instances would compete for the same CPU resources.

Don't rely just on CPU usage when benchmarking your cluster. Simulate
production workload and measure the throughput and latency instead. The
task manager of Jet can be configured to use the CPU aggressively as
shown in [this
benchmark](](https://hazelcast.com/blog/idle-green-threads-in-jet/)):
the CPU usage was close to 20% with just 1000 events/s. At 1m items/s
the CPU usage was 100% even though Jet still could push around 5m
items/s on that machine.

### Memory

Jet is a memory-centric framework and all operational data must fit to
the memory. This design leads to a predictable performance but requires
enough RAM not to run out of memory. Estimate the memory requirements
and plan with a headroom of 25% for normal memory fragmentation. For
fault-tolerant operations, we recommend reserving an extra memory to
survive the failure. See [Sizing for failures](#sizing-for-failures).

If your computation is memory-bound, consider:

* Moving data out of Jet cluster, e.g. don't use the distributed data
structures of the Jet cluster and use the remote Hazelcast cluster
instead.
* Scaling out, e.g. adding more members to the cluster.

Memory consumption is affected by:

- **Resources deployed with your job:** Considerable when attaching big
 files such as models for ML inference pipelines.
- **State of the running jobs:** Varies as it's affected by the shape of
 your pipeline and by the data being processed. Most of the memory is
 consumed by operations that aggregate and buffer data. Typically the
 state also scales with the number of distinct keys seen within the time
 window. Learn how the operations in the pipeline store its state.
 Operators coming with Jet provide this information in the javadoc.
- **State back-up:** For jobs configured as fault-tolerant, the state of
 the running jobs is regularly snapshotted and saved in the cluster.
 Cluster keeps two consecutive snapshots at a time (old one is kept
 until the new one is successfully created). Both current and previous
 snapshot can be saved in multiple replicas to increase data safety. The
  memory required for state back-up can be calculated as ```(Snapshot
 size * 2 * Number of replicas) / Cluster member count```. The
 snapshot size is displayed in the Management Center. You might want to
 keep some state snapshots residing in the cluster as points of
 recovery, so plan the memory requirements accordingly.
<<<<<<< HEAD
* **Data stored inside Jet cluster**: Any data hosted in the Jet 
cluster. Notably the IMap and ICache Journal to store the streaming data. See the
[Hazelcast IMDG Deployment and Operations Guide](https://hazelcast.com/resources/hazelcast-deployment-operations-guide/).
=======
- **Data stored inside Jet cluster**: Any data hosted in the Jet
 cluster. Notably the IMap Journal to store the streaming data. See the
 [Hazelcast IMDG Deployment and Operations Guide](https://hazelcast.com/resources/hazelcast-deployment-operations-guide/)
.
>>>>>>> 87d032a7

### Network

Jet uses the network internally to shuffle data and to replicate the
back-ups. Network is also used to read input data from and to write
results to remote systems or to do RPC calls when enriching. In fact, a
lot of Jet Jobs are network bound. Using a 10 Gigabit or higher network
can improve application performance. Also consider scaling the cluster
out (adding more members to the cluster) to distribute the load.

Consider colocating Jet cluster with the data source and sink to avoid
moving data back and forth over the wire. Co-locate Jet with source
rather than a sink if you have to choose. Processed results are often
aggregated, so the size is reduced.

Jet cluster is designed to run in a single LAN. Deploying Jet cluster to
a network with high or varying latencies leads to unpredictable
performance.

### Disk

Jet is an in-memory framework. Cluster disks aren't involved in regular
operations except for logging and thus are not critical for the cluster
performance.

Consider using more performant disks when:

- You use the cluster file system as a source or sink - faster disks
 improve the performance
- Using disk persistence for [Lossless Cluster Restart](https://docs.hazelcast.org/docs/jet/latest/manual/#configure-lossless-cluster-restart-enterprise-only)

## Data flow

Consider the capacity of data sources and sinks when planning the Jet
cluster.

Each Jet job participates in a larger data pipeline: it continuously
reads the data from the sources and writes the results to the sinks. The
capacity of all components of the data pipeline must be balanced to
avoid bottlenecks.

For slow sinks, Jet applies the back pressure and slows down the
processing and source data consumption. The data sources should be
designed to participate by reducing the pace of data production or by
buffering the data.

On the other hand, if the data source can't produce or transmit the
data fast enough, adding more resources to the Jet cluster won't bring
any performance benefits.

## Processed Data

Test your setup on a dataset that represents the characteristics of the
production data, notably:

* Partitioning of the input data
* Key distribution and count

Jet splits the data across the cluster to process it in parallel. It
builds on the prerequisite of balanced partitions to perform well.
Imbalanced partitions may create a hotspot in your cluster. The
partitioning is determined by the data source and by the grouping
keys used in the Jet application.

A frequent source of the partition imbalance are special cases: in a
payment processing application, there might be a small number of
accounts with very high  activity. Imagine a retail company account with
thousands of payments per  minute vs personal accounts with just few
payments in a day. Using account as a grouping key would lead to
imbalanced partitions. Consider special cases when designing your
pipelines and the testing data.

## Benchmarking and Sizing Example

### Requirements

The sample application is a [real-time trade
analyser](https://github.com/hazelcast/big-data-benchmark/tree/master/trade-monitor/jet-trade-monitor).
Every second, it counts the trades completed over the previous minute
for each trading symbol. Jet is also used to ingest and buffer the
stream of trades. So, the remote trading applications write trade events
to an IMap data structure in Jet cluster. The analytical job reads the
IMap Event Journal and writes processed results to a rolling file.

The job is configured to be
[fault-tolerant](concepts/fault-tolerance.md) with exactly-once
processing guarantee.

The cluster is expected to process 50k trade events per second with 10k
trade symbols (distinct keys).

### Cluster size and performance

The
[benchmark](https://hazelcast.com/resources/jet-3-0-streaming-benchmark/)
generates the expected data stream (50k events / second,  10k distinct
keys) and measures how the cluster size affects the processing latency.

We benchmarked this job on a cluster of 3, 5 and 9 nodes. We started
with a 3-member cluster as that is a minimal setup for fault-tolerant
operations.  For each topology, we benchmarked a setup with 1, 10, 20
and 40 jobs running in the cluster.

The metric we measured was latency evaluated as ```RESULT_PUBLISHED_TS -
ALL_TRADES_RECIEVED_TS``` ([learn
more](https://hazelcast.com/resources/jet-3-0-streaming-benchmark/)).
You can use this approach or design a metric that fits your application
SLAs. Moreover, our example records the maximum and average latency.
Consider measuring the result distribution, as the application SLAs are
frequently expressed using it  (e.g. app processes 99.999% of data under
200 milliseconds).

Cluster machines were of the recommended minimal configuration:
AWS [c5.2xlarge](https://aws.amazon.com/ec2/instance-types/c5/)
machines, each of 8 CPU, 16 GB RAM, 10 Gbps network.

<<<<<<< HEAD
#### 1 job in the cluster
=======
#### 1 job in the cluster
>>>>>>> 87d032a7

| Cluster size | Max (ms) | Avg (ms) |
| ------------ | --- | --- |
| 3            | 182 | 150 |
| 5            | 172 | 152 |
| 9            | 215 | 134 |

<<<<<<< HEAD

#### 10 jobs in the cluster
=======
#### 10 jobs in the cluster
>>>>>>> 87d032a7

| Cluster size | Max (ms) | Avg (ms) |
| ------------ | --- | --- |
| 3            | 986 | 877 |
| 5            | 808 | 719 |
| 9            | 735 | 557 |

<<<<<<< HEAD

#### 20 jobs in the cluster
=======
#### 20 jobs in the cluster
>>>>>>> 87d032a7

| Cluster size | Max (ms) | Avg (ms) |
| ------------ | ---- | ---- |
| 3            | 1990 | 1784 |
| 5            | 1593 | 1470 |
| 9            | 1170 | 1046 |

<<<<<<< HEAD

=======
>>>>>>> 87d032a7
#### 40 jobs in the cluster

| Cluster size | Max (ms) | Avg (ms) |
| ------------ | ---- | ---- |
| 3            | 4382 | 3948 |
| 5            | 3719 | 3207 |
| 9            | 2605 | 2085 |

### Fault-Tolerance

The [Event
Journal](https://docs.hazelcast.org/docs/latest/manual/html-single/index.html#event-journal)
capacity was set to 1.5 million items. With a input data production rate
of 50k events each second, the data are kept for 30 seconds before being
overwritten. The job snapshot frequency was set to 1 second.

The job is restarted from the last snapshot if a cluster member fails.
In our test, the cluster restarted the processing in under 3 seconds
(failure detection, clustering changes, job restart using the last
snapshot) giving the job enough time to reprocess the 3 seconds (~ 150k
events) of data it missed.

More aggressive [failure
detector](https://docs.hazelcast.org/docs/4.0/manual/html-single/index.html#failure-detector-configuration)
and a larger event journal can be used to stretch the error window.<|MERGE_RESOLUTION|>--- conflicted
+++ resolved
@@ -23,7 +23,6 @@
 To size the cluster for your use case, you must first be able to answer
 the following questions:
 
-<<<<<<< HEAD
 * What are the throughput and latency requirements?
 * How many concurrent Jobs shall the cluster run?
 * Fault tolerance requirements
@@ -39,23 +38,6 @@
 server](#recommended-configuration) can host hundreds of jobs at a time.
 The clustered setup improves the  performance (throughput and latency)
 of hosted jobs and increases the  resilience.
-=======
-- What are the throughput and latency requirements?
-- How many concurrent Jobs shall the cluster run?
-- Fault tolerance requirements
-- Characteristics of the data (number of input partitions, key
- distribution and , size of the dataset)
-- Shape of the pipelines (operations used, external systems involved)
-- Source and sink capacity
-- Network throughput
-- How long is the error window?
-
-## Determining cluster size
-
-Even a single Jet instance can host and run hundreds of jobs at a time.
-The clustered setup improves the performance (throughput and latency) of
-hosted jobs and increases the resilience.
->>>>>>> 87d032a7
 
 A cluster with 3 members is a minimum count for fault tolerant
 operations. Generally, you need ```n+1``` cluster members to tolerate
@@ -91,12 +73,9 @@
 To tolerate the failure of one member, we recommend to size your cluster
 to operate with ```n-1``` members setup.
 
-<<<<<<< HEAD
 You can use Hazelcast [IMap and ICache Event
 Journal](https://docs.hazelcast.org/docs/jet/latest/manual/#connector-imdg-journal)
-=======
-You can use Hazelcast [IMap Event Journal](https://docs.hazelcast.org/docs/jet/latest/manual/#connector-imdg-journal)
->>>>>>> 87d032a7
+
 to ingest the streaming data. Journal is an in-memory structure with a
 fixed capacity. If the jobs consuming the journal can't keep up there is
 a risk of data loss.  The pace of the data producers and the capacity of
@@ -112,7 +91,6 @@
 
 ## Balancing cluster size with job count
 
-<<<<<<< HEAD
 The jobs running in one cluster share the resources to maximise the HW 
 utilisation. This is efficient for setups without a risk of [noisy
 neighbours](https://searchcloudcomputing.techtarget.com/definition/noisy-neighbor-cloud-computing-performance)
@@ -121,15 +99,6 @@
 * Clusters hosting many short-living jobs
 * Clusters hosting jobs with a predictable performance 
 * Jobs with relaxed SLAs
-=======
-The jobs running in one cluster share the resources to maximise the HW
-utilization. This is efficient for setups without a risk of noisy
-neighbours such as:
-
-- Clusters hosting many short-living jobs
-- Clusters hosting jobs with a predictable performance
-- Jobs with relaxed SLAs
->>>>>>> 87d032a7
 
 For stronger resource isolation (multi-tenant environments, strict
 SLAs), consider starting multiple smaller clusters with resources
@@ -151,12 +120,8 @@
 ### Recommended Configuration
 
 As a starting point for a data-intensive operations consider machines
-<<<<<<< HEAD
 such as [c5.2xlarge](https://aws.amazon.com/ec2/instance-types/c5/)
 with: 
-=======
-with:
->>>>>>> 87d032a7
 
 - 8 CPU cores
 - 16 GB RAM
@@ -219,16 +184,9 @@
  snapshot size is displayed in the Management Center. You might want to
  keep some state snapshots residing in the cluster as points of
  recovery, so plan the memory requirements accordingly.
-<<<<<<< HEAD
-* **Data stored inside Jet cluster**: Any data hosted in the Jet 
+- **Data stored inside Jet cluster**: Any data hosted in the Jet 
 cluster. Notably the IMap and ICache Journal to store the streaming data. See the
 [Hazelcast IMDG Deployment and Operations Guide](https://hazelcast.com/resources/hazelcast-deployment-operations-guide/).
-=======
-- **Data stored inside Jet cluster**: Any data hosted in the Jet
- cluster. Notably the IMap Journal to store the streaming data. See the
- [Hazelcast IMDG Deployment and Operations Guide](https://hazelcast.com/resources/hazelcast-deployment-operations-guide/)
-.
->>>>>>> 87d032a7
 
 ### Network
 
@@ -345,11 +303,7 @@
 AWS [c5.2xlarge](https://aws.amazon.com/ec2/instance-types/c5/)
 machines, each of 8 CPU, 16 GB RAM, 10 Gbps network.
 
-<<<<<<< HEAD
 #### 1 job in the cluster
-=======
-#### 1 job in the cluster
->>>>>>> 87d032a7
 
 | Cluster size | Max (ms) | Avg (ms) |
 | ------------ | --- | --- |
@@ -357,12 +311,7 @@
 | 5            | 172 | 152 |
 | 9            | 215 | 134 |
 
-<<<<<<< HEAD
-
 #### 10 jobs in the cluster
-=======
-#### 10 jobs in the cluster
->>>>>>> 87d032a7
 
 | Cluster size | Max (ms) | Avg (ms) |
 | ------------ | --- | --- |
@@ -370,12 +319,7 @@
 | 5            | 808 | 719 |
 | 9            | 735 | 557 |
 
-<<<<<<< HEAD
-
 #### 20 jobs in the cluster
-=======
-#### 20 jobs in the cluster
->>>>>>> 87d032a7
 
 | Cluster size | Max (ms) | Avg (ms) |
 | ------------ | ---- | ---- |
@@ -383,10 +327,6 @@
 | 5            | 1593 | 1470 |
 | 9            | 1170 | 1046 |
 
-<<<<<<< HEAD
-
-=======
->>>>>>> 87d032a7
 #### 40 jobs in the cluster
 
 | Cluster size | Max (ms) | Avg (ms) |
