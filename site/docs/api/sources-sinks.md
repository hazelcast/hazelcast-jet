---
title: Sources and Sinks
description: Birds-eye view of all pre-defined sources available in Jet.
---

Hazelcast Jet comes out of the box with many different sources and sinks
that you can work with, that are also referred to as _connectors_.

## Files

File sources generally involve reading a set of (as in "multiple") files
from either a local/network disk or a distributed file system such as
Amazon S3 or Hadoop. Most file sources and sinks are batch oriented, but
the sinks that support _rolling_ capability can also be used as sinks in
streaming jobs.

### Local Disk

The simplest file source is designed to work with both local and network
file systems. This source is text-oriented and reads the files line by
line and emits a record per line.

```java
Pipeline p = Pipeline.create();
p.readFrom(Sources.files("/home/data/web-logs"))
 .map(line -> LogParser.parse(line))
 .filter(log -> log.level().equals("ERROR"))
 .writeTo(Sinks.logger());
```

#### JSON Files

For JSON files, the source expects each line contains a valid JSON
string and converts it to the given object type or to a `Map` if no
type is specified:

```java
Pipeline p = Pipeline.create();
p.readFrom(Sources.json("/home/data/people", Person.class))
 .filter(person -> person.location().equals("NYC"))
 .writeTo(Sinks.logger());
```

If your JSON files contain JSON strings that span multiple
lines, you can use `filesBuilder` source:

```java
Pipeline p = Pipeline.create();
p.readFrom(Sources.filesBuilder(sourceDir)
    .build(JsonUtil.asMultilineJson(Person.class)))
 .filter(person -> person.location().equals("NYC"))
 .writeTo(Sinks.logger());
```

Jet uses the lightweight JSON library `jackson-jr` to parse the given
input or to convert the given objects to JSON string. You can use
[Jackson Annotations](https://github.com/FasterXML/jackson-annotations/wiki/Jackson-Annotations)
by adding `jackson-annotations` library to the classpath, for example:

```java
public class Person {

    private long personId;
    private String name;

    @JsonGetter("id")
    public long getPersonId() {
      return this.personId;
    }

    @JsonSetter("id")
    public void setPersonId(long personId) {
      this.personId = personId;
    }

    public String getName() {
       return name;
    }

    public void setName(String name) {
      this.name = name;
    }
}
```

#### CSV

For CSV files or for parsing files in other custom formats it's possible
to use the `filesBuilder` source:

```java
Pipeline p = Pipeline.create();
p.readFrom(Sources.filesBuilder(sourceDir).glob("*.csv").build(path ->
    Files.lines(path).skip(1).map(SalesRecordLine::parse))
).writeTo(Sinks.logger());
```

#### Data Locality for Files

For a local file system, the sources expect to see on each node just the
files that node should read. You can achieve the effect of a distributed
source if you manually prepare a different set of files on each node.
For shared file system, the sources can split the work so that each node
will read a part of the files by configuring the option
`FilesBuilder.sharedFileSystem()`.

#### File Sink

The file sink, like the source works with text and creates a line of
output for each record. When the rolling option is used it will roll the
filename to a new one once the criteria is met. It supports rolling by
size or date. The following will roll to a new file every hour:

```java
Pipeline p = Pipeline.create();
p.readFrom(TestSources.itemStream(100))
 .withoutTimestamps()
 .writeTo(Sinks.filesBuilder("out")
 .rollByDate("YYYY-MM-dd.HH")
 .build());
```

To write JSON files, you can use `Sinks.json` or `Sinks.filesBuilder`
with `JsonUtil.toJson` as `toStringFn`. Sink converts each item to JSON
string and writes it as a new line to the file:

```java
Pipeline p = Pipeline.create();
p.readFrom(TestSources.itemStream(100))
 .withoutTimestamps()
 .writeTo(Sinks.json("out"));
```

Each node will write to a unique file with a numerical index. You can
achieve the effect of a distributed sink if you manually collect all the
output files on all members and combine their contents.

The sink also supports exactly-once processing and can work
transactionally.

#### File Watcher

File watcher is a streaming file source, where only the new files or
appended lines are emitted. If the files are modified in more complex
ways, the behavior is undefined.

```java
Pipeline p = Pipeline.create();
p.readFrom(Sources.fileWatcher("/home/data"))
 .withoutTimestamps()
 .writeTo(Sinks.logger());
```

You can create streaming file source for JSON files too:

```java
Pipeline p = Pipeline.create();
p.readFrom(Sources.jsonWatcher("/home/data", Person.class))
 .withoutTimestamps()
 .writeTo(Sinks.logger());
```

### Apache Avro

[Apache Avro](https://avro.apache.org/) is a binary data storage format
which is schema based. The connectors are similar to the local file
connectors, but work with binary files stored in _Avro Object Container
File_ format.

To use the Avro connector, you need to copy the `hazelcast-jet-avro`
module from the `opt` folder to the `lib` folder and add the following
dependency to your application:

<!--DOCUSAURUS_CODE_TABS-->

<!--Gradle-->

```groovy
compile 'com.hazelcast.jet:hazelcast-jet-avro:{jet-version}'
```

<!--Maven-->

```xml
<dependency>
  <groupId>com.hazelcast.jet</groupId>
  <artifactId>hazelcast-jet-avro</artifactId>
  <version>{jet-version}</version>
</dependency>
```

<!--END_DOCUSAURUS_CODE_TABS-->

With Avro sources, you can use either the `SpecificReader` or
`DatumReader` depending on the data type:

```java
Pipeline p = Pipeline.create();
p.readFrom(AvroSources.files("/home/data", Person.class))
 .filter(person -> person.age() > 30)
 .writeTo(Sinks.logger());
```

The sink expects a schema and the type to be written:

```java
p.writeTo(AvroSinks.files(DIRECTORY_NAME, Person.getClassSchema()), Person.class))
```

### Hadoop InputFormat/OutputFormat

You can use Hadoop connector to read/write files from/to Hadoop
Distributed File System (HDFS), local file system, or any other system
which has Hadoop connectors, including various cloud storages. Jet was
tested with:

* Amazon S3
* Google Cloud Storage
* Azure Cloud Storage
* Azure Data Lake

The Hadoop source and sink require a configuration object of type
[Configuration](https://hadoop.apache.org/docs/r2.10.0/api/org/apache/hadoop/conf/Configuration.html)
which supplies the input and output paths and formats. They don’t
actually create a MapReduce job, this config is simply used to describe
the required inputs and outputs. You can share the same `Configuration`
instance between several source/sink instances.

For example, to do a canonical word count on a Hadoop data source,
we can use the following pipeline:

```java
Job job = Job.getInstance();
job.setInputFormatClass(TextInputFormat.class);
job.setOutputFormatClass(TextOutputFormat.class);
TextInputFormat.addInputPath(job, new Path("input-path"));
TextOutputFormat.setOutputPath(job, new Path("output-path"));
Configuration configuration = job.getConfiguration();

Pipeline p = Pipeline.create();
p.readFrom(HadoopSources.inputFormat(configuration, (k, v) -> v.toString()))
 .flatMap(line -> traverseArray(line.toLowerCase().split("\\W+")))
 .groupingKey(word -> word)
 .aggregate(AggregateOperations.counting())
 .writeTo(HadoopSinks.outputFormat(configuration));
```

The Hadoop source and sink will use either the new or the old MapReduce
API based on the input format configuration.

Each processor will write to a different file in the output folder
identified by the unique processor id. The files will be in a temporary
state until the job is completed and will be committed when the job is
complete. For streaming jobs, they will be committed when the job is
cancelled. We have plans to introduce a rolling sink for Hadoop in the
future to have better streaming support.

#### Data Locality

Jet will split the input data across the cluster, with each processor
instance reading a part of the input. If the Jet nodes are co-located
with the Hadoop data nodes, then Jet can make use of data locality by
reading the blocks locally where possible. This can bring a significant
increase in read throughput.

#### Serialization and Writables

Hadoop types implement their own serialization mechanism through the use
of `Writable` types. Jet provides an adapter to register a `Writable`
for [Hazelcast serialization](serialization) without having to write
additional serialization code. To use this adapter, you can register
your own `Writable` types by extending `WritableSerializerHook` and
registering the hook.

#### Hadoop Classpath

To use the Hadoop connector, you need to copy the `hazelcast-jet-hadoop`
module from the `opt` folder to the `lib` folder and add the following
dependency to your application:

<!--DOCUSAURUS_CODE_TABS-->

<!--Gradle-->

```groovy
compile 'com.hazelcast.jet:hazelcast-jet-hadoop:{jet-version}'
```

<!--Maven-->

```xml
<dependency>
  <groupId>com.hazelcast.jet</groupId>
  <artifactId>hazelcast-jet-hadoop</artifactId>
  <version>{jet-version}</version>
</dependency>
```

<!--END_DOCUSAURUS_CODE_TABS-->

When submitting Jet jobs using Hadoop, sending Hadoop JARs should be
avoided and instead the Hadoop classpath should be used. Hadoop JARs
contain some JVM hooks and can keep lingering references inside the JVM
long after the job has ended, causing memory leaks.

To obtain the hadoop classpath, use the `hadoop classpath` command and
append the output to the `CLASSPATH` environment variable before
starting Jet.

### Amazon S3

The Amazon S3 connectors are text-based connectors that can read and
write files to Amazon S3 storage.

The connectors expect the user to provide either an `S3Client` instance
or credentials (or using the default ones) to create the client. The
source and sink assume the data is in the form of plain text and
emit/receive data items which represent individual lines of text.

```java
AwsBasicCredentials credentials = AwsBasicCredentials.create("accessKeyId", "accessKeySecret");
S3Client s3 = S3Client.builder()
    .credentialsProvider(StaticCredentialsProvider.create(credentials))
    .build();

Pipeline p = Pipeline.create();
p.readFrom(S3Sources.s3(singletonList("input-bucket"), "prefix",
    () -> S3Client.builder().credentialsProvider(StaticCredentialsProvider.create(credentials)).build())
 .filter(line -> line.contains("ERROR"))
 .writeTo(Sinks.logger());
```

The S3 sink works similar to the local file sink, writing a line to the
output for each input item:

```java
Pipeline p = Pipeline.create();
p.readFrom(TestSources.items("the", "brown", "fox"))
 .writeTo(S3Sinks.s3("output-bucket", () -> S3Client.create()));
```

The sink creates an object in the bucket for each processor instance.
Name of the file will include a user provided prefix (if defined),
followed by the processor’s global index. For example the processor
having the index `2` with prefix `my-object-` will create the object
`my-object-2`.

S3 sink uses the multi-part upload feature of S3 SDK. The sink buffers
the items to parts and uploads them after buffer reaches to the
threshold. The multi-part upload is completed when the job completes and
makes the objects available on the S3. Since a streaming jobs never
complete, S3 sink is not currently applicable to streaming jobs.

To use the S3 connector, you need to add the `hazelcast-jet-s3`
module to the `lib` folder and the following dependency to your
application:

<!--DOCUSAURUS_CODE_TABS-->

<!--Gradle-->

```groovy
compile 'com.hazelcast.jet:hazelcast-jet-s3:{jet-version}'
```

<!--Maven-->

```xml
<dependency>
  <groupId>com.hazelcast.jet</groupId>
  <artifactId>hazelcast-jet-s3</artifactId>
  <version>{jet-version}</version>
</dependency>
```

<!--END_DOCUSAURUS_CODE_TABS-->

## Messaging Systems

Messaging systems allow multiple application to communicate
asynchronously without a direct link between them. These types of
systems are a great fit for a stream processing engine like Jet since
Jet is able to consume messages from these systems and process them in
real time.

### Apache Kafka

Apache Kafka is a popular distributed, persistent log store which is a
great fit for stream processing systems. Data in Kafka is structured
as _topics_ and each topic consists of one or more partitions, stored in
the Kafka cluster.

To read from Kafka, the only requirements are to provide deserializers
and a topic name:

```java
Properties props = new Properties();
props.setProperty("bootstrap.servers", "localhost:9092");
props.setProperty("key.deserializer", StringDeserializer.class.getCanonicalName());
props.setProperty("value.deserializer", StringDeserializer.class.getCanonicalName());
props.setProperty("auto.offset.reset", "earliest");

Pipeline p = Pipeline.create();
p.readFrom(KafkaSources.kafka(props, "topic"))
 .withNativeTimestamps(0)
 .writeTo(Sinks.logger());
```

The topics and partitions are distributed across the Jet cluster, so
that each node is responsible for reading a subset of the data.

When used as a sink, then the only requirements are the serializers:

```java
Properties props = new Properties();
props.setProperty("bootstrap.servers", "localhost:9092");
props.setProperty("key.serializer", StringSerializer.class.getCanonicalName());
props.setProperty("value.serializer", StringSerializer.class.getCanonicalName());

Pipeline p = Pipeline.create();
p.readFrom(Sources.files("home/logs"))
 .map(line -> LogParser.parse(line))
 .map(log -> entry(log.service(), log.message()))
 .writeTo(KafkaSinks.kafka(props, "topic"));
```

To use the Kafka connector, you need to copy the `hazelcast-jet-kafka`
module from the `opt` folder to the `lib` folder and add the following
dependency to your application:

<!--DOCUSAURUS_CODE_TABS-->

<!--Gradle-->

```groovy

compile 'com.hazelcast.jet:hazelcast-jet-kafka:{jet-version}'
```

<!--Maven-->

```xml
<dependency>
  <groupId>com.hazelcast.jet</groupId>
  <artifactId>hazelcast-jet-kafka</artifactId>
  <version>{jet-version}</version>
</dependency>
```

<!--END_DOCUSAURUS_CODE_TABS-->

#### Fault-tolerance

One of the most important features of using Kafka as a source is that
it's possible to replay data - which enables fault-tolerance. If the job
has a processing guarantee configured, then Jet will periodically save
the current offsets internally and then replay from the saved offset
when the job is restarted. In this mode, Jet will manually track and
commit offsets, without interacting with the consumer groups feature of
Kafka.

If processing guarantee is disabled, the source will start reading from
default offsets (based on the `auto.offset.reset property`). You can
enable offset committing by assigning a `group.id`, enabling auto offset
committing using `enable.auto.commit` and configuring
`auto.commit.interval.ms` in the given properties. Refer to
[Kafka documentation](https://kafka.apache.org/22/documentation.html)
for the descriptions of these properties.

#### Transactional guarantees

As a sink, it provides exactly-once guarantees at the cost of using
Kafka transactions: Jet commits the produced records after each snapshot
is completed. This greatly increases the latency because consumers see
the records only after they are committed.

If you use at-least-once guarantee, records are visible immediately, but
in the case of a failure some records could be duplicated. You
can also have the job in exactly-once mode and decrease the guarantee
just for a particular Kafka sink.

#### Schema Registry

Kafka is often used together with [Confluent Schema Registry](https://docs.confluent.io/current/schema-registry/index.html)
as a repository of types. The use of the schema registry is done through
adding it to the `Properties` object and using the `KafkaAvroSerializer/Deserializer`
if Avro is being used:

```java
properties.put("value.deserializer", KafkaAvroDeserializer.class);
properties.put("specific.avro.reader", true);
properties.put("schema.registry.url", schemaRegistryUrl);
```

Keep in mind that once the record deserialized, Jet still needs to know
how to serialize/deserialize the record internally. Please refer to the
[Serialization](serialization) section for details.

#### Version Compatibility

The Kafka sink and source are based on version 2.2.0, this means Kafka
connector will work with any client and broker having version equal to
or greater than 1.0.0.

### JMS

JMS (Java Message Service) is a standard API for communicating with
various message brokers using the queue or publish-subscribe patterns.

There are several brokers that implement the JMS standard, including:

* Apache ActiveMQ and ActiveMQ Artemis
* Amazon SQS
* IBM MQ
* RabbitMQ
* Solace
* ...

Jet is able to utilize these brokers both as a source and a sink through
the use of the JMS API.

To use a JMS broker, such as ActiveMQ, you need the client libraries
either on the classpath (by putting them into the `lib` folder) of the
node or submit them with the job. The Jet JMS connector is a part of the
`hazelcast-jet` module, so requires no other dependencies than the
client jar.

#### JMS Source Connector

A very simple pipeline which consumes messages from a given ActiveMQ
queue and then logs them is given below:

```java
Pipeline p = Pipeline.create();
p.readFrom(Sources.jmsQueue("queueName",
        () -> new ActiveMQConnectionFactory("tcp://localhost:61616")))
 .withoutTimestamps()
 .writeTo(Sinks.logger());
```

For a topic you can choose whether the consumer is durable or shared.
You need to use the `consumerFn` to create the desired consumer using a
JMS `Session` object.

If you create a shared consumer, you need to let Jet know by calling
`sharedConsumer(true)` on the builder. If you don't do this, only one
cluster member will actually connect to the JMS broker and will receive
all of the messages. We always assume a shared consumer for queues.

If you create a non-durable consumer, the fault-tolerance features won't
work since the JMS broker won't track which messages were delivered to
the client and which not.

Below is a simple example to create a non-durable non-shared topic
source:

```java
Pipeline p = Pipeline.create();
p.readFrom(Sources.jmsTopic("topic",
        () -> new ActiveMQConnectionFactory("tcp://localhost:61616")))
 .withoutTimestamps()
 .writeTo(Sinks.logger());
```

Here is a more complex example that uses a shared, durable consumer:

```java
Pipeline p = Pipeline.create();
p.readFrom(Sources
        .jmsTopicBuilder(() ->
                new ActiveMQConnectionFactory("tcp://localhost:61616"))
        .sharedConsumer(true)
        .consumerFn(session -> {
            Topic topic = session.createTopic("topic");
            return session.createSharedDurableConsumer(topic, "consumer-name");
        })
        .build())
 .withoutTimestamps()
 .writeTo(Sinks.logger());
```

#### Source fault tolerance

The source connector is fault-tolerant with the exactly-once guarantee
(except for the non-durable topic consumer). Fault tolerance is achieved
by acknowledging the consumed messages only after they were fully
processed by the downstream stages. Acknowledging is done once per
snapshot, you need to enable the processing guarantee in the
`JobConfig`.

In the exactly-once mode the processor saves the IDs of the messages
processed since the last snapshot into the snapshotted state. Therefore
this mode will not work if your messages don't have the JMS Message ID
set (it is an optional feature of JMS). In this case you need to set
`messageIdFn` on the builder to extract the message ID from the payload.
If you don't have a message ID to use, you must reduce the source
guarantee to at-least-once:

```java
p.readFrom(Sources.jmsTopicBuilder(...)
        .maxGuarantee(ProcessingGuarantee.AT_LEAST_ONCE)
        ...
```

In the at-least-once mode messages are acknowledged in the same way as
in the exactly-once mode, but message IDs are not saved to the snapshot.

If you have no processing guarantee enabled, the processor will consume
the messages in the `DUPS_OK_ACKNOWLEDGE` mode.

#### JMS Sink Connector

The JMS sink uses the supplied function to create a `Message` object for
each input item. The following code snippets show writing to a JMS queue
and a JMS topic using the ActiveMQ JMS client.

```java
Pipeline p = Pipeline.create();
p.readFrom(Sources.list("inputList"))
 .writeTo(Sinks.jmsQueue("queue",
         () -> new ActiveMQConnectionFactory("tcp://localhost:61616"))
 );
```

```java
Pipeline p = Pipeline.create();
p.readFrom(Sources.list("inputList"))
 .writeTo(Sinks.jmsTopic("topic",
        () -> new ActiveMQConnectionFactory("tcp://localhost:61616"))
 );
```

#### Fault Tolerance

The JMS sink supports the exactly-once guarantee. It uses two-phase XA
transactions, messages are committed consistent with the last state
snapshot. This greatly increases the latency, it is determined by the
snapshot interval: messages are visible to consumers only after the
commit. In order to make it work, the connection factory you provide has
to implement `javax.jms.XAConnectionFactory`, otherwise the job will not
start.

If you want to avoid the higher latency, decrease the overhead
introduced by the XA transactions, if your JMS implementation doesn't
support XA transactions or if you just don't need the guarantee, you can
reduce it just for the sink:

```java
stage.writeTo(Sinks
         .jmsQueueBuilder(() -> new ActiveMQConnectionFactory("tcp://localhost:61616"))
         // decrease the guarantee for the sink
         .exactlyOnce(false)
         .build());
```

In the at-least-once mode or if no guarantee is enabled, the transaction
is committed after each batch of messages: transactions are used for
performance as this is JMS' way to send messages in batches. Batches are
created from readily available messages so they incur minimal extra
latency.

##### Note

The XA transactions are implemented incorrectly in some brokers.
Specifically a prepared transaction is sometimes rolled back when the
client disconnects. The issue is tricky because the integration will
work during normal operation and the problem will only manifest if the
job crashes in a specific moment. Jet will even not detect it, only some
messages will be missing from the sink. To test your broker we provide a
tool, please go to [XA
tests](https://github.com/hazelcast/hazelcast-jet-contrib/tree/master/xa-test)
to get more information. This only applies to JMS sink, the source
doesn't use XA transactions.

#### Connection Handling

The JMS source and sink open one connection to the JMS server for each
member and each vertex. Then each parallel worker of the source creates
a session and a message consumer/producer using that connection.

IO failures are generally handled by the JMS client and do not cause the
connector to fail. Most of the clients offer a configuration parameter
to enable auto-reconnection, refer to the specific client documentation
for details.

### Apache Pulsar

>This connector is under incubation.

## In-memory Data Structures

Jet comes out of the box with some [in-memory distributed data
structures](data-structures) which can be used as a data source or a
sink. These sources are useful for caching sources or results to be used
for further processing, or acting as a glue between different data
pipelines.

### IMap

[IMap](data-structures) is a distributed in-memory key-value data
structure with a rich set of features such as indexes, querying and
persistence. With Jet, it can be used as both a batch or streaming data
source.

As a batch data source, it's very easy to use without the need for any other
configuration:

```java
IMap<String, User> userCache = jet.getMap("usersCache")
Pipeline p = Pipeline.create();
p.readFrom(Sources.map(userCache));
 .writeTo(Sinks.logger()));
```

#### Event Journal

The map can also be used as a streaming data source by utilizing its so
called _event journal_. The journal for a map is by default not enabled,
but can be explicitly enabled with a configuration option in
`hazelcast.yaml`:

```yaml
hazelcast:
  map:
    name_of_map:
      event-journal:
        enabled: true
        capacity: 100000
        time-to-live-seconds: 10
```

We can then modify the previous pipeline to instead stream the changes:

```java
IMap<String, User> userCache = jet.getMap("usersCache")
Pipeline p = Pipeline.create();
p.readFrom(Sources.mapJournal(userCache, START_FROM_OLDEST))
 .withIngestionTimestamps()
 .writeTo(Sinks.logger()));
```

By default, the source will only emit `ADDED` or `UPDATED` events and
the emitted object will have the key and the new value. You can change
to listen for all events by adding additional parameters to the source.

The event journal is fault tolerant and supports exactly-once
processing.

The capacity of the event journal is also an important consideration, as
having too little capacity will cause events to be dropped. Consider
also the capacity is for all the partition and not shared per partition.
For example, if there's many updates to just one key, with the default
partition count of `271` and journal size of `100,000` the journal only
has space for `370` events per partitions.

For a full example, please see the [Stream Changes From IMap tutorial.](../how-tos/stream-imap)

#### Map Sink

By default, map sink expects items of type `Entry<Key, Value>` and will
simply replace the previous entries, if any. However there's variants of
this that allow you to do atomic updates to existing entries in the map
by making use `EntryProcessor` objects.

The updating sinks come in three variants:

1. `mapWithMerging`, where you provide a function that computes the map
   value from the stream item and a merging function that gets called
   only if a value already exists in the map. This is similar to the way
   standard `Map.merge` method behaves. Here’s an example that
   concatenates String values:

```java
Pipeline p = Pipeline.create();
p.readFrom(Sources.<String, User>map("userCache"))
 .map(user -> entry(user.country(), user))
 .writeTo(Sinks.mapWithMerging("usersByCountry",
    e -> e.getKey(),
    e -> e.getValue().name(),
    (oldValue, newValue) -> oldValue + ", " + newValue)
  );
```

2. `mapWithUpdating`, where you provide a single updating function that
   always gets called. It will be called on the stream item and the
   existing value, if any. This can be used to add details to an
   existing object for example. This is similar to the way standard
   `Map.compute` method behaves. Here's an example that only updates a
   field:

```java
Pipeline p = Pipeline.create();
p.readFrom(Sources.<String, User>map("userCacheDetails"))
 .writeTo(Sinks.mapWithUpdating("userCache",
    e -> e.getKey(),
    (oldValue, entry) -> (oldValue != null ? oldValue.setDetails(entry.getValue) : null)
  );
```

3. `mapWithEntryProcessor`, where you provide a function that returns a
   full-blown `EntryProcessor` instance that will be submitted to the
   map. This is the most general variant. This example takes the
   values of the map and submits an entry processor that increments the
   values by 5:

```java
Pipeline p = Pipeline.create();
p.readFrom(Sources.<String, Integer>map("input"))
 .writeTo(Sinks.mapWithEntryProcessor("output",
    entry -> entry.getKey(),
    entry -> new IncrementEntryProcessor())
  );

static class IncrementEntryProcessor implements EntryProcessor<String, Integer, Integer> {
    @Override
    public Integer process(Entry<String, Integer> entry) {
        return entry.setValue(entry.getValue() + 5);
    }
}
```

#### Predicates and Projections

If your use case calls for some filtering and/or transformation of the
data you retrieve, you can optimize the pipeline by providing a
filtering predicate and an arbitrary transformation function to the
source connector itself and they’ll get applied before the data is
processed by Jet. This can be advantageous especially in the cases when
the data source is in another cluster. See the example below:

```java
IMap<String, Person> personCache = jet.getMap("personCache");
Pipeline p = Pipeline.create();
p.readFrom(Sources.map(personCache,
    Predicates.greaterEqual("age", 21),
    Projections.singleAttribute("name"))
);
```

### ICache

ICache is mostly equivalent to IMap, the main difference being that it's
compliant with the JCache standard API. As a sink, since `ICache`
doesn't support entry processors, only the default variant is available.

### IList

`IList` is a simple data structure which is ordered, and not
partitioned. All the contents of the `IList` will reside only on one
member.

The API for it is very limited, but is useful for simple prototyping:

```java
IList<Integer> inputList = jet.getList("inputList");
for (int i = 0; i < 10; i++) {
    inputList.add(i);
}

Pipeline p = Pipeline.create();
p.readFrom(Sources.list(inputList))
 .map(i -> "item-" + i)
 .writeTo(Sinks.list("resultList"));
```

List isn't suitable to use as a streaming sink because items are always
appended and eventually the member will run out of memory.

### Reliable Topic

Reliable Topic provides a simple pub/sub messaging API which can be
used as a data sink within Jet.

```java
jet.getReliableTopic("topic")
   .addMessageListener(message -> System.out.println(message));

Pipeline p = Pipeline.create();
p.readFrom(TestSources.itemStream(100))
  .withIngestionTimestamps()
  .writeTo(Sinks.reliableTopic("topic"));
```

A simple example is supplied above. For a more advanced version, also
see [Observables](#observable)

### Same vs. Different Cluster

It's possible to use the data structures that are part of the same Jet
cluster, and share the same memory and computation resources with
running jobs. For a more in-depth discussion on this topic, please see
the [In-memory Storage](../architecture/in-memory-storage) section.

Alternatively, Jet can also read from or write to data structures from
other Hazelcast or Jet clusters, using the _remote_ sinks and sources.
When reading or writing to remote sources, Jet internally creates a
client using the supplied configuration and will create connections to
the other cluster.

```java
ClientConfig cfg = new ClientConfig();
cfg.setClusterName("cluster-name");
cfg.getNetworkConfig().addAddress("node1.mydomain.com", "node2.mydomain.com");

Pipeline p = Pipeline.create();
p.readFrom(Sources.remoteMap("inputMap", cfg));
...
```

## Databases

Jet supports a wide variety of relational and NoSQL databases as a data
source or sink. While most traditional databases are batch oriented,
there's emerging techniques that allow to bridge the gap to streaming
which we will explore.

### JDBC

JDBC is a well-established database API supported by every major
relational (and many non-relational) database implementations including
Oracle, MySQL, PostgreSQL, Microsoft SQL Server. They provide libraries
called _JDBC drivers_ and every major database vendor will have this
driver available for either download or in a package repository such as
maven.

Jet is able to utilize these drivers both for sources and sinks and the
only step required is to add the driver to the `lib` folder of Jet or
submit the driver JAR along with the job.

In the simplest form, to read from a database you simply need to pass
a query:

```java
Pipeline p = Pipeline.create();
p.readFrom(Sources.jdbc("jdbc:mysql://localhost:3306/mysql",
    "SELECT * FROM person",
    resultSet -> new Person(resultSet.getInt(1), resultSet.getString(2))
)).writeTo(Sinks.logger());
```

Jet is also able to distribute a query across multiple nodes by
customizing the filtering criteria for each node:

```java
Pipeline p = Pipeline.create();
p.readFrom(Sources.jdbc(
    () -> DriverManager.getConnection("jdbc:mysql://localhost:3306/mysql"),
    (con, parallelism, index) -> {
        PreparedStatement stmt = con.prepareStatement(
              "SELECT * FROM person WHERE MOD(id, ?) = ?)");
        stmt.setInt(1, parallelism);
        stmt.setInt(2, index);
        return stmt.executeQuery();
    },
    resultSet -> new Person(resultSet.getInt(1), resultSet.getString(2))
)).writeTo(Sinks.logger());
```

The JDBC source only works in batching mode, meaning the query is only
executed once, for streaming changes from the database you can follow the
[Change Data Capture tutorial](../tutorials/cdc.md).

#### JDBC Data Sink

Jet is also able to output the results of a job to a database using the
JDBC driver by using an update query.

The supplied update query should be a parameterized query where the
parameters are set for each item:

```java
Pipeline p = Pipeline.create();
p.readFrom(KafkaSources.<Person>kafka(.., "people"))
 .writeTo(Sinks.jdbc(
         "REPLACE INTO PERSON (id, name) values(?, ?)",
         DB_CONNECTION_URL,
         (stmt, item) -> {
             stmt.setInt(1, item.id);
             stmt.setString(2, item.name);
         }
));
```

JDBC sink will automatically try to reconnect during database
connectivity issues and is suitable for use in streaming jobs. If you
want to avoid duplicate writes to the database, then a suitable
_insert-or-update_ statement should be used instead of `INSERT`, such as
`MERGE` or `REPLACE` or `INSERT .. ON CONFLICT ..`.

#### Fault tolerance

The JDBC sink supports the exactly-once guarantee. It uses two-phase XA
transactions, the DML statements are committed consistently with the
last state snapshot. This greatly increases the latency, it is
determined by the snapshot interval: messages are visible to consumers
only after the commit. In order to make it work, instead of the JDBC URL
you have to use the variant with `Supplier<CommonDataSource>` and it
must return an instance of `javax.sql.XADataSource`, otherwise the job
will not start.

Here is an example for PostgreSQL:

```java
stage.writeTo(Sinks.jdbc("INSERT INTO " + tableName + " VALUES(?, ?)",
         () -> {
                 BaseDataSource dataSource = new PGXADataSource();
                 dataSource.setUrl("localhost:5432");
                 dataSource.setUser("user");
                 dataSource.setPassword("pwd");
                 dataSource.setDatabaseName("database1");
                 return dataSource;
         },
         (stmt, item) -> {
             stmt.setInt(1, item.getKey());
             stmt.setString(2, item.getValue());
         }
 ));
```

##### Note

The XA transactions are implemented incorrectly in some databases.
Specifically a prepared transaction is sometimes rolled back when the
client disconnects. The issue is tricky because the integration will
work during normal operation and the problem will only manifest if the
Jet job crashes in a specific moment. Jet will even not detect it, only
some records will be missing from the target database. To test your
broker we provide a tool, please go to [XA
tests](https://github.com/hazelcast/hazelcast-jet-contrib/tree/master/xa-test)
to get more information. This only applies to the JDBC sink, the source
doesn't use XA transactions.

<<<<<<< HEAD
### Elasticsearch

Elasticsearch is a popular fulltext search engine. Hazelcast Jet can
use it both as a source and a sink.

#### Source

The Elasticsearch connector source provides a builder and several
convenience factory methods. Most commonly one needs to provide:

* A client supplier function, which returns a configured instance of
 RestClientBuilder (see [Elasticsearch documentation](https://www.elastic.co/guide/en/elasticsearch/client/java-rest/current/java-rest-low-usage-initialization.html#java-rest-low-usage-initialization)),
* A search request supplier specifying a query to Elasticsearch,
* A mapping function from `SearchHit` to a desired type.

Example using a factory method:

```java
BatchSource<String> elasticSource = ElasticSources.elasticsearch(
    () -> client("user", "password", "host", 9200),
    () -> new SearchRequest("my-index"),
    hit -> (String) hit.getSourceAsMap().get("name")
);
```

For all configuration options use the builder:

```java
BatchSource<String> elasticSource = new ElasticSourceBuilder<String>()
        .name("elastic-source")
        .clientFn(() -> RestClient.builder(new HttpHost(
                "localhost", 9200
        )))
        .searchRequestFn(() -> new SearchRequest("my-index"))
        .optionsFn(request -> RequestOptions.DEFAULT)
        .mapToItemFn(hit -> hit.getSourceAsString())
        .slicing(true)
        .build();
```

By default, the connector uses a single scroll to read data from
Elasticsearch - there is only a single reader on a single node in the
whole cluster.

Slicing can be used to parallelize reading from an index with more
shards. Number of slices equals to globalParallelism.

If Hazelcast Jet nodes and Elasticsearch nodes are located on the same
machines then the connector will use co-located reading, avoiding the
overhead of physical network.

#### Sink

The Elasticsearch connector sink provides a builder and several
convenience factory methods. Most commonly you need to provide:

* A client supplier, which returns a configured instance of
 RestHighLevelClient (see
 [Elasticsearch documentation](https://www.elastic.co/guide/en/elasticsearch/client/java-rest/current/java-rest-low-usage-initialization.html#java-rest-low-usage-initialization)),

* A mapping function to map items from the pipeline to an instance of
 one of `IndexRequest`, `UpdateRequest` or `DeleteRequest`.

* Suppose type of the items in the pipeline is `Map<String, Object>`, the
 sink can be created using

```java
Sink<Map<String, Object>> elasticSink = ElasticSinks.elasticsearch(
    () -> client("user", "password", "host", 9200),
    item -> new IndexRequest("my-index").source(item)
);
```

For all configuration options use the builder:

```java
Sink<Map<String, Object>> elasticSink = new ElasticSinkBuilder<Map<String, Object>>()
    .name("elastic-sink")
    .clientFn(() -> RestClient.builder(new HttpHost(
            "localhost", 9200
    )))
    .bulkRequestSupplier(BulkRequest::new)
    .mapToRequestFn((map) -> new IndexRequest("my-index").source(map))
    .optionsFn(request -> RequestOptions.DEFAULT)
    .build();
```

The Elasticsearch sink doesn't implement co-located writing. To achieve
maximum write throughput provide all nodes to the `RestClient`
and configure parallelism.
=======
### Change Data Capture (CDC)

Change Data Capture (CDC) refers to the process of observing changes
made to a database and extracting them in a form usable by other
systems, for the purposes of replication, analysis and many many more.

Change Data Capture is especially important to Jet, because it allows
for the _integration with legacy systems_. Database changes form a
stream of events which can be efficiently processed by Jet.

Implementation of CDC in Jet is based on
[Debezium](https://debezium.io/). Jet offers a generic Debezium source
which can handle CDC events from [any database supported by
Debezium](https://debezium.io/documentation/reference/1.1/connectors/index.html),
but we're also striving to make CDC sources first class citizens in Jet.
The one for MySQL is already one (since Jet version 4.2).

Setting up a streaming source of CDC data is just the matter of pointing
it at the right database via configuration:

```java
Pipeline pipeline = Pipeline.create();
pipeline.readFrom(
    MySqlCdcSources.mysql("customers")
            .setDatabaseAddress("127.0.0.1")
            .setDatabasePort(3306)
            .setDatabaseUser("debezium")
            .setDatabasePassword("dbz")
            .setClusterName("dbserver1")
            .setDatabaseWhitelist("inventory")
            .setTableWhitelist("inventory.customers")
            .build())
    .withNativeTimestamps(0)
    .writeTo(Sinks.logger());
```

(For an example of how to actually make use of CDC data see [our
tutorial](../tutorials/cdc)).

In order to make it work though, the databases need to be properly
configured too, have features essential for CDC enabled. For details see
the [CDC Deployment Guide](../operations/cdc-deployment.md).

#### CDC Connectors

As of Jet version 4.2 we have following types of CDC sources:

* [DebeziumCdcSources](/javadoc/{jet-version}/com/hazelcast/jet/cdc/DebeziumCdcSources.html):
  generic source for all databases supported by Debezium
* [MySqlCdcSources](/javadoc/{jet-version}/com/hazelcast/jet/cdc/MySqlCdcSources.html):
  specific, first class Jet CDC source for MySQL databases (also based
  on Debezium, but benefiting the full range of convenience Jet can
  additionally provide)

#### CDC Fault Tolerance

CDC sources offer at least-once processing guaranties. The source
periodically saves the database write ahead log offset for which it had
dispatched events and in case of a failure/restart it will replay all
events since the last successfully saved offset.

Unfortunately however there are no guaranties that the last saved offset
is still in the database changelog. Such logs are always finite and
depending on the DB configuration can be relatively short, so if the
CDC source has to replay data for a long period of inactivity, then
there can be loss. With careful management though we can say that
at-least once guaranties can practially be provided.
>>>>>>> 8d899889

### MongoDB

>This connector is currently under incubation. For more
>information and examples, please visit the [GitHub repository](https://github.com/hazelcast/hazelcast-jet-contrib/tree/master/mongodb).

### InfluxDB

>This connector is currently under incubation. For more
>information and examples, please visit the [GitHub repository](https://github.com/hazelcast/hazelcast-jet-contrib/tree/master/influxdb).

### Debezium

>This connector is currently under incubation. For more
>information and examples, please visit the [GitHub repository](https://github.com/hazelcast/hazelcast-jet-contrib/tree/master/debezium).

### Redis

>This connector is currently under incubation. For more
>information and examples, please visit the [GitHub repository](https://github.com/hazelcast/hazelcast-jet-contrib/tree/master/redis).

## Miscellaneous

### Test Sources

Test sources make it convenient to get started with Jet without having
to use an actual data source. They can also be used for unit testing
different pipelines where you can expect a more deterministic import.

#### Batch

The `items` source offers a simple batch source where the supplied list
of items are output:

```java
Pipeline p = Pipeline.create();
p.readFrom(TestSources.items(1, 2, 3, 4))
 .writeTo(Sinks.logger());
```

This pipeline will emit the following items, and then the job will terminate:

```text
12:33:01.780 [ INFO] [c.h.j.i.c.W.loggerSink#0] 1
12:33:01.780 [ INFO] [c.h.j.i.c.W.loggerSink#0] 2
12:33:01.780 [ INFO] [c.h.j.i.c.W.loggerSink#0] 3
12:33:01.780 [ INFO] [c.h.j.i.c.W.loggerSink#0] 4
```

#### Streaming

The test streaming source emits an infinite stream of `SimpleEvent`s at
the requested rate (in this case, 10 items per second):

```java
p.readFrom(TestSources.itemStream(10))
 .withNativeTimestamp(0)
 .writeTo();
```

After submitting this job, you can expect infinite output like:

```text
12:33:36.774 [ INFO] [c.h.j.i.c.W.loggerSink#0] SimpleEvent(timestamp=12:33:36.700, sequence=0)
12:33:36.877 [ INFO] [c.h.j.i.c.W.loggerSink#0] SimpleEvent(timestamp=12:33:36.800, sequence=1)
12:33:36.976 [ INFO] [c.h.j.i.c.W.loggerSink#0] SimpleEvent(timestamp=12:33:36.900, sequence=2)
12:33:37.074 [ INFO] [c.h.j.i.c.W.loggerSink#0] SimpleEvent(timestamp=12:33:37.000, sequence=3)
12:33:37.175 [ INFO] [c.h.j.i.c.W.loggerSink#0] SimpleEvent(timestamp=12:33:37.100, sequence=4)
12:33:37.274 [ INFO] [c.h.j.i.c.W.loggerSink#0] SimpleEvent(timestamp=12:33:37.200, sequence=5)
```

Each `SimpleEvent` has a sequence which is monotonically increased and
also a timestamp which is derived from `System.currentTimeMillis()`.
For more information using these sources in a testing environment, refer
to the [Testing](testing) section.

### Observables

A Jet pipeline always expects to write the results somewhere. Sometimes
the job submitter is different than the one reading or processing the
results of a pipeline, but sometimes it can be the same, for example if the
job is a simple ad-hoc query. In this case Jet offers a special type of
construct called an `Observable`, which can be used as a sink.

For example, imagine the following pipeline:

```java
JetInstance jet = Jet.bootstrappedInstance();
Observable<SimpleEvent> observable = jet.newObservable();
observable.addObserver(e -> System.out.println("Printed from client: " + e));

Pipeline pipeline = p.create();
p.readFrom(TestSources.itemStream(5))
 .withIngestionTimestamps()
 .writeTo(Sinks.observable(observable));
try {
  jet.newJob(pipeline).join();
} finally {
  observable.destroy();
}
```

When you run this pipeline, you'll see the following output:

```text
Printed from client: SimpleEvent(timestamp=12:36:53.400, sequence=28)
Printed from client: SimpleEvent(timestamp=12:36:53.600, sequence=29)
Printed from client: SimpleEvent(timestamp=12:36:53.800, sequence=30)
Printed from client: SimpleEvent(timestamp=12:36:54.000, sequence=31)
Printed from client: SimpleEvent(timestamp=12:36:54.200, sequence=32)
Printed from client: SimpleEvent(timestamp=12:36:54.400, sequence=33)
Printed from client: SimpleEvent(timestamp=12:36:54.600, sequence=34)
Printed from client: SimpleEvent(timestamp=12:36:54.800, sequence=35)
Printed from client: SimpleEvent(timestamp=12:36:55.000, sequence=36)
```

You can see that the printed output is actually on the client, and not
on the server. Jet internally uses Hazelcast's `Ringbuffer` to create a
temporary buffer to write the results into and these are then fetched by
the client:

>It's worth noting that `Ringbuffer` may lose events, if they
>are being produced at a higher-rate than the clients can consume it. There
>will be a warning logged in such cases. You can also configure the
>capacity using the `setCapacity()` method on the `Observable`.

`Observable` can also implement `onError` and `onComplete` methods to
get notified of job completion and errors.

#### Futures

`Observable` also support a conversion to a future to collect the
results.

For example, to collect the job results into a list, you can use the
following pattern:

```java
JetInstance jet = Jet.bootstrappedInstance();
Observable<String> observable = jet.newObservable();

Pipeline p = Pipeline.create();
p.readFrom(TestSources.items("a", "b", "c", "d"))
 .writeTo(Sinks.observable(observable));

Future<List<String>> future = observable.toFuture(
    s -> s.collect(Collectors.toList())
);
jet.newJob(p);

try {
  List<String> results = future.get();
  for (String result : results) {
    System.out.println(result);
  }
} finally {
  observable.destroy();
}
```

#### Cleanup

As `Observable`s are backed by `Ringbuffer`s stored in the cluster which
should be cleaned up by the client, once they are no longer necessary
using the `destroy()` method. If the Observable isn’t destroyed, the
memory used by it will be not be recovered by the cluster. It's possible
to get a list of all observables using the
`JetInstance.getObservables()` method.

### Socket

The socket sources and sinks opens a TCP socket to the supplied address
and either read from or write to the socket. The sockets are text-based
and may only read or write text data.

A simple example of the source is below:

```java
Pipeline p = Pipeline.create();
p.readFrom(Sources.socket("localhost", 8080, StandardCharsets.UTF_8))
 .withoutTimestamps()
 .map(line -> /* parse line */)
 .writeTo(Sinks.logger());
```

This will connect to a socket on port 8080 and wait to receive some
lines of text, which will be sent as an item for the next step in the
pipeline to process.

Please note that Jet itself will not create any server sockets, this
should be handled outside of the Jet process itself.

When used as a sink, it will send a line of text for each input item,
similar to how the source works:

```java
Pipeline p = Pipeline.create();
p.readFrom(Sources.itemStream(10))
 .withoutTimestamps()
 .map(e -> e.toString())
 .writeTo(Sinks.socket("localhost", 8080));
```

Any disconnections for both source and sink will cause the job to fail,
so this source is mostly aimed for simple IPC or testing.

### Twitter

>This connector is currently under incubation. For more
>information and examples, please visit the [GitHub repository](https://github.com/hazelcast/hazelcast-jet-contrib/tree/master/twitter).

## Summary

### Sources

Below is a summary of various sources and where to find them. Some
sources are batch and some are stream oriented. The processing guarantee
is only relevant for streaming sources, as batch jobs should just be
restarted in face of an intermittent failure.

|source|module|batch/stream|guarantee|
|:-----|:---- |:-----------|:--------|
|`AvroSources.files`|`hazelcast-jet-avro`|batch|N/A|
|`HadoopSources.inputFormat`|`hazelcast-jet-hadoop`|batch|N/A|
|`KafkaSources.kafka`|`hazelcast-jet-kafka`|stream|exactly-once|
|`S3Sources.s3`|`hazelcast-jet-s3`|batch|N/A|
|`Sources.cache`|`hazelcast-jet`|batch|N/A|
|`Sources.cacheJournal`|`hazelcast-jet`|stream|exactly-once|
|`Sources.files`|`hazelcast-jet`|batch|N/A|
|`Sources.fileWatcher`|`hazelcast-jet`|stream|none|
|`Sources.json`|`hazelcast-jet`|batch|N/A|
|`Sources.jsonWatcher`|`hazelcast-jet`|stream|none|
|`Sources.jdbc`|`hazelcast-jet`|batch|N/A|
|`Sources.jmsQueue`|`hazelcast-jet`|stream|exactly-once|
|`Sources.list`|`hazelcast-jet`|batch|N/A|
|`Sources.map`|`hazelcast-jet`|batch|N/A|
|`Sources.mapJournal`|`hazelcast-jet`|stream|exactly-once|
|`Sources.socket`|`hazelcast-jet`|stream|none|
|`TestSources.items`|`hazelcast-jet`|batch|N/A|
|`TestSources.itemStream`|`hazelcast-jet`|stream|none|

### Sinks

Below is a summary of various sinks and where to find them. All sources
may operate in batch mode, but only some of them are suitable for
streaming jobs, this is indicated below. As with sources, the processing
guarantee is only relevant for streaming jobs. All streaming sinks by
default support at-least-once guarantee, but only some of them support
exactly-once. If using idempotent updates, you can ensure exactly-once
processing even with at-least-once sinks.

|sink|module|streaming support|guarantee|
|:---|:-----|:--------------|:-------------------|
|`AvroSinks.files`|`hazelcast-jet-avro`|no|N/A|
|`HadoopSinks.outputFormat`|`hazelcast-jet-hadoop`|no|N/A|
|`KafkaSinks.kafka`|`hazelcast-jet-kafka`|yes|exactly-once|
|`S3Sinks.s3`|`hazelcast-jet-s3`|no|N/A|
|`Sinks.cache`|`hazelcast-jet`|yes|at-least-once|
|`Sinks.files`|`hazelcast-jet`|yes|exactly-once|
|`Sinks.json`|`hazelcast-jet`|yes|exactly-once|
|`Sinks.jdbc`|`hazelcast-jet`|yes|exactly-once|
|`Sinks.jmsQueue`|`hazelcast-jet`|yes|exactly-once|
|`Sinks.list`|`hazelcast-jet`|no|N/A|
|`Sinks.map`|`hazelcast-jet`|yes|at-least-once|
|`Sinks.observable`|`hazelcast-jet`|yes|at-least-once|
|`Sinks.reliableTopic`|`hazelcast-jet`|yes|at-least-once|
|`Sinks.socket`|`hazelcast-jet`|yes|at-least-once|

## Custom Sources and Sinks

If Jet doesn’t natively support the data source/sink you need, you can
build a connector for it yourself by using the
[SourceBuilder](/javadoc/{jet-version}/com/hazelcast/jet/pipeline/SourceBuilder.html)
and
[SinkBuilder](/javadoc/{jet-version}/com/hazelcast/jet/pipeline/SinkBuilder.html).

### SourceBuilder

To make a custom source connector you need two basic ingredients:

* a _context_ object that holds all the resources and state you need
  to keep track of
* a stateless function, _`fillBufferFn`_, taking two parameters: the
  state object and a buffer object provided by Jet

Jet repeatedly calls `fillBufferFn` whenever it needs more data items.
Optimally, the function will fill the buffer with the items it can
acquire without blocking. A hundred items at a time is enough to
eliminate any per-call overheads within Jet. The function is allowed to
block as well, but taking longer than a second to complete can have
negative effects on the overall performance of the processing pipeline.

In the following examples we build a simple batch source that emits
the lines of a file:

```java
BatchSource<String> fileSource = SourceBuilder
    .batch("file-source", x -> new BufferedReader(new FileReader("input.txt")))
    .<String>fillBufferFn((in, buf) -> {
        String line = in.readLine();
        if (line != null) {
            buf.add(line);
        } else {
            buf.close();
        }
    })
    .destroyFn(BufferedReader::close)
    .build();
```

For a more involved example (which reads data in _batches_ for
efficiency, deals with _unbounded_ data, emits _timestamps_, is
_distributed_ and _fault tolerant_ see the
[Custom Batch Sources](../how-tos/custom-batch-source.md
) and
[Custom Stream Sources](../how-tos/custom-stream-source.md)
tutorials).

### SinkBuilder

To make your custom sink connector you need two basic ingredients:

* a _context_ object that holds all the resources and state you need
  to keep track of
* a stateless function, _`receiveFn`_, taking two parameters: the state
  object and a data item sent to the sink

In the following example we build a simple sink which writes the
`toString()` form of `Object`s to a file:

```java
Sink<Object> sink = sinkBuilder(
    "file-sink", x -> new PrintWriter(new FileWriter("output.txt")))
    .receiveFn((out, item) -> out.println(item.toString()))
    .destroyFn(PrintWriter::close)
    .build();
```

For a more involved example, covering issues like _batching_,
_distributiveness_ and _fault tolerance_, see the
[Custom Sinks](../how-tos/custom-sink.md) tutorial).<|MERGE_RESOLUTION|>--- conflicted
+++ resolved
@@ -1030,98 +1030,6 @@
 to get more information. This only applies to the JDBC sink, the source
 doesn't use XA transactions.
 
-<<<<<<< HEAD
-### Elasticsearch
-
-Elasticsearch is a popular fulltext search engine. Hazelcast Jet can
-use it both as a source and a sink.
-
-#### Source
-
-The Elasticsearch connector source provides a builder and several
-convenience factory methods. Most commonly one needs to provide:
-
-* A client supplier function, which returns a configured instance of
- RestClientBuilder (see [Elasticsearch documentation](https://www.elastic.co/guide/en/elasticsearch/client/java-rest/current/java-rest-low-usage-initialization.html#java-rest-low-usage-initialization)),
-* A search request supplier specifying a query to Elasticsearch,
-* A mapping function from `SearchHit` to a desired type.
-
-Example using a factory method:
-
-```java
-BatchSource<String> elasticSource = ElasticSources.elasticsearch(
-    () -> client("user", "password", "host", 9200),
-    () -> new SearchRequest("my-index"),
-    hit -> (String) hit.getSourceAsMap().get("name")
-);
-```
-
-For all configuration options use the builder:
-
-```java
-BatchSource<String> elasticSource = new ElasticSourceBuilder<String>()
-        .name("elastic-source")
-        .clientFn(() -> RestClient.builder(new HttpHost(
-                "localhost", 9200
-        )))
-        .searchRequestFn(() -> new SearchRequest("my-index"))
-        .optionsFn(request -> RequestOptions.DEFAULT)
-        .mapToItemFn(hit -> hit.getSourceAsString())
-        .slicing(true)
-        .build();
-```
-
-By default, the connector uses a single scroll to read data from
-Elasticsearch - there is only a single reader on a single node in the
-whole cluster.
-
-Slicing can be used to parallelize reading from an index with more
-shards. Number of slices equals to globalParallelism.
-
-If Hazelcast Jet nodes and Elasticsearch nodes are located on the same
-machines then the connector will use co-located reading, avoiding the
-overhead of physical network.
-
-#### Sink
-
-The Elasticsearch connector sink provides a builder and several
-convenience factory methods. Most commonly you need to provide:
-
-* A client supplier, which returns a configured instance of
- RestHighLevelClient (see
- [Elasticsearch documentation](https://www.elastic.co/guide/en/elasticsearch/client/java-rest/current/java-rest-low-usage-initialization.html#java-rest-low-usage-initialization)),
-
-* A mapping function to map items from the pipeline to an instance of
- one of `IndexRequest`, `UpdateRequest` or `DeleteRequest`.
-
-* Suppose type of the items in the pipeline is `Map<String, Object>`, the
- sink can be created using
-
-```java
-Sink<Map<String, Object>> elasticSink = ElasticSinks.elasticsearch(
-    () -> client("user", "password", "host", 9200),
-    item -> new IndexRequest("my-index").source(item)
-);
-```
-
-For all configuration options use the builder:
-
-```java
-Sink<Map<String, Object>> elasticSink = new ElasticSinkBuilder<Map<String, Object>>()
-    .name("elastic-sink")
-    .clientFn(() -> RestClient.builder(new HttpHost(
-            "localhost", 9200
-    )))
-    .bulkRequestSupplier(BulkRequest::new)
-    .mapToRequestFn((map) -> new IndexRequest("my-index").source(map))
-    .optionsFn(request -> RequestOptions.DEFAULT)
-    .build();
-```
-
-The Elasticsearch sink doesn't implement co-located writing. To achieve
-maximum write throughput provide all nodes to the `RestClient`
-and configure parallelism.
-=======
 ### Change Data Capture (CDC)
 
 Change Data Capture (CDC) refers to the process of observing changes
@@ -1189,7 +1097,97 @@
 CDC source has to replay data for a long period of inactivity, then
 there can be loss. With careful management though we can say that
 at-least once guaranties can practially be provided.
->>>>>>> 8d899889
+
+### Elasticsearch
+
+Elasticsearch is a popular fulltext search engine. Hazelcast Jet can
+use it both as a source and a sink.
+
+#### Source
+
+The Elasticsearch connector source provides a builder and several
+convenience factory methods. Most commonly one needs to provide:
+
+* A client supplier function, which returns a configured instance of
+ RestClientBuilder (see [Elasticsearch documentation](https://www.elastic.co/guide/en/elasticsearch/client/java-rest/current/java-rest-low-usage-initialization.html#java-rest-low-usage-initialization)),
+* A search request supplier specifying a query to Elasticsearch,
+* A mapping function from `SearchHit` to a desired type.
+
+Example using a factory method:
+
+```java
+BatchSource<String> elasticSource = ElasticSources.elasticsearch(
+    () -> client("user", "password", "host", 9200),
+    () -> new SearchRequest("my-index"),
+    hit -> (String) hit.getSourceAsMap().get("name")
+);
+```
+
+For all configuration options use the builder:
+
+```java
+BatchSource<String> elasticSource = new ElasticSourceBuilder<String>()
+        .name("elastic-source")
+        .clientFn(() -> RestClient.builder(new HttpHost(
+                "localhost", 9200
+        )))
+        .searchRequestFn(() -> new SearchRequest("my-index"))
+        .optionsFn(request -> RequestOptions.DEFAULT)
+        .mapToItemFn(hit -> hit.getSourceAsString())
+        .slicing(true)
+        .build();
+```
+
+By default, the connector uses a single scroll to read data from
+Elasticsearch - there is only a single reader on a single node in the
+whole cluster.
+
+Slicing can be used to parallelize reading from an index with more
+shards. Number of slices equals to globalParallelism.
+
+If Hazelcast Jet nodes and Elasticsearch nodes are located on the same
+machines then the connector will use co-located reading, avoiding the
+overhead of physical network.
+
+#### Sink
+
+The Elasticsearch connector sink provides a builder and several
+convenience factory methods. Most commonly you need to provide:
+
+* A client supplier, which returns a configured instance of
+ RestHighLevelClient (see
+ [Elasticsearch documentation](https://www.elastic.co/guide/en/elasticsearch/client/java-rest/current/java-rest-low-usage-initialization.html#java-rest-low-usage-initialization)),
+
+* A mapping function to map items from the pipeline to an instance of
+ one of `IndexRequest`, `UpdateRequest` or `DeleteRequest`.
+
+* Suppose type of the items in the pipeline is `Map<String, Object>`, the
+ sink can be created using
+
+```java
+Sink<Map<String, Object>> elasticSink = ElasticSinks.elasticsearch(
+    () -> client("user", "password", "host", 9200),
+    item -> new IndexRequest("my-index").source(item)
+);
+```
+
+For all configuration options use the builder:
+
+```java
+Sink<Map<String, Object>> elasticSink = new ElasticSinkBuilder<Map<String, Object>>()
+    .name("elastic-sink")
+    .clientFn(() -> RestClient.builder(new HttpHost(
+            "localhost", 9200
+    )))
+    .bulkRequestSupplier(BulkRequest::new)
+    .mapToRequestFn((map) -> new IndexRequest("my-index").source(map))
+    .optionsFn(request -> RequestOptions.DEFAULT)
+    .build();
+```
+
+The Elasticsearch sink doesn't implement co-located writing. To achieve
+maximum write throughput provide all nodes to the `RestClient`
+and configure parallelism.
 
 ### MongoDB
 
