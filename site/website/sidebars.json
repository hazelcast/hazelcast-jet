{
  "docs": {
    "Get Started": [
      "get-started/intro",
      "get-started/first-job",
      "get-started/installation",
      "get-started/submit-job",
      "get-started/scale-job"
    ],
    "Tutorials": [
      "tutorials/kafka",
      "tutorials/cdc",
      "tutorials/map-join",
      "tutorials/windowing",
      "tutorials/python"
    ],
    "Concepts": [
      "concepts/dag",
      "concepts/event-time",
      "concepts/processing-guarantees"
    ],
    "Programming Guide": [
      "api/pipeline",
      "api/stateless-transforms",
      "api/stateful-transforms",
      "api/sources-sinks",
      "api/submitting-jobs",
      "api/data-structures",
      "api/serialization",
      "api/testing",
      "api/spring"
    ],
    "How-To Guides": [
      "how-tos/stream-imap",
      "how-tos/observables",
      "how-tos/custom-batch-source",
      "how-tos/custom-stream-source",
      "how-tos/custom-sink",
      "how-tos/xa"
    ],
    "Operations Guide": [
      "operations/installation",
      "operations/configuration",
      "operations/discovery",
      "operations/cluster-sizing",
      "operations/job-management",
      "operations/kubernetes",
      "operations/monitoring",
      "operations/version-compatibility"
    ],
    "Architecture": [
      "architecture/distributed-computing",
      "architecture/execution-engine",
      "architecture/cluster-topology",
      "architecture/event-time-processing",
      "architecture/sliding-window",
      "architecture/fault-tolerance",
      "architecture/in-memory-storage"
    ],
    "Design Documents": [
      "design-docs/index",
<<<<<<< HEAD
      "design-docs/006-declarative-serialization",
=======
      "design-docs/005-cdc-sources",
>>>>>>> c24b2af4
      "design-docs/004-spring-boot-starter",
      "design-docs/003-elasticsearch-connector",
      "design-docs/002-job-level-serialization",
      "design-docs/001-code-deployment-improvements"
    ]
  },
  "enterprise": {
    "Enterprise Edition": [
      "enterprise/index",
      "enterprise/installation",
      "enterprise/management-center",
      "enterprise/security",
      "enterprise/job-update",
      "enterprise/lossless-restart",
      "enterprise/off-heap",
      "enterprise/blue-green"
    ]
  }
}<|MERGE_RESOLUTION|>--- conflicted
+++ resolved
@@ -59,11 +59,8 @@
     ],
     "Design Documents": [
       "design-docs/index",
-<<<<<<< HEAD
       "design-docs/006-declarative-serialization",
-=======
       "design-docs/005-cdc-sources",
->>>>>>> c24b2af4
       "design-docs/004-spring-boot-starter",
       "design-docs/003-elasticsearch-connector",
       "design-docs/002-job-level-serialization",
