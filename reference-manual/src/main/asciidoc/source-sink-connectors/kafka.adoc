= Kafka

Apache Kafka is a production-worthy choice for both source and sink
for infinite stream processing jobs. It supports fault tolerance and
snapshotting. The basic paradigm is that of a distributed
publish/subscribe topic. Jet's Kafka Source subscribes to a Kafka topic
and the sink publishes events to a Kafka topic.

The following code will consume from topics `t1` and `t2` and then write
to `t3`:

[source]
----
include::{javasource}/integration/HdfsAndKafka.java[tag=s5]
----

== Using Kafka as a Source

The Kafka source emits entries of type `Map.Entry<Key,Value>` which can
be transformed using an optional mapping function. It never completes.
The job will end only if explicitly cancelled or aborted due to an
error.

Internally Jet creates one `KafkaConsumer` per `Processor` instance
using the supplied properties. Jet uses manual partition assignment to
arrange the available Kafka partitions among the available processors
and will ignore the `group.id` property.

If any new partitions are added while the job is running, Jet will
automatically assign them to the existing processors and consume them
from the beginning.

== Processing Guarantees

The Kafka source supports snapshots. Upon each snapshot it saves the
current offset for each partition. When the job is restarted from a
<<<<<<< HEAD
snapshot, the source can continue reading from the saved offset.

If snapshots are disabled, the source will commit the offsets of the
last record it read to the Kafka cluster. Since the fact that the source
read an item doesn't mean that the whole Jet pipeline processed it, this
prevents neither data loss nor duplicate processing.
=======
snapshot, the source can continue reading from the saved offsets.

If processing guarantee is disabled, the source will start reading from
default offsets (based on the `auto.offset.reset` property). You can
enable offset committing by assigning a `group.id`, enabling auto offset
committing using `enable.auto.commit` and configuring
`auto.commit.interval.ms` in the given properties. Refer to Kafka
documentation for the descriptions of these properties.
>>>>>>> 9902c6eb

== Using Kafka as a Sink

The sink provides the exactly-once guarantee at the cost of using Kafka
transactions: Jet commits the produced records after each snapshot is
completed. This greatly increases the latency because consumers see the
records only after they are committed.

If you use _at-least-once_ guarantee, records are visible immediately,
but in the case of a failure some records could be produced duplicately.
You can also have the job in exactly-once mode and decrease the
guarantee just for a particular Kafka sink.

== Limitations

Apache Kafka introduced client backward compatibility with version 1.0.0.
The compatibility is `two way`, new brokers support older clients and
new clients support older broker.

The Kafka sink and source are based on version 2.2.0, this means Kafka
connector will work with any client and broker having version equal to
or greater than 1.0.0.

<|MERGE_RESOLUTION|>--- conflicted
+++ resolved
@@ -34,14 +34,6 @@
 
 The Kafka source supports snapshots. Upon each snapshot it saves the
 current offset for each partition. When the job is restarted from a
-<<<<<<< HEAD
-snapshot, the source can continue reading from the saved offset.
-
-If snapshots are disabled, the source will commit the offsets of the
-last record it read to the Kafka cluster. Since the fact that the source
-read an item doesn't mean that the whole Jet pipeline processed it, this
-prevents neither data loss nor duplicate processing.
-=======
 snapshot, the source can continue reading from the saved offsets.
 
 If processing guarantee is disabled, the source will start reading from
@@ -50,7 +42,6 @@
 committing using `enable.auto.commit` and configuring
 `auto.commit.interval.ms` in the given properties. Refer to Kafka
 documentation for the descriptions of these properties.
->>>>>>> 9902c6eb
 
 == Using Kafka as a Sink
 
