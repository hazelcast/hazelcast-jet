/*
 * Copyright (c) 2008-2020, Hazelcast, Inc. All Rights Reserved.
 *
 * Licensed under the Apache License, Version 2.0 (the "License");
 * you may not use this file except in compliance with the License.
 * You may obtain a copy of the License at
 *
 * http://www.apache.org/licenses/LICENSE-2.0
 *
 * Unless required by applicable law or agreed to in writing, software
 * distributed under the License is distributed on an "AS IS" BASIS,
 * WITHOUT WARRANTIES OR CONDITIONS OF ANY KIND, either express or implied.
 * See the License for the specific language governing permissions and
 * limitations under the License.
 */

package com.hazelcast.jet.cdc.postgres;

import com.github.dockerjava.api.command.CreateContainerCmd;
import com.github.dockerjava.api.model.ExposedPort;
import com.github.dockerjava.api.model.PortBinding;
import com.github.dockerjava.api.model.Ports;
import com.hazelcast.jet.JetException;
import com.hazelcast.jet.JetInstance;
import com.hazelcast.jet.Job;
import com.hazelcast.jet.cdc.AbstractCdcIntegrationTest;
import com.hazelcast.jet.cdc.ChangeRecord;
import com.hazelcast.jet.pipeline.Pipeline;
import com.hazelcast.jet.pipeline.Sinks;
import com.hazelcast.jet.pipeline.StreamSource;
import com.hazelcast.jet.retry.RetryStrategies;
import com.hazelcast.jet.retry.RetryStrategy;
import com.hazelcast.jet.test.SerialTest;
import com.hazelcast.test.HazelcastSerialParametersRunnerFactory;
import com.hazelcast.test.annotation.NightlyTest;
import org.junit.Assume;
import org.junit.Before;
import org.junit.Rule;
import org.junit.Test;
import org.junit.contrib.java.lang.system.EnvironmentVariables;
import org.junit.experimental.categories.Category;
import org.junit.runner.RunWith;
import org.junit.runners.Parameterized;
import org.junit.runners.Parameterized.Parameter;
import org.junit.runners.Parameterized.Parameters;
import org.testcontainers.containers.Network;
import org.testcontainers.containers.PostgreSQLContainer;
import org.testcontainers.containers.ToxiproxyContainer;

import javax.annotation.Nonnull;
import java.io.IOException;
import java.net.ServerSocket;
import java.sql.Connection;
import java.sql.DriverManager;
import java.sql.SQLException;
import java.sql.Statement;
import java.util.Arrays;
import java.util.Collection;
import java.util.Collections;
import java.util.List;
import java.util.concurrent.ThreadLocalRandom;
import java.util.function.Consumer;
import java.util.stream.Collectors;
import java.util.stream.IntStream;

import static com.hazelcast.jet.Util.entry;
import static com.hazelcast.jet.core.JobStatus.RUNNING;
import static java.util.concurrent.TimeUnit.MILLISECONDS;
import static java.util.concurrent.TimeUnit.SECONDS;
import static org.assertj.core.api.Assertions.assertThatThrownBy;
import static org.junit.Assert.assertEquals;
import static org.junit.Assert.assertTrue;
import static org.testcontainers.containers.PostgreSQLContainer.POSTGRESQL_PORT;

@RunWith(Parameterized.class)
@Parameterized.UseParametersRunnerFactory(HazelcastSerialParametersRunnerFactory.class)
@Category({SerialTest.class, NightlyTest.class})
public class PostgresCdcNetworkIntegrationTest extends AbstractCdcIntegrationTest {

    private static final long RECONNECT_INTERVAL_MS = SECONDS.toMillis(1);

    @Rule
    public final EnvironmentVariables environmentVariables = new EnvironmentVariables();

    @Parameter(value = 0)
    public RetryStrategy reconnectBehavior;

    @Parameter(value = 1)
    public boolean resetStateOnReconnect;

    @Parameter(value = 2)
    public String testName;

    @Parameters(name = "{2}")
    public static Collection<Object[]> data() {
        return Arrays.asList(new Object[][] {
                { RetryStrategies.never(), false, "fail"},
                { RetryStrategies.indefinitely(RECONNECT_INTERVAL_MS), false, "reconnect"},
                { RetryStrategies.indefinitely(RECONNECT_INTERVAL_MS), true, "reconnect w/ state reset"}
        });
    }

    @Before
    public void before() {
        environmentVariables.set("TESTCONTAINERS_RYUK_DISABLED", "true");
        assertEquals("true", System.getenv("TESTCONTAINERS_RYUK_DISABLED"));
    }

    @Test
    public void when_noDatabaseToConnectTo() throws Exception {
        PostgreSQLContainer<?> postgres = initPostgres(null, 0);
        String containerIpAddress = postgres.getContainerIpAddress();
        stopContainer(postgres);

        int port = findRandomOpenPortInRange(POSTGRESQL_PORT + 100, POSTGRESQL_PORT + 1000);
        Pipeline pipeline = initPipeline(containerIpAddress, port);

        // when job starts
        JetInstance jet = createJetMembers(2)[0];
        Job job = jet.newJob(pipeline);
        // then
        boolean neverReconnect = reconnectBehavior.getMaxAttempts() == 0;
        if (neverReconnect) {
            // then job fails
            assertThatThrownBy(job::join)
                    .hasRootCauseInstanceOf(JetException.class)
                    .hasStackTraceContaining("Failed to connect to database");
            assertTrue(jet.getMap("results").isEmpty());
        } else {
            // and can't connect to DB
            assertJobStatusEventually(job, RUNNING);
            assertTrue(jet.getMap("results").isEmpty());

            // and DB starts
            postgres = initPostgres(null, port);
            try {
                // then source connects successfully
                assertEqualsEventually(() -> jet.getMap("results").size(), 4);
                assertEquals(RUNNING, job.getStatus());
            } finally {
                abortJob(job);
                stopContainer(postgres);
            }
        }
    }

    @Test
    public void when_shortNetworkDisconnectDuringSnapshotting_then_connectorDoesNotNoticeAnything() throws Exception {
        try (
                Network network = initNetwork();
                ToxiproxyContainer toxiproxy = initToxiproxy(network);
        ) {
            PostgreSQLContainer<?> postgres = initPostgres(network, null);
            try {
                ToxiproxyContainer.ContainerProxy proxy = initProxy(toxiproxy, postgres);
                Pipeline pipeline = initPipeline(proxy.getContainerIpAddress(), proxy.getProxyPort());
                // when job starts
                JetInstance jet = createJetMembers(2)[0];
                Job job = jet.newJob(pipeline);
                assertJobStatusEventually(job, RUNNING);

                // and snapshotting is ongoing (we have no exact way of identifying
                // the moment, but random sleep will catch it at least some of the time)
                MILLISECONDS.sleep(ThreadLocalRandom.current().nextInt(0, 500));

                // and connection is cut
                proxy.setConnectionCut(true);

<<<<<<< HEAD
                // and some time passes
                MILLISECONDS.sleep(2 * RECONNECT_INTERVAL_MS);
                //it takes the bloody thing 150 seconds to notice the connection being down, so it won't notice this...
=======
            // and some time passes
            MILLISECONDS.sleep(2 * RECONNECT_INTERVAL_MS);
            //it takes the bloody thing ages to notice the connection being down, so it won't notice this...
>>>>>>> a3440fd3

                // and connection recovers
                proxy.setConnectionCut(false);

                // then connector manages to reconnect and finish snapshot
                try {
                    assertEqualsEventually(() -> jet.getMap("results").size(), 4);
                } finally {
                    abortJob(job);
                }
            } finally {
                stopContainer(postgres);
            }
        }
    }

    @Test
    public void when_databaseShutdownOrLongDisconnectDuringSnapshotting() throws Exception {
        int port = findRandomOpenPort();
        PostgreSQLContainer<?> postgres = initPostgres(null, port);
        Pipeline pipeline = initPipeline(postgres.getContainerIpAddress(), port);
        try {
            // when job starts
            JetInstance jet = createJetMembers(2)[0];
            Job job = jet.newJob(pipeline);
            assertJobStatusEventually(job, RUNNING);

            // and snapshotting is ongoing (we have no exact way of identifying
            // the moment, but random sleep will catch it at least some of the time)
            MILLISECONDS.sleep(ThreadLocalRandom.current().nextInt(100, 500));

            // and DB is stopped
            stopContainer(postgres);
            postgres = null;

            // then
            boolean neverReconnect = reconnectBehavior.getMaxAttempts() == 0;
            if (neverReconnect) {
                // then job fails
                assertThatThrownBy(job::join)
                        .hasRootCauseInstanceOf(JetException.class)
                        .hasStackTraceContaining("Failed to connect to database");
            } else {
                // and DB is started anew
                postgres = initPostgres(null, port);

                // then snapshotting finishes successfully
                try {
                    assertEqualsEventually(() -> jet.getMap("results").size(), 4);
                    assertEquals(RUNNING, job.getStatus());
                } finally {
                    abortJob(job);
                }
            }
        } finally {
            if (postgres != null) {
                stopContainer(postgres);
            }
        }
    }

    @Test
    public void when_shortConnectionLossDuringBinlogReading_then_connectorDoesNotNoticeAnything() throws Exception {
        try (
                Network network = initNetwork();
                ToxiproxyContainer toxiproxy = initToxiproxy(network);
        ) {
            PostgreSQLContainer<?> postgres = initPostgres(network, null);
            try {
                ToxiproxyContainer.ContainerProxy proxy = initProxy(toxiproxy, postgres);
                Pipeline pipeline = initPipeline(proxy.getContainerIpAddress(), proxy.getProxyPort());
                // when connector is up and transitions to binlog reading
                JetInstance jet = createJetMembers(2)[0];
                Job job = jet.newJob(pipeline);
                assertEqualsEventually(() -> jet.getMap("results").size(), 4);
                SECONDS.sleep(3);
                insertRecords(postgres, 1005);
                assertEqualsEventually(() -> jet.getMap("results").size(), 5);

                // and the connection is cut
                proxy.setConnectionCut(true);

                // and some new events get generated in the DB
                insertRecords(postgres, 1006, 1007);

                // and some time passes
                MILLISECONDS.sleep(5 * RECONNECT_INTERVAL_MS);

                // and the connection is re-established
                proxy.setConnectionCut(false);

                // then
                try {
                    // then job keeps running, connector starts freshly, including snapshotting
                    assertEqualsEventually(() -> jet.getMap("results").size(), 7);
                    assertEquals(RUNNING, job.getStatus());
                } finally {
                    abortJob(job);
                }
            } finally {
                stopContainer(postgres);
            }
        }
    }

    @Test
    public void when_databaseShutdownOrLongDisconnectDuringBinlogReading() throws Exception {
        Assume.assumeFalse(reconnectBehavior.getMaxAttempts() < 0 && !resetStateOnReconnect);

        int port = findRandomOpenPort();
        PostgreSQLContainer<?> postgres = initPostgres(null, port);
        Pipeline pipeline = initPipeline(postgres.getContainerIpAddress(), port);
        try {
            // when connector is up and transitions to binlog reading
            JetInstance jet = createJetMembers(2)[0];
            Job job = jet.newJob(pipeline);
            assertEqualsEventually(() -> jet.getMap("results").size(), 4);
            SECONDS.sleep(3);
            insertRecords(postgres, 1005);
            assertEqualsEventually(() -> jet.getMap("results").size(), 5);

            // and DB is stopped
            stopContainer(postgres);
            postgres = null;

            boolean neverReconnect = reconnectBehavior.getMaxAttempts() == 0;
            if (neverReconnect) {
                // then job fails
                assertThatThrownBy(job::join)
                        .hasRootCauseInstanceOf(JetException.class)
                        .hasStackTraceContaining("Failed to connect to database");
            } else {
                // and results are cleared
                jet.getMap("results").clear();
                assertEqualsEventually(() -> jet.getMap("results").size(), 0);

                // and DB is started anew
                postgres = initPostgres(null, port);
                insertRecords(postgres, 1005);

                // and some time passes
                SECONDS.sleep(3);
                insertRecords(postgres, 1006, 1007);

                try {
                    // then job keeps running, connector starts freshly, including snapshotting
                    assertEqualsEventually(() -> jet.getMap("results").size(), 7);
                    assertEquals(RUNNING, job.getStatus());
                } finally {
                    abortJob(job);
                }
            }
        } finally {
            if (postgres != null) {
                stopContainer(postgres);
            }
        }
    }

    @Nonnull
    private StreamSource<ChangeRecord> source(String host, int port) {
        return PostgresCdcSources.postgres("customers")
                .setDatabaseAddress(host)
                .setDatabasePort(port)
                .setDatabaseUser("postgres")
                .setDatabasePassword("postgres")
                .setDatabaseName("postgres")
                .setTableWhitelist("inventory.customers")
                .setReconnectBehavior(reconnectBehavior)
                .setShouldStateBeResetOnReconnect(resetStateOnReconnect)
                .build();
    }

    private Pipeline initPipeline(String host, int port) {
        Pipeline pipeline = Pipeline.create();
        pipeline.readFrom(source(host, port))
                .withNativeTimestamps(0)
                .map(r -> entry(r.key().toMap().get("id"), r.value().toJson()))
                .writeTo(Sinks.map("results"));
        return pipeline;
    }

    private void abortJob(Job job) {
        try {
            job.cancel();
            job.join();
        } catch (Exception e) {
            // ignore, cancellation exception expected
        }
    }

    private static Network initNetwork() {
        return Network.newNetwork();
    }

    private static PostgreSQLContainer<?> initPostgres(Network network, Integer fixedExposedPort) {
        PostgreSQLContainer<?> postgres = new PostgreSQLContainer<>("debezium/example-postgres:1.2")
                .withDatabaseName("postgres")
                .withUsername("postgres")
                .withPassword("postgres");
        if (fixedExposedPort != null) {
            Consumer<CreateContainerCmd> cmd = e -> e.withPortBindings(
                    new PortBinding(Ports.Binding.bindPort(fixedExposedPort), new ExposedPort(POSTGRESQL_PORT)));
            postgres = postgres.withCreateContainerCmdModifier(cmd);
        }
        if (network != null) {
            postgres = postgres.withNetwork(network);
        }
        postgres.start();
        waitUntilUp(postgres);
        return postgres;
    }

    private static ToxiproxyContainer initToxiproxy(Network network) {
        ToxiproxyContainer toxiproxy = new ToxiproxyContainer().withNetwork(network);
        toxiproxy.start();
        return toxiproxy;
    }

    private static ToxiproxyContainer.ContainerProxy initProxy(
            ToxiproxyContainer toxiproxy, PostgreSQLContainer<?> postgres) {
        return toxiproxy.getProxy(postgres, POSTGRESQL_PORT);
    }

    private static void waitUntilUp(PostgreSQLContainer<?> postgres) {
        for (; ; ) {
            try {
                try (Connection connection = DriverManager.getConnection(postgres.getJdbcUrl(), postgres.getUsername(),
                        postgres.getPassword())) {
                    connection.setSchema("inventory");
                    boolean successfull = connection.createStatement().execute("SELECT 1");
                    if (successfull) {
                        return;
                    }
                }
            } catch (SQLException throwables) {
                // repeat
            }
            System.out.println("Waiting for the database to come up...");
        }
    }

    private static void insertRecords(PostgreSQLContainer<?> postgres, int... ids) throws SQLException {
        try (Connection connection = DriverManager.getConnection(postgres.getJdbcUrl(), postgres.getUsername(),
                postgres.getPassword())) {
            connection.setSchema("inventory");
            connection.setAutoCommit(false);
            Statement statement = connection.createStatement();
            for (int id : ids) {
                statement.addBatch("INSERT INTO customers VALUES (" + id + ", 'Jason', 'Bourne', " +
                        "'jason" + id + "@bourne.org')");
            }
            statement.executeBatch();
            connection.commit();
        }
    }

    private static int findRandomOpenPort() throws Exception {
        try (ServerSocket socket = new ServerSocket(0)) {
            return socket.getLocalPort();
        }
    }

    private static int findRandomOpenPortInRange(int fromInclusive, int toExclusive) throws IOException {
        List<Integer> randomizedPortsInRange = IntStream.range(fromInclusive, toExclusive)
                .boxed()
                .collect(Collectors.toList());
        Collections.shuffle(randomizedPortsInRange);

        for (int port : randomizedPortsInRange) {
            try {
                ServerSocket serverSocket = new ServerSocket(port);
                serverSocket.close();
                return port;
            } catch (Exception e) {
                //swallow, expected
            }
        }

        throw new IOException("No free port in range [" + fromInclusive + ", " +  toExclusive + ")");
    }

}<|MERGE_RESOLUTION|>--- conflicted
+++ resolved
@@ -166,15 +166,9 @@
                 // and connection is cut
                 proxy.setConnectionCut(true);
 
-<<<<<<< HEAD
                 // and some time passes
                 MILLISECONDS.sleep(2 * RECONNECT_INTERVAL_MS);
-                //it takes the bloody thing 150 seconds to notice the connection being down, so it won't notice this...
-=======
-            // and some time passes
-            MILLISECONDS.sleep(2 * RECONNECT_INTERVAL_MS);
-            //it takes the bloody thing ages to notice the connection being down, so it won't notice this...
->>>>>>> a3440fd3
+                //it takes the bloody thing ages to notice the connection being down, so it won't notice this...
 
                 // and connection recovers
                 proxy.setConnectionCut(false);
