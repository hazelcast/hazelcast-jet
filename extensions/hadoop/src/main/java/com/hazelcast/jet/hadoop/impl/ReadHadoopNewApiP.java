/*
 * Copyright 2020 Hazelcast Inc.
 *
 * Licensed under the Hazelcast Community License (the "License");
 * you may not use this file except in compliance with the License.
 * You may obtain a copy of the License at
 *
 * http://hazelcast.com/hazelcast-community-license
 *
 * Unless required by applicable law or agreed to in writing, software
 * distributed under the License is distributed on an "AS IS" BASIS,
 * WITHOUT WARRANTIES OF ANY KIND, either express or implied.
 * See the License for the specific language governing permissions and
 * limitations under the License.
 */

package com.hazelcast.jet.hadoop.impl;

import com.hazelcast.cluster.Address;
import com.hazelcast.cluster.Member;
import com.hazelcast.function.BiFunctionEx;
import com.hazelcast.internal.serialization.InternalSerializationService;
import com.hazelcast.jet.Traverser;
import com.hazelcast.jet.core.AbstractProcessor;
import com.hazelcast.jet.core.Processor;
import com.hazelcast.jet.core.ProcessorSupplier;
import com.hazelcast.jet.hadoop.HadoopSources;
import com.hazelcast.jet.impl.execution.init.Contexts.ProcCtx;
import com.hazelcast.jet.impl.util.Util;
import edu.umd.cs.findbugs.annotations.SuppressFBWarnings;
import org.apache.hadoop.conf.Configuration;
import org.apache.hadoop.mapreduce.InputFormat;
import org.apache.hadoop.mapreduce.InputSplit;
import org.apache.hadoop.mapreduce.Job;
import org.apache.hadoop.mapreduce.MRJobConfig;
import org.apache.hadoop.mapreduce.RecordReader;
import org.apache.hadoop.mapreduce.TaskAttemptID;
import org.apache.hadoop.mapreduce.lib.input.TextInputFormat;
import org.apache.hadoop.mapreduce.task.TaskAttemptContextImpl;
import org.apache.hadoop.util.ReflectionUtils;

import javax.annotation.Nonnull;
import java.io.IOException;
import java.lang.reflect.Constructor;
import java.util.Arrays;
import java.util.List;
import java.util.Map;
import java.util.function.Function;

import static com.hazelcast.jet.Traversers.traverseIterable;
import static com.hazelcast.jet.hadoop.HadoopSources.COPY_ON_READ;
import static com.hazelcast.jet.impl.util.ExceptionUtil.sneakyThrow;
import static com.hazelcast.jet.impl.util.Util.uncheckCall;
import static java.util.Collections.emptyList;
import static java.util.stream.Collectors.toList;

/**
 * See {@link HadoopSources#inputFormat}.
 */
public final class ReadHadoopNewApiP<K, V, R> extends AbstractProcessor {

    private static final Class<?>[] EMPTY_ARRAY = new Class[0];

    private final Configuration configuration;
    private final InputFormat inputFormat;
    private final Traverser<R> trav;
    private BiFunctionEx<K, V, R> projectionFn;

    private InternalSerializationService serializationService;
    private RecordReader<K, V> reader;

    private ReadHadoopNewApiP(
            @Nonnull Configuration configuration,
            @Nonnull InputFormat inputFormat,
            @Nonnull List<InputSplit> splits,
            @Nonnull BiFunctionEx<K, V, R> projectionFn
    ) {
        this.configuration = configuration;
        this.inputFormat = inputFormat;
        this.trav = traverseIterable(splits)
                .flatMap(this::traverseSplit);
        this.projectionFn = projectionFn;
    }

    @Override
    protected void init(@Nonnull Context context) {
<<<<<<< HEAD
        serializationService = context.serializationService();
=======
        serializationService = ((ProcCtx) context).serializationService();
>>>>>>> 44e0155d
        // we clone the projection of key/value if configured so because some of the
        // record-readers return the same object for `reader.getCurrentKey()`
        // and `reader.getCurrentValue()` which is mutated for each `reader.nextKeyValue()`.
        if (configuration.getBoolean(COPY_ON_READ, true)) {
            BiFunctionEx<K, V, R> actualProjectionFn = this.projectionFn;
            this.projectionFn = (key, value) -> {
                R result = actualProjectionFn.apply(key, value);
                return result == null ? null : serializationService.toObject(serializationService.toData(result));
            };
        }
    }

    @Override
    public boolean isCooperative() {
        return false;
    }

    @Override
    public boolean complete() {
        return emitFromTraverser(trav);
    }

    @Override
    public void close() throws Exception {
        if (reader != null) {
            reader.close();
        }
    }

    @SuppressWarnings("unchecked")
    private Traverser<R> traverseSplit(InputSplit split) {
        try {
            TaskAttemptContextImpl attemptContext = new TaskAttemptContextImpl(configuration, new TaskAttemptID());
            reader = inputFormat.createRecordReader(split, attemptContext);
            reader.initialize(split, attemptContext);
        } catch (IOException | InterruptedException e) {
            throw sneakyThrow(e);
        }

        return () -> {
            try {
                while (reader.nextKeyValue()) {
                    R projectedRecord = projectionFn.apply(reader.getCurrentKey(), reader.getCurrentValue());
                    if (projectedRecord != null) {
                        return projectedRecord;
                    }
                }
                reader.close();
                return null;
            } catch (Exception e) {
                throw sneakyThrow(e);
            }
        };
    }

    private static InputFormat getInputFormat(Configuration configuration) throws Exception {
        Class<?> inputFormatClass = configuration.getClass(MRJobConfig.INPUT_FORMAT_CLASS_ATTR, TextInputFormat.class);
        Constructor<?> constructor = inputFormatClass.getDeclaredConstructor(EMPTY_ARRAY);
        constructor.setAccessible(true);

        InputFormat inputFormat = (InputFormat) constructor.newInstance();
        ReflectionUtils.setConf(inputFormat, configuration);
        return inputFormat;
    }

    public static class MetaSupplier<K, V, R> extends ReadHdfsMetaSupplierBase {

        static final long serialVersionUID = 1L;

        /**
         * The instance is either {@link SerializableConfiguration} or {@link
         * SerializableJobConf}, which are serializable.
         */
        @SuppressFBWarnings("SE_BAD_FIELD")
        private final Configuration configuration;
        private final BiFunctionEx<K, V, R> projectionFn;

        private transient Map<Address, List<IndexedInputSplit>> assigned;

        public MetaSupplier(@Nonnull Configuration configuration, @Nonnull BiFunctionEx<K, V, R> projectionFn) {
            this.configuration = configuration;
            this.projectionFn = projectionFn;
        }

        @Override
        public void init(@Nonnull Context context) throws Exception {
            super.init(context);
            InputFormat inputFormat = getInputFormat(configuration);
            Job job = Job.getInstance(configuration);
            @SuppressWarnings("unchecked")
            List<InputSplit> splits = inputFormat.getSplits(job);
            IndexedInputSplit[] indexedInputSplits = new IndexedInputSplit[splits.size()];
            Arrays.setAll(indexedInputSplits, i -> new IndexedInputSplit(i, splits.get(i)));
            Address[] addrs = context.jetInstance().getCluster().getMembers()
                                     .stream().map(Member::getAddress).toArray(Address[]::new);
            assigned = assignSplitsToMembers(indexedInputSplits, addrs);
            printAssignments(assigned);
        }

        @Nonnull @Override
        public Function<Address, ProcessorSupplier> get(@Nonnull List<Address> addresses) {
            return address ->
                    new Supplier<>(configuration, assigned.getOrDefault(address, emptyList()), projectionFn);
        }
    }

    private static class Supplier<K, V, R> implements ProcessorSupplier {
        static final long serialVersionUID = 1L;

        /**
         * The instance is either {@link SerializableConfiguration} or {@link
         * SerializableJobConf}, which are serializable.
         */
        @SuppressFBWarnings("SE_BAD_FIELD")
        private Configuration configuration;
        private BiFunctionEx<K, V, R> projectionFn;
        private List<IndexedInputSplit> assignedSplits;

        Supplier(
                Configuration configuration,
                List<IndexedInputSplit> assignedSplits,
                @Nonnull BiFunctionEx<K, V, R> projectionFn
        ) {
            this.configuration = configuration;
            this.projectionFn = projectionFn;
            this.assignedSplits = assignedSplits;
        }

        @Override @Nonnull
        public List<Processor> get(int count) {
            Map<Integer, List<IndexedInputSplit>> processorToSplits = Util.distributeObjects(count, assignedSplits);
            InputFormat inputFormat = uncheckCall(() -> getInputFormat(configuration));

            return processorToSplits
                    .values().stream()
                    .map(splits -> {
                                List<InputSplit> mappedSplits = splits
                                        .stream()
                                        .map(IndexedInputSplit::getNewSplit)
                                        .collect(toList());
                                return new ReadHadoopNewApiP<>(configuration, inputFormat, mappedSplits, projectionFn);
                            }
                    ).collect(toList());
        }
    }
}<|MERGE_RESOLUTION|>--- conflicted
+++ resolved
@@ -84,11 +84,7 @@
 
     @Override
     protected void init(@Nonnull Context context) {
-<<<<<<< HEAD
-        serializationService = context.serializationService();
-=======
         serializationService = ((ProcCtx) context).serializationService();
->>>>>>> 44e0155d
         // we clone the projection of key/value if configured so because some of the
         // record-readers return the same object for `reader.getCurrentKey()`
         // and `reader.getCurrentValue()` which is mutated for each `reader.nextKeyValue()`.
