--- conflicted
+++ resolved
@@ -16,15 +16,12 @@
 
 package com.hazelcast.jet.hadoop.file;
 
-<<<<<<< HEAD
 import com.fasterxml.jackson.jr.stree.JrsNumber;
 import com.fasterxml.jackson.jr.stree.JrsObject;
 import com.fasterxml.jackson.jr.stree.JrsString;
 import com.google.common.collect.ImmutableMap;
-=======
 import com.hazelcast.com.fasterxml.jackson.core.JsonParseException;
 import com.hazelcast.com.fasterxml.jackson.core.io.JsonEOFException;
->>>>>>> b76cb919
 import com.hazelcast.jet.hadoop.file.model.User;
 import com.hazelcast.jet.pipeline.file.FileFormat;
 import com.hazelcast.jet.pipeline.file.FileSourceBuilder;
@@ -37,7 +34,6 @@
 public class JsonFileFormatTest extends BaseFileFormatTest {
 
     @Test
-<<<<<<< HEAD
     public void shouldReadJsonLinesFile() {
         FileSourceBuilder<JrsObject> source = FileSources.files(currentDir + "/src/test/resources")
                                                          .glob("file.jsonl")
@@ -55,26 +51,11 @@
                                                                   "favoriteNumber", new JrsNumber(42))
                                                           )
                                                   )
-=======
-    @Ignore("It's an issue, remove this @Ignore once it will be fixed")
-    public void shouldReadPrettyPrintedJsonFile() throws Exception {
-        FileSourceBuilder<User> source = FileSources.files(currentDir + "/src/test/resources")
-                                                    .glob("pretty-printed-file-*.json")
-                                                    .format(FileFormat.json(User.class));
-
-        assertItemsInSource(source,
-                new User("Frantisek", 7),
-                new User("Ali", 42)
->>>>>>> b76cb919
         );
     }
 
     @Test
-<<<<<<< HEAD
     public void shouldReadJsonLinesFileToObject() {
-=======
-    public void shouldReadJsonLinesFile() throws Exception {
->>>>>>> b76cb919
         FileSourceBuilder<User> source = FileSources.files(currentDir + "/src/test/resources")
                                                     .glob("file.jsonl")
                                                     .format(FileFormat.json(User.class));
@@ -86,7 +67,20 @@
     }
 
     @Test
-    public void shouldReadJsonLinesFileWithMoreAttributesThanTargetClass() throws Exception {
+    @Ignore("It's an issue, remove this @Ignore once it will be fixed")
+    public void shouldReadPrettyPrintedJsonFile() throws Exception {
+        FileSourceBuilder<User> source = FileSources.files(currentDir + "/src/test/resources")
+                                                    .glob("pretty-printed-file-*.json")
+                                                    .format(FileFormat.json(User.class));
+
+        assertItemsInSource(source,
+                new User("Frantisek", 7),
+                new User("Ali", 42)
+        );
+    }
+
+    @Test
+    public void shouldReadJsonLinesFileWithMoreAttributesThanTargetClass() {
         FileSourceBuilder<User> source = FileSources.files(currentDir + "/src/test/resources")
                                                     .glob("file-more-attributes.jsonl")
                                                     .format(FileFormat.json(User.class));
@@ -98,7 +92,7 @@
     }
 
     @Test
-    public void shouldReadJsonLinesFileWithLessColumnsThanTargetClass() throws Exception {
+    public void shouldReadJsonLinesFileWithLessColumnsThanTargetClass() {
         FileSourceBuilder<User> source = FileSources.files(currentDir + "/src/test/resources")
                                                     .glob("file-less-attributes.jsonl")
                                                     .format(FileFormat.json(User.class));
@@ -110,7 +104,7 @@
     }
 
     @Test
-    public void shouldReadEmptyJsonFile() throws Exception {
+    public void shouldReadEmptyJsonFile() {
 
         FileSourceBuilder<User> source = FileSources.files(currentDir + "/src/test/resources")
                                                     .glob("file-empty.json")
@@ -120,7 +114,7 @@
     }
 
     @Test
-    public void shouldThrowWhenInvalidFileType() throws Exception {
+    public void shouldThrowWhenInvalidFileType() {
         FileSourceBuilder<User> source = FileSources.files(currentDir + "/src/test/resources")
                                                     .glob("invalid-data.png")
                                                     .format(FileFormat.json(User.class));
@@ -129,7 +123,7 @@
     }
 
     @Test
-    public void shouldThrowWhenWrongFormatting() throws Exception {
+    public void shouldThrowWhenWrongFormatting() {
         FileSourceBuilder<User> source = FileSources.files(currentDir + "/src/test/resources")
                                                     .glob("file-invalid.jsonl")
                                                     .format(FileFormat.json(User.class));
