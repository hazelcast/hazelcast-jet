/*
 * Copyright (c) 2008-2020, Hazelcast, Inc. All Rights Reserved.
 *
 * Licensed under the Apache License, Version 2.0 (the "License");
 * you may not use this file except in compliance with the License.
 * You may obtain a copy of the License at
 *
 * http://www.apache.org/licenses/LICENSE-2.0
 *
 * Unless required by applicable law or agreed to in writing, software
 * distributed under the License is distributed on an "AS IS" BASIS,
 * WITHOUT WARRANTIES OR CONDITIONS OF ANY KIND, either express or implied.
 * See the License for the specific language governing permissions and
 * limitations under the License.
 */

package com.hazelcast.jet.cdc.mysql;

import com.hazelcast.jet.annotation.EvolvingApi;
import com.hazelcast.jet.cdc.ChangeRecord;
import com.hazelcast.jet.cdc.impl.ChangeRecordCdcSource;
import com.hazelcast.jet.cdc.mysql.impl.MySqlSequenceExtractor;
import com.hazelcast.jet.cdc.impl.CdcSource;
import com.hazelcast.jet.cdc.impl.DebeziumConfig;
import com.hazelcast.jet.cdc.impl.PropertyRules;
import com.hazelcast.jet.pipeline.StreamSource;

import javax.annotation.Nonnull;
<<<<<<< HEAD
import java.util.Objects;
=======
import java.util.Properties;
>>>>>>> 273a4934

/**
 * Contains factory methods for creating change data capture sources
 * based on MySQL databases.
 *
 * @since 4.2
 */
@EvolvingApi
public final class MySqlCdcSources {

    private MySqlCdcSources() {
    }

    /**
     * Creates a CDC source that streams change data from a MySQL
     * database to Hazelcast Jet.
     *
     * @param name name of this source, needs to be unique, will be
     *             passed to the underlying Kafka Connect source
     * @return builder that can be used to set source properties and also
     * to construct the source once configuration is done
     */
    @Nonnull
    public static Builder mysql(@Nonnull String name) {
        return new Builder(name);
    }

    /**
     * Builder for configuring a CDC source that streams change data
     * from a MySQL database to Hazelcast Jet.
     */
    public static final class Builder {

        private static final PropertyRules RULES = new PropertyRules()
                .required("database.hostname")
                .required("database.user")
                .required("database.password")
                .required("database.server.name")
                .exclusive("database.whitelist", "database.blacklist")
                .exclusive("table.whitelist", "table.blacklist");

        private final DebeziumConfig config;

        /**
         * @param name name of the source, needs to be unique,
         *             will be passed to the underlying Kafka
         *             Connect source
         */
        private Builder(String name) {
            Objects.requireNonNull(name, "name");

            config = new DebeziumConfig(name, "io.debezium.connector.mysql.MySqlConnector");
            config.setProperty(CdcSource.SEQUENCE_EXTRACTOR_CLASS_PROPERTY, MySqlSequenceExtractor.class.getName());
            config.setProperty("include.schema.changes", "false");
        }

        /**
         * IP address or hostname of the database server, has to be
         * specified.
         */
        @Nonnull
        public Builder setDatabaseAddress(@Nonnull String address) {
            config.setProperty("database.hostname", address);
            return this;
        }

        /**
         * Optional port number of the database server, if unspecified
         * defaults to the database specific default port (3306).
         */
        @Nonnull
        public Builder setDatabasePort(int port) {
            config.setProperty("database.port", Integer.toString(port));
            return this;
        }

        /**
         * Database user for connecting to the database server. Has to
         * be specified.
         */
        @Nonnull
        public Builder setDatabaseUser(@Nonnull String user) {
            config.setProperty("database.user", user);
            return this;
        }

        /**
         * Database user password for connecting to the database server.
         * Has to be specified.
         */
        @Nonnull
        public Builder setDatabasePassword(@Nonnull String password) {
            config.setProperty("database.password", password);
            return this;
        }

        /**
         * Logical name that identifies and provides a namespace for the
         * particular database server/cluster being monitored. The
         * logical name should be unique across all other connectors.
         * Only alphanumeric characters and underscores should be used.
         * Has to be specified.
         */
        @Nonnull
        public Builder setClusterName(@Nonnull String cluster) {
            config.setProperty("database.server.name", cluster);
            return this;
        }

        /**
         * A numeric ID of this database client, which must be unique
         * across all currently-running database processes in the MySQL
         * cluster. This connector joins the MySQL database cluster as
         * another server (with this unique ID) so it can read the
         * binlog. By default, a random number is generated between
         * 5400 and 6400, though we recommend setting an explicit value.
         */
        @Nonnull
        public Builder setDatabaseClientId(int clientId) {
            config.setProperty("database.server.id", clientId);
            return this;
        }

        /**
         * Optional regular expressions that match database names to be
         * monitored; any database name not included in the whitelist
         * will be excluded from monitoring. By default all databases
         * will be monitored. May not be used with
         * {@link #setDatabaseBlacklist(String...) database blacklist}.
         */
        @Nonnull
        public Builder setDatabaseWhitelist(@Nonnull String... dbNameRegExps) {
            config.setProperty("database.whitelist", dbNameRegExps);
            return this;
        }

        /**
         * Optional regular expressions that match database names to be
         * excluded from monitoring; any database name not included in
         * the blacklist will be monitored. May not be used with
         * {@link #setDatabaseWhitelist(String...) database whitelist}.
         */
        @Nonnull
        public Builder setDatabaseBlacklist(@Nonnull String... dbNameRegExps) {
            config.setProperty("database.blacklist", dbNameRegExps);
            return this;
        }

        /**
         * Optional regular expressions that match fully-qualified table
         * identifiers for tables to be monitored; any table not
         * included in the whitelist will be excluded from monitoring.
         * Each identifier is of the form <i>databaseName.tableName</i>.
         * By default the connector will monitor every non-system table
         * in each monitored database. May not be used with
         * {@link #setTableBlacklist(String...) table blacklist}.
         */
        @Nonnull
        public Builder setTableWhitelist(@Nonnull String... tableNameRegExps) {
            config.setProperty("table.whitelist", tableNameRegExps);
            return this;
        }

        /**
         * Optional regular expressions that match fully-qualified table
         * identifiers for tables to be excluded from monitoring; any
         * table not included in the blacklist will be monitored. Each
         * identifier is of the form <i>databaseName.tableName</i>. May
         * not be used with
         * {@link #setTableWhitelist(String...) table whitelist}.
         */
        @Nonnull
        public Builder setTableBlacklist(@Nonnull String... tableNameRegExps) {
            config.setProperty("table.blacklist", tableNameRegExps);
            return this;
        }

        /**
         * Optional regular expressions that match the fully-qualified
         * names of columns that should be excluded from change event
         * message values. Fully-qualified names for columns are of the
         * form <i>databaseName.tableName.columnName</i>, or
         * <i>databaseName.schemaName.tableName.columnName</i>.
         */
        @Nonnull
        public Builder setColumnBlacklist(@Nonnull String... columnNameRegExps) {
            config.setProperty("column.blacklist", columnNameRegExps);
            return this;
        }

        /**
         * Can be used to set any property not explicitly covered by
         * other methods or to override properties we have hidden.
         */
        @Nonnull
        public Builder setCustomProperty(@Nonnull String key, @Nonnull String value) {
            config.setProperty(key, value);
            return this;
        }

        /**
         * Returns an actual source based on the properties set so far.
         */
        @Nonnull
        public StreamSource<ChangeRecord> build() {
            Properties properties = config.toProperties();
            RULES.check(properties);
            return ChangeRecordCdcSource.fromProperties(properties);
        }

    }
}<|MERGE_RESOLUTION|>--- conflicted
+++ resolved
@@ -18,19 +18,16 @@
 
 import com.hazelcast.jet.annotation.EvolvingApi;
 import com.hazelcast.jet.cdc.ChangeRecord;
+import com.hazelcast.jet.cdc.impl.CdcSource;
 import com.hazelcast.jet.cdc.impl.ChangeRecordCdcSource;
-import com.hazelcast.jet.cdc.mysql.impl.MySqlSequenceExtractor;
-import com.hazelcast.jet.cdc.impl.CdcSource;
 import com.hazelcast.jet.cdc.impl.DebeziumConfig;
 import com.hazelcast.jet.cdc.impl.PropertyRules;
+import com.hazelcast.jet.cdc.mysql.impl.MySqlSequenceExtractor;
 import com.hazelcast.jet.pipeline.StreamSource;
 
 import javax.annotation.Nonnull;
-<<<<<<< HEAD
 import java.util.Objects;
-=======
 import java.util.Properties;
->>>>>>> 273a4934
 
 /**
  * Contains factory methods for creating change data capture sources
@@ -232,7 +229,7 @@
         }
 
         /**
-         * Returns an actual source based on the properties set so far.
+         * Returns the source based on the properties set so far.
          */
         @Nonnull
         public StreamSource<ChangeRecord> build() {
