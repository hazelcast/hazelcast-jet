--- conflicted
+++ resolved
@@ -36,12 +36,9 @@
         <module>avro</module>
         <module>cdc-debezium</module>
         <module>cdc-mysql</module>
-<<<<<<< HEAD
         <module>cdc-postgres</module>
-=======
         <module>elasticsearch/elasticsearch-5</module>
         <module>elasticsearch/elasticsearch-6</module>
->>>>>>> 0c9cc4f9
         <module>elasticsearch/elasticsearch-7</module>
         <module>grpc</module>
         <module>hadoop</module>
