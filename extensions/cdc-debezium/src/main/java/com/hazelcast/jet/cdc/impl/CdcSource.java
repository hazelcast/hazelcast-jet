--- conflicted
+++ resolved
@@ -32,16 +32,13 @@
 import org.apache.kafka.connect.storage.OffsetStorageReader;
 
 import java.io.IOException;
-import java.util.Arrays;
 import java.util.Collection;
 import java.util.Collections;
 import java.util.HashMap;
-import java.util.HashSet;
 import java.util.List;
 import java.util.Map;
 import java.util.Objects;
 import java.util.Properties;
-import java.util.Set;
 import java.util.concurrent.CopyOnWriteArrayList;
 import java.util.function.Consumer;
 
@@ -51,7 +48,6 @@
 
     public static final String CONNECTOR_CLASS_PROPERTY = "connector.class";
     public static final String SEQUENCE_EXTRACTOR_CLASS_PROPERTY = "sequence.extractor.class";
-    public static final String DB_SPECIFIC_EXTRA_FIELDS_PROPERTY = "db.specific.extra.fields";
 
     private static final ThreadLocal<List<byte[]>> THREAD_LOCAL_HISTORY = new ThreadLocal<>();
 
@@ -69,13 +65,6 @@
             connector.initialize(new JetConnectorContext());
             connector.start((Map) properties);
 
-<<<<<<< HEAD
-            sequenceExtractor = newInstance(properties, SEQUENCE_EXTRACTOR_CLASS_PROPERTY);
-
-            transform = initTransform(properties.getProperty(DB_SPECIFIC_EXTRA_FIELDS_PROPERTY));
-
-=======
->>>>>>> 273a4934
             taskConfig = connector.taskConfigs(1).get(0);
             task = (SourceTask) connector.taskClass().getConstructor().newInstance();
         } catch (Exception e) {
@@ -144,30 +133,10 @@
 
     protected abstract T mapToOutput(SourceRecord record);
 
-<<<<<<< HEAD
-    private static ExtractNewRecordState<SourceRecord> initTransform(String dbSpecificExtraFields) {
-        ExtractNewRecordState<SourceRecord> transform = new ExtractNewRecordState<>();
-
-        Map<String, String> config = new HashMap<>();
-        config.put("add.fields", String.join(",", extraFields(dbSpecificExtraFields)));
-        config.put("delete.handling.mode", "rewrite");
-        transform.configure(config);
-
-        return transform;
-=======
     protected static <T> T newInstance(Properties properties, String classNameProperty) throws Exception {
         String className = properties.getProperty(classNameProperty);
         Class<?> clazz = Thread.currentThread().getContextClassLoader().loadClass(className);
         return (T) clazz.getConstructor().newInstance();
->>>>>>> 273a4934
-    }
-
-    private static Collection<String> extraFields(String dbSpecificExtraFields) {
-        Set<String> extraFields = new HashSet<>(Arrays.asList("db", "table", "op", "ts_ms"));
-        if (dbSpecificExtraFields != null) {
-            extraFields.addAll(Arrays.asList(dbSpecificExtraFields.split(",")));
-        }
-        return extraFields;
     }
 
     private static long extractTimestamp(SourceRecord record) {
