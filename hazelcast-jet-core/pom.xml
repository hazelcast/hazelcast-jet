<!--
  ~ Copyright (c) 2008-2020, Hazelcast, Inc. All Rights Reserved.
  ~
  ~ Licensed under the Apache License, Version 2.0 (the "License");
  ~ you may not use this file except in compliance with the License.
  ~ You may obtain a copy of the License at
  ~
  ~ http://www.apache.org/licenses/LICENSE-2.0
  ~
  ~ Unless required by applicable law or agreed to in writing, software
  ~ distributed under the License is distributed on an "AS IS" BASIS,
  ~ WITHOUT WARRANTIES OR CONDITIONS OF ANY KIND, either express or implied.
  ~ See the License for the specific language governing permissions and
  ~ limitations under the License.
  -->

<project xmlns="http://maven.apache.org/POM/4.0.0" xmlns:xsi="http://www.w3.org/2001/XMLSchema-instance"
         xsi:schemaLocation="http://maven.apache.org/POM/4.0.0 http://maven.apache.org/xsd/maven-4.0.0.xsd">
    <modelVersion>4.0.0</modelVersion>
    <packaging>jar</packaging>
    <name>hazelcast-jet-core</name>
    <description>Hazelcast Jet Data Processor</description>
    <url>http://www.hazelcast.com/</url>

    <artifactId>hazelcast-jet-core</artifactId>

    <parent>
        <groupId>com.hazelcast.jet</groupId>
        <artifactId>hazelcast-jet-root</artifactId>
        <version>4.1-SNAPSHOT</version>
    </parent>

    <properties>
        <kotlin.version>1.3.61</kotlin.version>
        <kotlin.compiler.incremental>true</kotlin.compiler.incremental>
    </properties>

    <build>
        <plugins>
            <plugin>
                <groupId>pl.project13.maven</groupId>
                <artifactId>git-commit-id-plugin</artifactId>
                <version>${maven.git.commit.id.plugin.version}</version>
                <executions>
                    <execution>
                        <goals>
                            <goal>revision</goal>
                        </goals>
                    </execution>
                </executions>
                <configuration>
                    <useNativeGit>false</useNativeGit>
                    <dotGitDirectory>${project.basedir}/.git</dotGitDirectory>
                    <failOnNoGitDirectory>false</failOnNoGitDirectory>
                    <abbrevLength>7</abbrevLength>
                    <gitDescribe>
                        <skip>true</skip>
                    </gitDescribe>
                </configuration>
            </plugin>
            <plugin>
                <groupId>org.apache.maven.plugins</groupId>
                <artifactId>maven-jar-plugin</artifactId>
                <executions>
                    <execution>
                        <goals>
                            <goal>test-jar</goal>
                        </goals>
                    </execution>
                </executions>
                <configuration>
                    <archive>
                        <manifestEntries>
                            <Automatic-Module-Name>com.hazelcast.jet.core</Automatic-Module-Name>
                        </manifestEntries>
                    </archive>
                </configuration>
            </plugin>
            <plugin>
                <artifactId>kotlin-maven-plugin</artifactId>
                <groupId>org.jetbrains.kotlin</groupId>
                <version>${kotlin.version}</version>
                <executions>
                    <execution>
                        <id>test-compile</id>
                        <goals>
                            <goal>test-compile</goal>
                        </goals>
                        <configuration>
                            <sourceDirs>
                                <sourceDir>${project.basedir}/src/test/kotlin</sourceDir>
                            </sourceDirs>
                        </configuration>
                    </execution>
                </executions>
            </plugin>
        </plugins>
    </build>

    <dependencies>
        <dependency>
            <groupId>com.hazelcast</groupId>
            <artifactId>hazelcast</artifactId>
            <version>${hazelcast.version}</version>
        </dependency>
        <dependency>
            <groupId>io.github.classgraph</groupId>
            <artifactId>classgraph</artifactId>
            <version>4.8.62</version>
        </dependency>

        <dependency>
            <groupId>javax.cache</groupId>
            <artifactId>cache-api</artifactId>
            <version>${jsr107.api.version}</version>
            <scope>provided</scope>
            <optional>true</optional>
        </dependency>

        <dependency>
            <groupId>javax.jms</groupId>
            <artifactId>javax.jms-api</artifactId>
            <version>${jms.api.version}</version>
            <scope>provided</scope>
            <optional>true</optional>
        </dependency>

        <!--TEST DEPENDENCIES-->
        <dependency>
            <groupId>org.apache.activemq</groupId>
            <artifactId>activemq-all</artifactId>
            <version>${activemq.version}</version>
            <scope>test</scope>
        </dependency>
        <dependency>
            <groupId>org.apache.activemq.tooling</groupId>
            <artifactId>activemq-junit</artifactId>
            <version>${activemq.version}</version>
            <scope>test</scope>
        </dependency>

        <dependency>
            <groupId>org.testcontainers</groupId>
            <artifactId>rabbitmq</artifactId>
            <version>1.12.5</version>
            <scope>test</scope>
        </dependency>
        <dependency>
            <groupId>com.rabbitmq.jms</groupId>
            <artifactId>rabbitmq-jms</artifactId>
            <version>1.14.0</version>
            <scope>test</scope>
        </dependency>

        <dependency>
            <groupId>nl.jqno.equalsverifier</groupId>
            <artifactId>equalsverifier</artifactId>
            <version>3.1.4</version>
            <scope>test</scope>
        </dependency>
        <dependency>
            <groupId>com.h2database</groupId>
            <artifactId>h2</artifactId>
            <version>1.4.196</version>
            <scope>test</scope>
        </dependency>

        <dependency>
<<<<<<< HEAD
            <groupId>org.jetbrains.kotlin</groupId>
            <artifactId>kotlin-stdlib</artifactId>
            <version>${kotlin.version}</version>
            <scope>test</scope>
        </dependency>
=======
            <groupId>org.testcontainers</groupId>
            <artifactId>postgresql</artifactId>
            <version>1.12.3</version>
            <scope>test</scope>
        </dependency>
        <dependency>
            <groupId>org.postgresql</groupId>
            <artifactId>postgresql</artifactId>
            <version>42.2.9</version>
            <scope>test</scope>
        </dependency>

>>>>>>> ce12dbff
    </dependencies>
</project><|MERGE_RESOLUTION|>--- conflicted
+++ resolved
@@ -76,24 +76,6 @@
                     </archive>
                 </configuration>
             </plugin>
-            <plugin>
-                <artifactId>kotlin-maven-plugin</artifactId>
-                <groupId>org.jetbrains.kotlin</groupId>
-                <version>${kotlin.version}</version>
-                <executions>
-                    <execution>
-                        <id>test-compile</id>
-                        <goals>
-                            <goal>test-compile</goal>
-                        </goals>
-                        <configuration>
-                            <sourceDirs>
-                                <sourceDir>${project.basedir}/src/test/kotlin</sourceDir>
-                            </sourceDirs>
-                        </configuration>
-                    </execution>
-                </executions>
-            </plugin>
         </plugins>
     </build>
 
@@ -102,11 +84,6 @@
             <groupId>com.hazelcast</groupId>
             <artifactId>hazelcast</artifactId>
             <version>${hazelcast.version}</version>
-        </dependency>
-        <dependency>
-            <groupId>io.github.classgraph</groupId>
-            <artifactId>classgraph</artifactId>
-            <version>4.8.62</version>
         </dependency>
 
         <dependency>
@@ -166,13 +143,6 @@
         </dependency>
 
         <dependency>
-<<<<<<< HEAD
-            <groupId>org.jetbrains.kotlin</groupId>
-            <artifactId>kotlin-stdlib</artifactId>
-            <version>${kotlin.version}</version>
-            <scope>test</scope>
-        </dependency>
-=======
             <groupId>org.testcontainers</groupId>
             <artifactId>postgresql</artifactId>
             <version>1.12.3</version>
@@ -185,6 +155,11 @@
             <scope>test</scope>
         </dependency>
 
->>>>>>> ce12dbff
+        <dependency>
+            <groupId>org.jetbrains.kotlin</groupId>
+            <artifactId>kotlin-stdlib</artifactId>
+            <version>${kotlin.version}</version>
+            <scope>test</scope>
+        </dependency>
     </dependencies>
 </project>