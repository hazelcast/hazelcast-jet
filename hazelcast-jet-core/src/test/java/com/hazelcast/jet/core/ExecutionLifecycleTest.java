--- conflicted
+++ resolved
@@ -16,6 +16,8 @@
 
 package com.hazelcast.jet.core;
 
+import com.hazelcast.core.DistributedObject;
+import com.hazelcast.core.IMap;
 import com.hazelcast.internal.cluster.MemberInfo;
 import com.hazelcast.internal.cluster.impl.ClusterServiceImpl;
 import com.hazelcast.internal.cluster.impl.MembersView;
@@ -28,6 +30,7 @@
 import com.hazelcast.jet.core.TestProcessors.MockPMS;
 import com.hazelcast.jet.core.TestProcessors.MockPS;
 import com.hazelcast.jet.core.TestProcessors.NoOutputSourceP;
+import com.hazelcast.jet.core.processor.Processors;
 import com.hazelcast.jet.function.SupplierEx;
 import com.hazelcast.jet.impl.JetClientInstanceImpl;
 import com.hazelcast.jet.impl.JetService;
@@ -220,12 +223,7 @@
     @Test
     public void when_psGetOnOtherNodeThrows_then_jobFails() throws Throwable {
         // Given
-<<<<<<< HEAD
-        final int localPort = member.getCluster().getLocalMember().getAddress().getPort();
-=======
-        RuntimeException e = new RuntimeException("mock error");
         final int localPort = instance().getCluster().getLocalMember().getAddress().getPort();
->>>>>>> 2d1951f5
 
         DAG dag = new DAG().vertex(new Vertex("faulty",
                 ProcessorMetaSupplier.of(
@@ -391,22 +389,9 @@
                 new MockPMS(() -> new MockPS(NoOutputSourceP::new, MEMBER_COUNT))));
 
         // When
-<<<<<<< HEAD
-        Job job = member.newJob(dag);
+        Job job = instance().newJob(dag);
         NoOutputSourceP.executionStarted.await();
         cancelAndJoin(job);
-=======
-        Job job = instance().newJob(dag);
-        try {
-            NoOutputSourceP.executionStarted.await();
-            job.cancel();
-            job.join();
-            fail("Job execution should fail");
-        } catch (Exception e) {
-            assertContains(e.toString(), CancellationException.class.getName());
-        }
-
->>>>>>> 2d1951f5
         assertTrueEventually(() -> {
             assertJobFailed(job, new CancellationException());
             assertPsClosedWithError(new CancellationException());
@@ -516,8 +501,6 @@
         when_deserializationOnMasterFails_then_jobSubmissionFails(client());
     }
 
-<<<<<<< HEAD
-=======
     @Test
     public void when_clientJoinBeforeAndAfterComplete_then_exceptionEquals() {
         DAG dag = new DAG();
@@ -563,7 +546,6 @@
         assertEquals(causeBefore.getMessage(), causeAfter.getMessage());
     }
 
->>>>>>> 2d1951f5
     private void when_deserializationOnMasterFails_then_jobSubmissionFails(JetInstance instance) throws Throwable {
         // Given
         DAG dag = new DAG();
@@ -600,17 +582,13 @@
     private Job runJobExpectFailure(@Nonnull DAG dag, boolean snapshotting) {
         Job job = null;
         try {
-<<<<<<< HEAD
             JobConfig config = new JobConfig();
             if (snapshotting) {
                 config
                         .setProcessingGuarantee(EXACTLY_ONCE)
                         .setSnapshotIntervalMillis(100);
             }
-            job = member.newJob(dag, config);
-=======
-            job = instance().newJob(dag);
->>>>>>> 2d1951f5
+            job = instance().newJob(dag, config);
             job.join();
             fail("Job execution should have failed");
         } catch (Exception actual) {
