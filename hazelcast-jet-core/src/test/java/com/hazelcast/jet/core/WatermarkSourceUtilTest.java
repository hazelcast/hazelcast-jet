--- conflicted
+++ resolved
@@ -50,13 +50,8 @@
     }
 
     @Test
-<<<<<<< HEAD
-    public void smokeTest_disabledTimeout() {
+    public void smokeTest_disabledIdleTimeout() {
         WatermarkSourceUtil<Long> wsu = new WatermarkSourceUtil<>(wmGenParams(Long::longValue, limitingLag(LAG),
-=======
-    public void smokeTest_disabledIdleTimeout() {
-        WatermarkSourceUtil<Long> wsu = new WatermarkSourceUtil<>(wmGenParams(Long::longValue, withFixedLag(LAG),
->>>>>>> d864a8af
                 suppressDuplicates(), -1));
         wsu.increasePartitionCount(2);
 
