--- conflicted
+++ resolved
@@ -93,11 +93,7 @@
         List<MyEvent> inputData = singletonList(new MyEvent(10, "a", 1L));
         Vertex source = dag.newVertex("source", () -> new EmitListP(inputData, isBatchLocal)).localParallelism(1);
         Vertex insertPP = dag.newVertex("insertWmP", insertWatermarksP(eventTimePolicy(
-<<<<<<< HEAD
-                timestampFn, limitingLag(0), emitByFrame(wDef, Long.MAX_VALUE), -1
-=======
-                timestampFn, limitingLagAndLull(500, 1000), emitByFrame(wDef), -1
->>>>>>> a0021c4d
+                timestampFn, limitingLag(0), emitByFrame(wDef), -1
         ))).localParallelism(1);
         Vertex sink = dag.newVertex("sink", SinkProcessors.writeListP("sink"));
 
