/*
 * Copyright (c) 2008-2018, Hazelcast, Inc. All Rights Reserved.
 *
 * Licensed under the Apache License, Version 2.0 (the "License");
 * you may not use this file except in compliance with the License.
 * You may obtain a copy of the License at
 *
 * http://www.apache.org/licenses/LICENSE-2.0
 *
 * Unless required by applicable law or agreed to in writing, software
 * distributed under the License is distributed on an "AS IS" BASIS,
 * WITHOUT WARRANTIES OR CONDITIONS OF ANY KIND, either express or implied.
 * See the License for the specific language governing permissions and
 * limitations under the License.
 */

package com.hazelcast.jet.core;

import com.hazelcast.core.IMap;
import com.hazelcast.jet.IMapJet;
import com.hazelcast.jet.JetInstance;
import com.hazelcast.jet.Job;
import com.hazelcast.jet.Traverser;
import com.hazelcast.jet.Traversers;
import com.hazelcast.jet.accumulator.LongAccumulator;
import com.hazelcast.jet.aggregate.AggregateOperation1;
import com.hazelcast.jet.config.JetConfig;
import com.hazelcast.jet.config.JobConfig;
import com.hazelcast.jet.config.ProcessingGuarantee;
import com.hazelcast.jet.core.processor.Processors;
import com.hazelcast.jet.core.processor.SinkProcessors;
import com.hazelcast.jet.core.test.TestProcessorMetaSupplierContext;
import com.hazelcast.jet.core.test.TestSupport;
import com.hazelcast.jet.datamodel.TimestampedEntry;
import com.hazelcast.jet.function.DistributedFunction;
import com.hazelcast.jet.impl.JobRepository;
import com.hazelcast.jet.impl.SnapshotRepository;
import com.hazelcast.jet.impl.execution.ExecutionContext;
import com.hazelcast.jet.impl.execution.SnapshotContext;
import com.hazelcast.jet.impl.execution.SnapshotRecord;
import com.hazelcast.jet.impl.execution.init.JetInitDataSerializerHook;
import com.hazelcast.nio.Address;
import com.hazelcast.test.HazelcastSerialClassRunner;
import org.junit.Before;
import org.junit.Ignore;
import org.junit.Rule;
import org.junit.Test;
import org.junit.rules.ExpectedException;
import org.junit.runner.RunWith;

import javax.annotation.Nonnull;
import java.util.Arrays;
import java.util.HashMap;
import java.util.Iterator;
import java.util.List;
import java.util.Map;
import java.util.Map.Entry;
import java.util.concurrent.CancellationException;
import java.util.function.Function;
import java.util.stream.IntStream;

import static com.hazelcast.jet.Util.entry;
import static com.hazelcast.jet.aggregate.AggregateOperations.counting;
import static com.hazelcast.jet.core.BroadcastKey.broadcastKey;
import static com.hazelcast.jet.core.Edge.between;
import static com.hazelcast.jet.core.TestUtil.throttle;
import static com.hazelcast.jet.core.WatermarkEmissionPolicy.emitByFrame;
import static com.hazelcast.jet.core.WatermarkGenerationParams.wmGenParams;
import static com.hazelcast.jet.core.WatermarkPolicies.limitingLag;
import static com.hazelcast.jet.core.processor.Processors.combineToSlidingWindowP;
import static com.hazelcast.jet.core.processor.Processors.insertWatermarksP;
import static com.hazelcast.jet.core.processor.Processors.mapP;
import static com.hazelcast.jet.core.processor.Processors.noopP;
import static com.hazelcast.jet.core.processor.SinkProcessors.writeListP;
import static com.hazelcast.jet.function.DistributedFunctions.entryKey;
import static com.hazelcast.jet.impl.util.Util.arrayIndexOf;
import static com.hazelcast.test.PacketFiltersUtil.delayOperationsFrom;
import static java.util.Arrays.asList;
import static java.util.Collections.singletonList;
import static java.util.Comparator.comparing;
import static java.util.concurrent.TimeUnit.MILLISECONDS;
import static java.util.stream.Collectors.joining;
import static java.util.stream.Collectors.toList;
import static org.junit.Assert.assertEquals;
import static org.junit.Assert.assertFalse;
import static org.junit.Assert.assertNotNull;
import static org.junit.Assert.assertTrue;

@RunWith(HazelcastSerialClassRunner.class)
public class JobRestartWithSnapshotTest extends JetTestSupport {

    private static final int LOCAL_PARALLELISM = 4;

    @Rule
    public ExpectedException expectedException = ExpectedException.none();

    private JetInstance instance1;
    private JetInstance instance2;

    @Before
    public void setup() {
        JetConfig config = new JetConfig();
        config.getInstanceConfig().setCooperativeThreadCount(LOCAL_PARALLELISM);

        instance1 = createJetMember(config);
        instance2 = createJetMember(config);
    }

    @Test
    public void when_nodeDown_then_jobRestartsFromSnapshot_singleStage() throws Exception {
        when_nodeDown_then_jobRestartsFromSnapshot(false);
    }

    @Test
    public void when_nodeDown_then_jobRestartsFromSnapshot_twoStage() throws Exception {
        when_nodeDown_then_jobRestartsFromSnapshot(true);
    }

<<<<<<< HEAD
    @SuppressWarnings("unchecked")
    public void when_nodeDown_then_jobRestartsFromSnapshot(boolean twoStage) throws Exception {
=======
    private void when_nodeDown_then_jobRestartsFromSnapshot(boolean twoStage) throws Exception {
>>>>>>> f26fe0c3
        /* Design of this test:

        It uses a random partitioned generator of source events. The events are
        Map.Entry(partitionId, timestamp). For each partition timestamps from
        0..elementsInPartition are generated.

        We start the test with two nodes and localParallelism(1) for source.
        Source instances generate items at the same rate of 10 per second: this
        causes one instance to be twice as fast as the other in terms of
        timestamp. The source processor saves partition offsets similarly to how
        streamKafka() and streamMap() do.

        After some time we shut down one instance. The job restarts from the
        snapshot and all partitions are restored to single source processor
        instance. Partition offsets are very different, so the source is written
        in a way that it emits from the most-behind partition in order to not
        emit late events from more ahead partitions.

        Local parallelism of InsertWatermarkP is also 1 to avoid the edge case
        when different instances of InsertWatermarkP might initialize with first
        event in different frame and make them start the no-gap emission from
        different WM, which might cause the SlidingWindowP downstream to miss
        some of the first windows.

        The sink writes to an IMap which is an idempotent sink.

        The resulting contents of the sink map are compared to expected value.
         */

        DAG dag = new DAG();

        SlidingWindowPolicy wDef = SlidingWindowPolicy.tumblingWinPolicy(3);
        AggregateOperation1<Object, LongAccumulator, Long> aggrOp = counting();

        IMap<List<Long>, Long> result = instance1.getMap("result");
        result.clear();

        SequencesInPartitionsMetaSupplier sup = new SequencesInPartitionsMetaSupplier(3, 200, true);
        Vertex generator = dag.newVertex("generator", throttle(sup, 30))
                              .localParallelism(1);
        Vertex insWm = dag.newVertex("insWm", insertWatermarksP(wmGenParams(
                entry -> ((Entry<Integer, Integer>) entry).getValue(), limitingLag(0), emitByFrame(wDef), -1)))
                          .localParallelism(1);
        Vertex map = dag.newVertex("map",
                mapP((TimestampedEntry e) -> entry(asList(e.getTimestamp(), (long) (int) e.getKey()), e.getValue())));
        Vertex writeMap = dag.newVertex("writeMap", SinkProcessors.writeMapP("result"));

        if (twoStage) {
            Vertex aggregateStage1 = dag.newVertex("aggregateStage1", Processors.accumulateByFrameP(
                    singletonList((DistributedFunction<? super Object, ?>) t -> ((Entry<Integer, Integer>) t).getKey()),
                    singletonList(t1 -> ((Entry<Integer, Integer>) t1).getValue()),
                    TimestampKind.EVENT,
                    wDef,
                    aggrOp.withIdentityFinish()
            ));
            Vertex aggregateStage2 = dag.newVertex("aggregateStage2",
                    combineToSlidingWindowP(wDef, aggrOp, TimestampedEntry::fromWindowResult));

            dag.edge(between(insWm, aggregateStage1)
                    .partitioned(entryKey()))
               .edge(between(aggregateStage1, aggregateStage2)
                       .distributed()
                       .partitioned(entryKey()))
               .edge(between(aggregateStage2, map));
        } else {
            Vertex aggregate = dag.newVertex("aggregate", Processors.aggregateToSlidingWindowP(
                    singletonList((DistributedFunction<Object, Integer>) t -> ((Entry<Integer, Integer>) t).getKey()),
                    singletonList(t1 -> ((Entry<Integer, Integer>) t1).getValue()),
                    TimestampKind.EVENT,
                    wDef,
                    aggrOp,
                    TimestampedEntry::fromWindowResult));

            dag.edge(between(insWm, aggregate)
                    .distributed()
                    .partitioned(entryKey()))
               .edge(between(aggregate, map));
        }

        dag.edge(between(generator, insWm))
           .edge(between(map, writeMap));

        JobConfig config = new JobConfig();
        config.setProcessingGuarantee(ProcessingGuarantee.EXACTLY_ONCE);
        config.setSnapshotIntervalMillis(1200);
        Job job = instance1.newJob(dag, config);

        SnapshotRepository snapshotRepository = new SnapshotRepository(instance1);
        int timeout = (int) (MILLISECONDS.toSeconds(config.getSnapshotIntervalMillis()) + 2);

        waitForFirstSnapshot(snapshotRepository, job.getId(), timeout);
        waitForNextSnapshot(snapshotRepository, job.getId(), timeout);
        // wait a little more to emit something, so that it will be overwritten in the sink map
        Thread.sleep(300);

        instance2.shutdown();

        // Now the job should detect member shutdown and restart from snapshot.
        // Let's wait until the next snapshot appears.
        waitForNextSnapshot(snapshotRepository, job.getId(),
                (int) (MILLISECONDS.toSeconds(config.getSnapshotIntervalMillis()) + 10));
        waitForNextSnapshot(snapshotRepository, job.getId(), timeout);

        job.join();

        // compute expected result
        Map<List<Long>, Long> expectedMap = new HashMap<>();
        for (long partition = 0; partition < sup.numPartitions; partition++) {
            long cnt = 0;
            for (long value = 1; value <= sup.elementsInPartition; value++) {
                cnt++;
                if (value % wDef.frameSize() == 0) {
                    expectedMap.put(asList(value, partition), cnt);
                    cnt = 0;
                }
            }
            if (cnt > 0) {
                expectedMap.put(asList(wDef.higherFrameTs(sup.elementsInPartition - 1), partition), cnt);
            }
        }

        // check expected result
        if (!expectedMap.equals(result)) {
            System.out.println("All expected entries: " + expectedMap.entrySet().stream()
                    .map(Object::toString)
                    .collect(joining(", ")));
            System.out.println("All actual entries: " + result.entrySet().stream()
                    .map(Object::toString)
                    .collect(joining(", ")));
            System.out.println("Non-received expected items: " + expectedMap.keySet().stream()
                    .filter(key -> !result.containsKey(key))
                    .map(Object::toString)
                    .collect(joining(", ")));
            System.out.println("Received non-expected items: " + result.entrySet().stream()
                    .filter(entry -> !expectedMap.containsKey(entry.getKey()))
                    .map(Object::toString)
                    .collect(joining(", ")));
            System.out.println("Different keys: ");
            for (Entry<List<Long>, Long> rEntry : result.entrySet()) {
                Long expectedValue = expectedMap.get(rEntry.getKey());
                if (expectedValue != null && !expectedValue.equals(rEntry.getValue())) {
                    System.out.println("key: " + rEntry.getKey() + ", expected value: " + expectedValue
                            + ", actual value: " + rEntry.getValue());
                }
            }
            System.out.println("-- end of different keys");
            assertEquals(expectedMap, new HashMap<>(result));
        }

        assertTrue("Snapshots map not empty after job finished", snapshotRepository.getSnapshotMap(job.getId()).isEmpty());
    }

    @Test
    public void when_snapshotDoneBeforeStarted_then_snapshotSuccessful() {
        /*
        Design of this test

        The DAG is "source -> sink". Source completes immediately on
        non-coordinator (worker) and is infinite on coordinator. Edge between
        source and sink is distributed. This situation will cause that after the
        source completes on member, the sink on worker will only have the remote
        source. This will allow that we can receive the barrier from remote
        coordinator before worker even starts the snapshot. This is the purpose
        of this test. To ensure that this happens, we postpone handling of
        SnapshotOperation on the worker.
        */

        // instance1 is always coordinator
        delayOperationsFrom(
                hz(instance1),
                JetInitDataSerializerHook.FACTORY_ID,
                singletonList(JetInitDataSerializerHook.SNAPSHOT_OPERATION)
        );

        DAG dag = new DAG();
        Vertex source = dag.newVertex("source", new NonBalancedSource(getAddress(instance2).toString()));
        Vertex sink = dag.newVertex("sink", writeListP("sink"));
        dag.edge(between(source, sink).distributed());

        JobConfig config = new JobConfig();
        config.setProcessingGuarantee(ProcessingGuarantee.EXACTLY_ONCE);
        config.setSnapshotIntervalMillis(500);
        Job job = instance1.newJob(dag, config);

        assertTrueEventually(() -> assertNotNull(getSnapshotContext(job)));
        SnapshotContext ssContext = getSnapshotContext(job);
        assertTrueEventually(() -> assertTrue("numRemainingTasklets was not negative, the tested scenario did not happen",
                ssContext.getNumRemainingTasklets().get() < 0), 3);
    }

    @Test
    public void when_snapshotStartedBeforeExecution_then_firstSnapshotIsSuccessful() {
        // instance1 is always coordinator
        // delay ExecuteOperation so that snapshot is started before execution is started on the worker member
        delayOperationsFrom(hz(instance1), JetInitDataSerializerHook.FACTORY_ID,
                singletonList(JetInitDataSerializerHook.START_EXECUTION_OP)
        );

        DAG dag = new DAG();
        dag.newVertex("p", FirstSnapshotProcessor::new).localParallelism(1);

        JobConfig config = new JobConfig();
        config.setProcessingGuarantee(ProcessingGuarantee.EXACTLY_ONCE);
        config.setSnapshotIntervalMillis(0);
        Job job = instance1.newJob(dag, config);
        SnapshotRepository repository = new SnapshotRepository(instance1);

        // the first snapshot should succeed
        assertTrueEventually(() -> {
            IMap<Long, SnapshotRecord> records = repository.getSnapshotMap(job.getId());
            SnapshotRecord record = records.get(0L);
            assertNotNull("no record found for snapshot 0", record);
            assertTrue("snapshot was not successful", record.isSuccessful());
        }, 30);
    }

    private SnapshotContext getSnapshotContext(Job job) {
        IMapJet<Long, Long> randomIdsMap = instance1.getMap(JobRepository.RANDOM_IDS_MAP_NAME);
        long executionId = randomIdsMap.entrySet().stream()
                                       .filter(e -> e.getValue().equals(job.getId())
                                               && !e.getValue().equals(e.getKey()))
                                       .mapToLong(Entry::getKey)
                                       .findAny()
                                       .orElseThrow(() -> new AssertionError("ExecutionId not found"));
        ExecutionContext executionContext = null;
        // spin until the executionContext is available on the worker
        while (executionContext == null) {
            executionContext = getJetService(instance2).getJobExecutionService().getExecutionContext(executionId);
        }
        return executionContext.snapshotContext();
    }

    private void waitForFirstSnapshot(SnapshotRepository sr, long jobId, int timeout) {
        assertTrueEventually(() -> assertTrue("No snapshot produced",
                sr.getAllSnapshotRecords(jobId)
                  .stream().anyMatch(SnapshotRecord::isSuccessful)), timeout);
    }

    private void waitForNextSnapshot(SnapshotRepository sr, long jobId, int timeoutSeconds) {
        SnapshotRecord maxRecord = findMaxSuccessfulRecord(sr, jobId);
        assertNotNull("no snapshot found", maxRecord);
        // wait until there is at least one more snapshot
        assertTrueEventually(() -> {
            SnapshotRecord currentMaxRecord = findMaxSuccessfulRecord(sr, jobId);
            assertNotNull("No snapshot record found - job likely finished", currentMaxRecord);
            assertTrue("No more snapshots produced after restart",
                    currentMaxRecord.snapshotId() > maxRecord.snapshotId());
        }, timeoutSeconds);
    }

    private SnapshotRecord findMaxSuccessfulRecord(SnapshotRepository sr, long jobId) {
        return sr.getAllSnapshotRecords(jobId).stream()
                 .filter(SnapshotRecord::isSuccessful)
                 .max(comparing(SnapshotRecord::snapshotId))
                 .orElse(null);
    }

    @Test
    @Ignore("This is a \"test of a test\" - it checks, that SequencesInPartitionsGeneratorP generates correct output")
    public void test_SequencesInPartitionsGeneratorP() throws Exception {
        SequencesInPartitionsMetaSupplier pms = new SequencesInPartitionsMetaSupplier(3, 2, true);
        pms.init(new TestProcessorMetaSupplierContext().setLocalParallelism(1).setTotalParallelism(2));
        Address a1 = new Address("127.0.0.1", 0);
        Address a2 = new Address("127.0.0.2", 0);
        Function<Address, ProcessorSupplier> supplierFunction = pms.get(asList(a1, a2));
        Iterator<? extends Processor> processors1 = supplierFunction.apply(a1).get(1).iterator();
        Processor p1 = processors1.next();
        assertFalse(processors1.hasNext());
        Iterator<? extends Processor> processors2 = supplierFunction.apply(a2).get(1).iterator();
        Processor p2 = processors2.next();
        assertFalse(processors2.hasNext());

        TestSupport.verifyProcessor(() -> p1).expectOutput(asList(
                entry(0, 0),
                entry(2, 0),
                entry(0, 1),
                entry(2, 1)
        ));

        TestSupport.verifyProcessor(() -> p2).expectOutput(asList(
                entry(1, 0),
                entry(1, 1)
        ));
    }

    @Test
    public void stressTest() throws Exception {
        SnapshotRepository snapshotRepository = new SnapshotRepository(instance1);

        DAG dag = new DAG();
        dag.newVertex("generator", SnapshotStressSourceP::new)
           .localParallelism(1);

        Job job = instance1.newJob(dag,
                new JobConfig().setSnapshotIntervalMillis(10)
                               .setProcessingGuarantee(ProcessingGuarantee.EXACTLY_ONCE));

        waitForFirstSnapshot(snapshotRepository, job.getId(), 5);
        spawn(() -> {
            for (int i = 0; i < 10; i++) {
                job.restart();
                waitForFirstSnapshot(snapshotRepository, job.getId(), 3);
                waitForNextSnapshot(snapshotRepository, job.getId(), 5);
                Thread.sleep(500);
            }
            return null;
        }).get();

        job.cancel();
        try {
            job.join();
        } catch (CancellationException expected) {
        }
    }

    private static class SnapshotStressSourceP extends AbstractProcessor {
        private static final int ITEMS_TO_SAVE = 100;

        private Traverser<Map.Entry<BroadcastKey, Integer>> traverser;
        private int numRestored;

        @Override
        public boolean complete() {
            traverser = null;
            return false;
        }

        @Override
        public boolean saveToSnapshot() {
            if (traverser == null) {
                traverser = Traversers
                        .traverseStream(IntStream.range(0, ITEMS_TO_SAVE)
                                                 .mapToObj(i -> entry(broadcastKey(i), i)));
            }
            return emitFromTraverserToSnapshot(traverser);
        }

        @Override
        protected void restoreFromSnapshot(@Nonnull Object key, @Nonnull Object value) {
            numRestored++;
        }

        @Override
        public boolean finishSnapshotRestore() {
            // multiply expected count by 2 because the restored items are broadcast from 2 members
            assertEquals(ITEMS_TO_SAVE * 2, numRestored);
            numRestored = 0;
            return true;
        }
    }

    /**
     * A source, that will generate integer sequences from 0..ELEMENTS_IN_PARTITION,
     * one sequence for each partition.
     * <p>
     * Generated items are {@code entry(partitionId, value)}.
     */
    static class SequencesInPartitionsGeneratorP extends AbstractProcessor {

        private final int[] assignedPtions;
        private final int[] ptionOffsets;
        private final int elementsInPartition;
        private final boolean assertJobRestart;

        private int ptionCursor;
        private MyTraverser traverser;
        private Traverser<Entry<BroadcastKey<Integer>, Integer>> snapshotTraverser;
        private Entry<Integer, Integer> pendingItem;
        private boolean wasRestored;

        SequencesInPartitionsGeneratorP(int[] assignedPtions, int elementsInPartition, boolean assertJobRestart) {
            this.assignedPtions = assignedPtions;
            this.ptionOffsets = new int[assignedPtions.length];
            this.elementsInPartition = elementsInPartition;
            this.assertJobRestart = assertJobRestart;

            this.traverser = new MyTraverser();
        }

        @Override
        protected void init(@Nonnull Context context) {
            getLogger().info("assignedPtions=" + Arrays.toString(assignedPtions));
        }

        @Override
        public boolean complete() {
            boolean res = emitFromTraverserInt(traverser);
            if (res) {
                assertTrue("Reached end of batch without restoring from a snapshot", wasRestored || !assertJobRestart);
            }
            return res;
        }

        @Override
        public boolean saveToSnapshot() {
            // finish emitting any pending item first before starting snapshot
            if (pendingItem != null) {
                if (tryEmit(pendingItem)) {
                    pendingItem = null;
                } else {
                    return false;
                }
            }
            if (snapshotTraverser == null) {
                snapshotTraverser = Traversers.traverseStream(IntStream.range(0, assignedPtions.length).boxed())
                                              // save {partitionId; partitionOffset} tuples
                                              .map(i -> entry(broadcastKey(assignedPtions[i]), ptionOffsets[i]))
                                              .onFirstNull(() -> snapshotTraverser = null);
                getLogger().info("Saving snapshot, offsets=" + Arrays.toString(ptionOffsets) + ", assignedPtions="
                        + Arrays.toString(assignedPtions));
            }
            return emitFromTraverserToSnapshot(snapshotTraverser);
        }

        @Override
        public void restoreFromSnapshot(@Nonnull Object key, @Nonnull Object value) {
            BroadcastKey<Integer> bKey = (BroadcastKey<Integer>) key;
            int partitionIndex = arrayIndexOf(bKey.key(), assignedPtions);
            // restore offset, if assigned to us. Ignore it otherwise
            if (partitionIndex >= 0) {
                ptionOffsets[partitionIndex] = (int) value;
            }
        }

        @Override
        public boolean finishSnapshotRestore() {
            getLogger().info("Restored snapshot, offsets=" + Arrays.toString(ptionOffsets) + ", assignedPtions="
                    + Arrays.toString(assignedPtions));
            // we'll start at the most-behind partition
            advanceCursor();
            wasRestored = true;
            return true;
        }

        // this method is required to keep track of pending item
        private boolean emitFromTraverserInt(MyTraverser traverser) {
            Entry<Integer, Integer> item;
            if (pendingItem != null) {
                item = pendingItem;
                pendingItem = null;
            } else {
                item = traverser.next();
            }
            for (; item != null; item = traverser.next()) {
                if (!tryEmit(item)) {
                    pendingItem = item;
                    return false;
                }
            }
            return true;
        }

        private void advanceCursor() {
            ptionCursor = 0;
            int min = ptionOffsets[0];
            for (int i = 1; i < ptionOffsets.length; i++) {
                if (ptionOffsets[i] < min) {
                    min = ptionOffsets[i];
                    ptionCursor = i;
                }
            }
        }

        private class MyTraverser implements Traverser<Entry<Integer, Integer>> {
            @Override
            public Entry<Integer, Integer> next() {
                try {
                    return ptionOffsets[ptionCursor] < elementsInPartition
                            ? entry(assignedPtions[ptionCursor], ptionOffsets[ptionCursor]) : null;
                } finally {
                    ptionOffsets[ptionCursor]++;
                    advanceCursor();
                }
            }
        }
    }

    static class SequencesInPartitionsMetaSupplier implements ProcessorMetaSupplier {

        private final int numPartitions;
        private final int elementsInPartition;
        private final boolean assertJobRestart;

        private int totalParallelism;
        private int localParallelism;

        SequencesInPartitionsMetaSupplier(int numPartitions, int elementsInPartition, boolean assertJobRestart) {
            this.numPartitions = numPartitions;
            this.elementsInPartition = elementsInPartition;
            this.assertJobRestart = assertJobRestart;
        }

        @Override
        public void init(@Nonnull Context context) {
            totalParallelism = context.totalParallelism();
            localParallelism = context.localParallelism();
        }

        @Nonnull
        @Override
        public Function<Address, ProcessorSupplier> get(@Nonnull List<Address> addresses) {
            return address -> {
                int startIndex = addresses.indexOf(address) * localParallelism;
                return count -> IntStream.range(0, count)
                                         .mapToObj(index -> new SequencesInPartitionsGeneratorP(
                                                 assignedPtions(startIndex + index, totalParallelism, numPartitions),
                                                 elementsInPartition, assertJobRestart))
                                         .collect(toList());
            };
        }

        private int[] assignedPtions(int processorIndex, int totalProcessors, int numPartitions) {
            return IntStream.range(0, numPartitions)
                            .filter(i -> i % totalProcessors == processorIndex)
                            .toArray();
        }
    }

    /**
     * Supplier of processors that emit nothing and complete immediately
     * on designated member and never on others.
     */
    private static final class NonBalancedSource implements ProcessorMetaSupplier {
        private final String finishingMemberAddress;

        private NonBalancedSource(String finishingMemberAddress) {
            this.finishingMemberAddress = finishingMemberAddress;
        }

        @Nonnull
        @Override
        public Function<Address, ProcessorSupplier> get(@Nonnull List<Address> addresses) {
            return address -> {
                String sAddress = address.toString();
                return ProcessorSupplier.of(() -> sAddress.equals(finishingMemberAddress)
                        ? noopP().get() : new StreamingNoopSourceP());
            };
        }
    }

    /**
     * A source processor that emits nothing and never completes
     */
    private static final class StreamingNoopSourceP implements Processor {
        @Override
        public boolean complete() {
            return false;
        }
    }

    /**
     * A source processor which never completes and
     * only allows the first snapshot to finish
     */
    private static final class FirstSnapshotProcessor implements Processor {
        private boolean firstSnapshotDone;

        @Override
        public boolean complete() {
            return false;
        }

        @Override
        public boolean saveToSnapshot() {
            try {
                return !firstSnapshotDone;
            } finally {
                firstSnapshotDone = true;
            }
        }
    }
}<|MERGE_RESOLUTION|>--- conflicted
+++ resolved
@@ -116,12 +116,7 @@
         when_nodeDown_then_jobRestartsFromSnapshot(true);
     }
 
-<<<<<<< HEAD
-    @SuppressWarnings("unchecked")
-    public void when_nodeDown_then_jobRestartsFromSnapshot(boolean twoStage) throws Exception {
-=======
     private void when_nodeDown_then_jobRestartsFromSnapshot(boolean twoStage) throws Exception {
->>>>>>> f26fe0c3
         /* Design of this test:
 
         It uses a random partitioned generator of source events. The events are
