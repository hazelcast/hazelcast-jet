--- conflicted
+++ resolved
@@ -63,12 +63,8 @@
 import static com.hazelcast.jet.core.Edge.between;
 import static com.hazelcast.jet.core.TestUtil.throttle;
 import static com.hazelcast.jet.core.WatermarkEmissionPolicy.emitByFrame;
-<<<<<<< HEAD
+import static com.hazelcast.jet.core.WatermarkGenerationParams.wmGenParams;
 import static com.hazelcast.jet.core.WatermarkPolicies.limitingLag;
-=======
-import static com.hazelcast.jet.core.WatermarkGenerationParams.wmGenParams;
-import static com.hazelcast.jet.core.WatermarkPolicies.withFixedLag;
->>>>>>> 8a3c9468
 import static com.hazelcast.jet.core.processor.Processors.accumulateByFrameP;
 import static com.hazelcast.jet.core.processor.Processors.aggregateToSlidingWindowP;
 import static com.hazelcast.jet.core.processor.Processors.combineToSlidingWindowP;
@@ -164,13 +160,8 @@
         SequencesInPartitionsMetaSupplier sup = new SequencesInPartitionsMetaSupplier(3, 120);
         Vertex generator = dag.newVertex("generator", throttle(sup, 30))
                               .localParallelism(1);
-<<<<<<< HEAD
-        Vertex insWm = dag.newVertex("insWm", insertWatermarksP(entry -> ((Entry<Integer, Integer>) entry).getValue(),
-                limitingLag(0), emitByFrame(wDef)))
-=======
         Vertex insWm = dag.newVertex("insWm", insertWatermarksP(wmGenParams(
-                entry -> ((Entry<Integer, Integer>) entry).getValue(), withFixedLag(0), emitByFrame(wDef), -1)))
->>>>>>> 8a3c9468
+                entry -> ((Entry<Integer, Integer>) entry).getValue(), limitingLag(0), emitByFrame(wDef), -1)))
                           .localParallelism(1);
         Vertex map = dag.newVertex("map",
                 mapP((TimestampedEntry e) -> entry(asList(e.getTimestamp(), (long) (int) e.getKey()), e.getValue())));
