--- conflicted
+++ resolved
@@ -252,17 +252,6 @@
     }
 
     /**
-<<<<<<< HEAD
-     * Cancel the job and wait until it cancels using Job.join(), ignoring the
-     * CancellationException.
-     */
-    public static void cancelAndJoin(@Nonnull Job job) {
-        job.cancel();
-        try {
-            job.join();
-            fail("join didn't fail with CancellationException");
-        } catch (CancellationException ignored) {
-=======
      * Give this method a job and it will ensure it's no longer running. It
      * will ignore if it's not running. If the cancellation fails, it will
      * retry.
@@ -303,7 +292,19 @@
                 + (instancesToShutDown.length > 0 ? ", shutting the cluster down" : ""));
         for (JetInstance instance : instancesToShutDown) {
             instance.getHazelcastInstance().getLifecycleService().terminate();
->>>>>>> 84e53383
+        }
+    }
+
+    /**
+     * Cancel the job and wait until it cancels using Job.join(), ignoring the
+     * CancellationException.
+     */
+    public static void cancelAndJoin(@Nonnull Job job) {
+        job.cancel();
+        try {
+            job.join();
+            fail("join didn't fail with CancellationException");
+        } catch (CancellationException ignored) {
         }
     }
 }