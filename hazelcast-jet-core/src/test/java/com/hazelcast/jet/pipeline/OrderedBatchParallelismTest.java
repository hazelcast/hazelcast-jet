--- conflicted
+++ resolved
@@ -47,7 +47,6 @@
 public class OrderedBatchParallelismTest {
 
     private static final int DEFAULT_PARALLELISM = 8;
-
     // Used to set the LP of the stage with the higher value than upstream parallelism
     private static final int HIGH_LOCAL_PARALLELISM = 11;
     // Used to set the LP of the stage with the smaller value than upstream parallelism
@@ -169,7 +168,15 @@
                 ),
                 createParamSet(
                         stage -> stage
-<<<<<<< HEAD
+                                .peek()
+                                .map(x -> x)
+                                .setLocalParallelism(HIGH_LOCAL_PARALLELISM),
+                        Collections.singletonList("map"),
+                        Collections.singletonList(UPSTREAM_PARALLELISM),
+                        "map-after-peek"
+                ),
+                createParamSet(
+                        stage -> stage
                                 .map(x -> x)
                                 .setLocalParallelism(HIGH_LOCAL_PARALLELISM)
                                 .filter(x -> x % 2 == 0)
@@ -191,14 +198,6 @@
                         Arrays.asList("map", "fused(filter, flat-map)"),
                         Arrays.asList(LOW_LOCAL_PARALLELISM, LOW_LOCAL_PARALLELISM),
                         "map+filter+flat-map-2"
-=======
-                                .peek()
-                                .map(x -> x)
-                                .setLocalParallelism(LOCAL_PARALLELISM),
-                        Collections.singletonList("map"),
-                        Collections.singletonList(UPSTREAM_PARALLELISM),
-                        "map-after-peek"
->>>>>>> c10b58b6
                 )
         );
     }
