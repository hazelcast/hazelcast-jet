--- conflicted
+++ resolved
@@ -255,12 +255,7 @@
         WindowTestFixture fx = new WindowTestFixture(true);
 
         // When
-<<<<<<< HEAD
-        SlidingWindowDefinition wDef =
-                (SlidingWindowDefinition) sliding(winSize, slideBy).setEarlyResultsPeriod(earlyResultsPeriod);
-=======
         SlidingWindowDefinition wDef = sliding(winSize, slideBy).setEarlyResultsPeriod(EARLY_RESULTS_PERIOD);
->>>>>>> 7b2b6560
         StageWithKeyAndWindow<Entry<String, Integer>, String> windowed = fx.newSourceStage().window(wDef);
 
         // Then
