/*
 * Copyright (c) 2008-2017, Hazelcast, Inc. All Rights Reserved.
 *
 * Licensed under the Apache License, Version 2.0 (the "License");
 * you may not use this file except in compliance with the License.
 * You may obtain a copy of the License at
 *
 * http://www.apache.org/licenses/LICENSE-2.0
 *
 * Unless required by applicable law or agreed to in writing, software
 * distributed under the License is distributed on an "AS IS" BASIS,
 * WITHOUT WARRANTIES OR CONDITIONS OF ANY KIND, either express or implied.
 * See the License for the specific language governing permissions and
 * limitations under the License.
 */

package com.hazelcast.jet.impl.processor;

import com.hazelcast.jet.core.Processor.Context;
import com.hazelcast.jet.core.Watermark;
import com.hazelcast.jet.core.WatermarkEmissionPolicy;
import com.hazelcast.jet.core.WatermarkPolicy;
import com.hazelcast.jet.core.test.TestOutbox;
import com.hazelcast.jet.core.test.TestProcessorContext;
import com.hazelcast.jet.function.DistributedSupplier;
import com.hazelcast.test.HazelcastParametersRunnerFactory;
import com.hazelcast.test.annotation.ParallelTest;
import org.junit.Before;
import org.junit.Test;
import org.junit.experimental.categories.Category;
import org.junit.runner.RunWith;
import org.junit.runners.Parameterized;
import org.junit.runners.Parameterized.Parameter;
import org.junit.runners.Parameterized.Parameters;

import java.util.ArrayList;
import java.util.Collection;
import java.util.List;
import java.util.concurrent.locks.LockSupport;
import java.util.function.BooleanSupplier;
import java.util.stream.Collectors;

import static com.hazelcast.jet.core.WatermarkEmissionPolicy.emitByFrame;
import static com.hazelcast.jet.core.WatermarkEmissionPolicy.emitByMinStep;
<<<<<<< HEAD
import static com.hazelcast.jet.core.WatermarkPolicies.limitingLag;
import static com.hazelcast.jet.core.SlidingWindowPolicy.tumblingWinPolicy;
import static com.hazelcast.jet.impl.util.Util.uncheckCall;
=======
import static com.hazelcast.jet.core.WatermarkGenerationParams.wmGenParams;
import static com.hazelcast.jet.core.WatermarkPolicies.withFixedLag;
import static com.hazelcast.jet.core.WindowDefinition.tumblingWindowDef;
import static com.hazelcast.jet.impl.execution.WatermarkCoalescer.IDLE_MESSAGE;
>>>>>>> 8a3c9468
import static com.hazelcast.jet.impl.util.WatermarkPolicyUtil.limitingTimestampAndWallClockLag;
import static java.util.Arrays.asList;
import static java.util.Collections.singletonList;
import static java.util.concurrent.TimeUnit.MILLISECONDS;
import static java.util.concurrent.TimeUnit.NANOSECONDS;
import static org.junit.Assert.assertEquals;
import static org.junit.Assert.assertTrue;

@RunWith(Parameterized.class)
@Category(ParallelTest.class)
@Parameterized.UseParametersRunnerFactory(HazelcastParametersRunnerFactory.class)
public class InsertWatermarksPTest {

    private static final long LAG = 3;

    @Parameter
    public int outboxCapacity;

    private MockClock clock = new MockClock(100);
    private InsertWatermarksP<Item> p;
    private TestOutbox outbox;
    private List<Object> resultToCheck = new ArrayList<>();
    private Context context;
<<<<<<< HEAD
    private WatermarkPolicy wmPolicy = limitingLag(LAG).get();
=======
    private DistributedSupplier<WatermarkPolicy> wmPolicy = withFixedLag(LAG);
>>>>>>> 8a3c9468
    private WatermarkEmissionPolicy wmEmissionPolicy = (WatermarkEmissionPolicy) (currentWm, lastEmittedWm) ->
            currentWm > lastEmittedWm;

    @Parameters(name = "outboxCapacity={0}")
    public static Collection<Object> parameters() {
        return asList(1, 1024);
    }

    @Before
    public void setUp() {
        outbox = new TestOutbox(outboxCapacity);
        context = new TestProcessorContext();
    }

    @Test
    public void when_firstEventLate_then_notDropped() {
        wmPolicy = limitingTimestampAndWallClockLag(0, 0, clock::now);
        doTest(
                singletonList(item(clock.now - 1)),
                asList(wm(clock.now), item(clock.now - 1)));
    }

    @Test
    public void when_manyEvents_then_oneWm() {
        doTest(
                asList(
                        item(10),
                        item(10)),
                asList(
                        wm(7),
                        item(10),
                        item(10))
        );
    }

    @Test
    public void when_eventsIncrease_then_wmIncreases() {
        doTest(
                asList(
                        item(10),
                        item(11)),
                asList(
                        wm(7),
                        item(10),
                        wm(8),
                        item(11))
        );
    }

    @Test
    public void when_eventsDecrease_then_oneWm() {
        doTest(
                asList(
                        item(11),
                        item(10)),
                asList(
                        wm(8),
                        item(11),
                        item(10))
        );
    }

    @Test
    public void when_lateEvent_then_notDropped() {
        doTest(
                asList(
                        item(11),
                        item(7)),
                asList(
                        wm(8),
                        item(11),
                        item(7))
        );
    }

    @Test
    public void when_gapBetweenEvents_then_oneWm() {
        doTest(
                asList(
                        item(10),
                        item(13)),
                asList(
                        wm(7),
                        item(10),
                        wm(10),
                        item(13))
        );
    }

    @Test
    public void when_zeroLag() {
<<<<<<< HEAD
        wmPolicy = limitingLag(0).get();
=======
        wmPolicy = withFixedLag(0);
>>>>>>> 8a3c9468
        doTest(
                asList(
                        item(10),
                        item(13)),
                asList(
                        wm(10),
                        item(10),
                        wm(13),
                        item(13))
        );
    }

    @Test
    public void emitByFrame_when_eventsIncrease_then_wmIncreases() {
        wmEmissionPolicy = emitByFrame(tumblingWinPolicy(2));
        doTest(
                asList(
                        item(10),
                        item(11),
                        item(12),
                        item(13)
                ),
                asList(
                        wm(7), // corresponds to frame(6)
                        item(10),
                        wm(8), // corresponds to frame(8)
                        item(11),
                        item(12),
                        wm(10), // corresponds to frame(10)
                        item(13)
                )
        );
    }

    @Test
    public void emitByFrame_when_eventsIncreaseAndStartAtVergeOfFrame_then_wmIncreases() {
        wmEmissionPolicy = emitByFrame(tumblingWinPolicy(2));
        doTest(
                asList(
                        item(11),
                        item(12),
                        item(13),
                        item(14)
                ),
                asList(
                        wm(8),
                        item(11),
                        item(12),
                        wm(10),
                        item(13),
                        item(14)
                )
        );

    }

    @Test
    public void emitByFrame_when_gapBetweenEvents_then_gapInWms() {
        wmEmissionPolicy = emitByFrame(tumblingWinPolicy(2));
        doTest(
                asList(
                        item(11),
                        item(15)),
                asList(
                        wm(8),
                        item(11),
                        wm(12),
                        item(15))
        );
    }

    @Test
    public void emitByMinStep_when_eventsIncrease_then_wmIncreases() {
        wmEmissionPolicy = emitByMinStep(2);
        doTest(
                asList(
                        item(11),
                        item(12),
                        item(13),
                        item(14)
                ),
                asList(
                        wm(8),
                        item(11),
                        item(12),
                        wm(10),
                        item(13),
                        item(14)
                )
        );
    }

    @Test
    public void emitByMinStep_when_gapBetweenEvents_then_oneWm() {
        wmEmissionPolicy = emitByMinStep(2);
        doTest(
                asList(
                        item(10),
                        item(15),
                        item(20)),
                asList(
                        wm(7),
                        item(10),
                        wm(12),
                        item(15),
                        wm(17),
                        item(20))
        );
    }

    @Test
    public void when_idleTimeout_then_idleMessageAfterTimeout() {
        // We can't inject MockClock to WatermarkSourceUtil inside the InsertWatermarkP, so we use real time.
        // We send no events and expect, that after 100 ms WM will be emitted.
        createProcessor(100);

        // let's process some event and expect real WM to be emitted
        resultToCheck.clear();
        doAndDrain(() -> p.tryProcess(0, item(10)));
        assertEquals(asList(wm(10 - LAG), item(10)), resultToCheck);

        // when no more activity occurs, IDLE_MESSAGE should be emitted again
        resultToCheck.clear();

        long start = System.nanoTime();
        long elapsedMs;
        do {
            assertTrue(p.tryProcess());
            elapsedMs = NANOSECONDS.toMillis(System.nanoTime() - start);
            drainOutbox();
            if (elapsedMs < 99) {
                assertTrue("outbox should be empty, elapsedMs=" + elapsedMs, resultToCheck.isEmpty());
            } else if (!resultToCheck.isEmpty()) {
                System.out.println("WM emitted after " + elapsedMs + "ms (shortly after 100 was expected)");
                assertEquals(singletonList(IDLE_MESSAGE), resultToCheck);
                break;
            }
            LockSupport.parkNanos(MILLISECONDS.toNanos(1));
        } while (elapsedMs < 1000);
    }

    private void createProcessor(long idleTimeoutMillis) {
        p = new InsertWatermarksP<>(wmGenParams(Item::getTimestamp, wmPolicy, wmEmissionPolicy, idleTimeoutMillis));
        p.init(outbox, context);
    }

    private void doTest(List<Object> input, List<Object> expectedOutput) {
        if (p == null) {
            createProcessor(-1);
        }

        for (Object inputItem : input) {
            if (inputItem instanceof Tick) {
                clock.set(((Tick) inputItem).timestamp);
                resultToCheck.add(tick(clock.now));
                doAndDrain(p::tryProcess);
            } else {
                assertTrue(inputItem instanceof Item);
                doAndDrain(() -> p.tryProcess(0, inputItem));
            }
        }

        assertEquals(listToString(expectedOutput), listToString(resultToCheck));
    }

    private void doAndDrain(BooleanSupplier action) {
        boolean done;
        int count = 0;
        do {
            done = action.getAsBoolean();
            drainOutbox();
            assertTrue("action not done in " + count + " attempts", ++count < 10);
        } while (!done);
    }

    private void drainOutbox() {
        resultToCheck.addAll(outbox.queueWithOrdinal(0));
        outbox.queueWithOrdinal(0).clear();
    }

    private String myToString(Object o) {
        return o instanceof Watermark
                ? "Watermark{timestamp=" + ((Watermark) o).timestamp() + "}"
                : o.toString();
    }

    private String listToString(List<?> actual) {
        return actual.stream().map(this::myToString).collect(Collectors.joining("\n"));
    }

    private static Item item(long timestamp) {
        return new Item(timestamp);
    }

    private static Watermark wm(long timestamp) {
        return new Watermark(timestamp);
    }

    private static Tick tick(long timestamp) {
        return new Tick(timestamp);
    }

    private static final class Tick {
        final long timestamp;

        private Tick(long timestamp) {
            this.timestamp = timestamp;
        }

        @Override
        public String toString() {
            return "-- at " + timestamp;
        }
    }

    private static class Item {
        final long timestamp;

        Item(long timestamp) {
            this.timestamp = timestamp;
        }

        long getTimestamp() {
            return timestamp;
        }

        @Override
        public String toString() {
            return "Item{timestamp=" + timestamp + '}';
        }

        @Override
        public boolean equals(Object o) {
            return this == o || o instanceof Item && this.timestamp == ((Item) o).timestamp;
        }

        @Override
        public int hashCode() {
            return (int) (timestamp ^ (timestamp >>> 32));
        }
    }

    private static class MockClock {
        long now;

        MockClock(long now) {
            this.now = now;
        }

        long now() {
            return now;
        }

        void set(long newNow) {
            assert newNow >= now;
            now = newNow;
        }

    }
}<|MERGE_RESOLUTION|>--- conflicted
+++ resolved
@@ -40,18 +40,12 @@
 import java.util.function.BooleanSupplier;
 import java.util.stream.Collectors;
 
+import static com.hazelcast.jet.core.SlidingWindowPolicy.tumblingWinPolicy;
 import static com.hazelcast.jet.core.WatermarkEmissionPolicy.emitByFrame;
 import static com.hazelcast.jet.core.WatermarkEmissionPolicy.emitByMinStep;
-<<<<<<< HEAD
+import static com.hazelcast.jet.core.WatermarkGenerationParams.wmGenParams;
 import static com.hazelcast.jet.core.WatermarkPolicies.limitingLag;
-import static com.hazelcast.jet.core.SlidingWindowPolicy.tumblingWinPolicy;
-import static com.hazelcast.jet.impl.util.Util.uncheckCall;
-=======
-import static com.hazelcast.jet.core.WatermarkGenerationParams.wmGenParams;
-import static com.hazelcast.jet.core.WatermarkPolicies.withFixedLag;
-import static com.hazelcast.jet.core.WindowDefinition.tumblingWindowDef;
 import static com.hazelcast.jet.impl.execution.WatermarkCoalescer.IDLE_MESSAGE;
->>>>>>> 8a3c9468
 import static com.hazelcast.jet.impl.util.WatermarkPolicyUtil.limitingTimestampAndWallClockLag;
 import static java.util.Arrays.asList;
 import static java.util.Collections.singletonList;
@@ -75,11 +69,7 @@
     private TestOutbox outbox;
     private List<Object> resultToCheck = new ArrayList<>();
     private Context context;
-<<<<<<< HEAD
-    private WatermarkPolicy wmPolicy = limitingLag(LAG).get();
-=======
-    private DistributedSupplier<WatermarkPolicy> wmPolicy = withFixedLag(LAG);
->>>>>>> 8a3c9468
+    private DistributedSupplier<WatermarkPolicy> wmPolicy = limitingLag(LAG);
     private WatermarkEmissionPolicy wmEmissionPolicy = (WatermarkEmissionPolicy) (currentWm, lastEmittedWm) ->
             currentWm > lastEmittedWm;
 
@@ -171,11 +161,7 @@
 
     @Test
     public void when_zeroLag() {
-<<<<<<< HEAD
-        wmPolicy = limitingLag(0).get();
-=======
-        wmPolicy = withFixedLag(0);
->>>>>>> 8a3c9468
+        wmPolicy = limitingLag(0);
         doTest(
                 asList(
                         item(10),
