--- conflicted
+++ resolved
@@ -16,15 +16,7 @@
 
 package com.hazelcast.jet.impl.processor;
 
-<<<<<<< HEAD
 import com.hazelcast.collection.IList;
-import com.hazelcast.jet.JetInstance;
-import com.hazelcast.jet.JetTestInstanceFactory;
-=======
-import com.hazelcast.config.EventJournalConfig;
-import com.hazelcast.jet.IListJet;
-import com.hazelcast.jet.IMapJet;
->>>>>>> bb53df18
 import com.hazelcast.jet.Job;
 import com.hazelcast.jet.SimpleTestInClusterSupport;
 import com.hazelcast.jet.config.EdgeConfig;
@@ -35,11 +27,6 @@
 import com.hazelcast.jet.core.Vertex;
 import com.hazelcast.jet.core.WatermarkPolicy;
 import com.hazelcast.jet.core.processor.SinkProcessors;
-<<<<<<< HEAD
-=======
-import com.hazelcast.jet.function.BiFunctionEx;
-import com.hazelcast.jet.function.FunctionEx;
->>>>>>> bb53df18
 import com.hazelcast.jet.function.TriFunction;
 import com.hazelcast.jet.pipeline.ContextFactory;
 import com.hazelcast.jet.pipeline.Pipeline;
@@ -47,15 +34,9 @@
 import com.hazelcast.jet.pipeline.Sources;
 import com.hazelcast.map.IMap;
 import com.hazelcast.map.journal.EventJournalMapEvent;
-<<<<<<< HEAD
-import com.hazelcast.test.HazelcastSerialParametersRunnerFactory;
+import com.hazelcast.test.HazelcastParametersRunnerFactory;
 import com.hazelcast.util.function.BiFunctionEx;
 import com.hazelcast.util.function.FunctionEx;
-import org.junit.After;
-import org.junit.AfterClass;
-=======
-import com.hazelcast.test.HazelcastParametersRunnerFactory;
->>>>>>> bb53df18
 import org.junit.Before;
 import org.junit.BeforeClass;
 import org.junit.Test;
@@ -93,13 +74,8 @@
 import static org.junit.Assert.assertTrue;
 
 @RunWith(Parameterized.class)
-<<<<<<< HEAD
-@Parameterized.UseParametersRunnerFactory(HazelcastSerialParametersRunnerFactory.class)
-public class AsyncTransformUsingContextP_IntegrationTest extends JetTestSupport {
-=======
 @Parameterized.UseParametersRunnerFactory(HazelcastParametersRunnerFactory.class)
 public class AsyncTransformUsingContextP_IntegrationTest extends SimpleTestInClusterSupport {
->>>>>>> bb53df18
 
     private static final int NUM_ITEMS = 100;
 
@@ -119,18 +95,11 @@
     @BeforeClass
     public static void beforeClass() {
         JetConfig config = new JetConfig();
-<<<<<<< HEAD
-        config.getHazelcastConfig().getMapConfig("journaledMap*").getEventJournalConfig()
+        config.getHazelcastConfig()
+              .getMapConfig("journaledMap*")
+              .getEventJournalConfig()
               .setEnabled(true)
               .setCapacity(100_000);
-        inst = factory.newMember(config);
-        factory.newMember(config);
-    }
-=======
-        config.getHazelcastConfig().addEventJournalConfig(new EventJournalConfig()
-                .setMapName("journaledMap*")
-                .setCapacity(100_000));
->>>>>>> bb53df18
 
         initialize(1, config);
     }
@@ -179,7 +148,7 @@
         Vertex map = dag.newVertex("map",
                 flatMapUsingContextAsyncP(contextFactory, identity(), transformNotPartitionedFn(
                         item -> traverseItems(item + "-1", item + "-2", item + "-3", item + "-4", item + "-5"))))
-                .localParallelism(2);
+                        .localParallelism(2);
         Vertex sink = dag.newVertex("sink", SinkProcessors.writeListP(sinkList.getName()));
 
         // Use a shorter queue to not block the barrier from the source for too long due to
@@ -327,10 +296,10 @@
 
     private void assertResult(Function<Integer, Stream<? extends String>> transformFn, int numItems) {
         String expected = IntStream.range(0, numItems)
-                                         .boxed()
-                                         .flatMap(transformFn)
-                                         .sorted()
-                                         .collect(joining("\n"));
+                                   .boxed()
+                                   .flatMap(transformFn)
+                                   .sorted()
+                                   .collect(joining("\n"));
         assertTrueEventually(() -> assertEquals(expected, sinkList.stream().map(Object::toString).sorted()
                                                                   .collect(joining("\n"))));
     }
