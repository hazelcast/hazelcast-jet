--- conflicted
+++ resolved
@@ -131,13 +131,8 @@
         MockOutboundStream outstream1 = new MockOutboundStream(0, 128);
         instreams.add(instream1);
         outstreams.add(outstream1);
-<<<<<<< HEAD
-        ProcessorTasklet tasklet = createTasklet(-1);
+        ProcessorTasklet tasklet = createTasklet();
         processor.processWatermarkCallCountdown = 2;
-=======
-        ProcessorTasklet tasklet = createTasklet();
-        processor.processWatermarkCallCountdown = 3;
->>>>>>> 63f67edb
 
         // When
         callUntil(tasklet);
