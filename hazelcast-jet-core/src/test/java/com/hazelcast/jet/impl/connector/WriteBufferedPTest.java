/*
 * Copyright (c) 2008-2017, Hazelcast, Inc. All Rights Reserved.
 *
 * Licensed under the Apache License, Version 2.0 (the "License");
 * you may not use this file except in compliance with the License.
 * You may obtain a copy of the License at
 *
 * http://www.apache.org/licenses/LICENSE-2.0
 *
 * Unless required by applicable law or agreed to in writing, software
 * distributed under the License is distributed on an "AS IS" BASIS,
 * WITHOUT WARRANTIES OR CONDITIONS OF ANY KIND, either express or implied.
 * See the License for the specific language governing permissions and
 * limitations under the License.
 */

package com.hazelcast.jet.impl.connector;

import com.hazelcast.jet.AbstractProcessor;
import com.hazelcast.jet.DAG;
import com.hazelcast.jet.Edge;
import com.hazelcast.jet.JetInstance;
import com.hazelcast.jet.JetTestSupport;
import com.hazelcast.jet.Job;
import com.hazelcast.jet.Outbox;
import com.hazelcast.jet.Processor;
import com.hazelcast.jet.Processor.Context;
import com.hazelcast.jet.ProcessorSupplier;
import com.hazelcast.jet.Vertex;
import com.hazelcast.jet.Watermark;
import com.hazelcast.jet.impl.util.ArrayDequeInbox;
<<<<<<< HEAD
import com.hazelcast.jet.processor.SinkProcessors;
import com.hazelcast.test.HazelcastParallelClassRunner;
=======
import com.hazelcast.jet.processor.Sinks;
import com.hazelcast.test.HazelcastSerialClassRunner;
>>>>>>> b396074b
import com.hazelcast.test.annotation.QuickTest;
import org.junit.Before;
import org.junit.Test;
import org.junit.experimental.categories.Category;
import org.junit.runner.RunWith;

import java.util.List;
import java.util.concurrent.CopyOnWriteArrayList;

import static java.util.Arrays.asList;
import static org.junit.Assert.assertEquals;
import static org.junit.Assert.assertTrue;
import static org.mockito.Mockito.mock;
import static org.mockito.Mockito.verifyZeroInteractions;

@Category(QuickTest.class)
@RunWith(HazelcastSerialClassRunner.class)
public class WriteBufferedPTest extends JetTestSupport {

    private static final List<String> events = new CopyOnWriteArrayList<>();

    @Before
    public void setup() {
        events.clear();
    }

    @Test
    public void writeBuffered_smokeTest() throws Exception {
        Processor p = getLoggingBufferedWriter().get(1).iterator().next();
        Outbox outbox = mock(Outbox.class);
        p.init(outbox, mock(Context.class));
        ArrayDequeInbox inbox = new ArrayDequeInbox();
        inbox.add(1);
        inbox.add(2);
        p.process(0, inbox);
        inbox.add(3);
        inbox.add(4);
        inbox.add(new Watermark(0)); // watermark should not be written
        p.process(0, inbox);
        p.process(0, inbox); // empty flush
        p.complete();

        assertEquals(asList(
                "new",
                "add:1",
                "add:2",
                "flush",
                "add:3",
                "add:4",
                "flush",
                "flush",
                "dispose"
        ), events);

        assertEquals(0, inbox.size());
        verifyZeroInteractions(outbox);
    }

    @Test
    public void when_writeBufferedJobFailed_then_bufferDisposed() throws Exception {
        JetInstance instance = createJetMember();
        try {
            DAG dag = new DAG();
            Vertex source = dag.newVertex("source", SleepForeverProcessor::new);
            Vertex sink = dag.newVertex("sink", getLoggingBufferedWriter()).localParallelism(1);

            dag.edge(Edge.between(source, sink));

            Job job = instance.newJob(dag);
            // wait for the job to initialize
            Thread.sleep(5000);
            job.cancel();

            assertTrueEventually(() -> assertTrue("No \"dispose\", only: " + events, events.contains("dispose")), 60);
            System.out.println(events);
        } finally {
            instance.shutdown();
        }
    }

    private ProcessorSupplier getLoggingBufferedWriter() {
        // returns a processor that will not write anywhere, just log the events instead
<<<<<<< HEAD
        List<String> localEvents = events;
        return SinkProcessors.writeBuffered(
=======
        return Sinks.writeBuffered(
>>>>>>> b396074b
                idx -> {
                    events.add("new");
                    return null;
                },
                (buffer, item) -> events.add("add:" + item),
                buffer -> events.add("flush"),
                buffer -> events.add("dispose")
        );
    }

    private static class SleepForeverProcessor extends AbstractProcessor {
        SleepForeverProcessor() {
            setCooperative(false);
        }

        @Override
        public boolean complete() {
            // sleep forever - we'll cancel the job
            try {
                Thread.sleep(Long.MAX_VALUE);
            } catch (InterruptedException e) {
//                fail();
            }
            return false;
        }
    }
}<|MERGE_RESOLUTION|>--- conflicted
+++ resolved
@@ -29,13 +29,8 @@
 import com.hazelcast.jet.Vertex;
 import com.hazelcast.jet.Watermark;
 import com.hazelcast.jet.impl.util.ArrayDequeInbox;
-<<<<<<< HEAD
 import com.hazelcast.jet.processor.SinkProcessors;
-import com.hazelcast.test.HazelcastParallelClassRunner;
-=======
-import com.hazelcast.jet.processor.Sinks;
 import com.hazelcast.test.HazelcastSerialClassRunner;
->>>>>>> b396074b
 import com.hazelcast.test.annotation.QuickTest;
 import org.junit.Before;
 import org.junit.Test;
@@ -116,21 +111,17 @@
         }
     }
 
-    private ProcessorSupplier getLoggingBufferedWriter() {
-        // returns a processor that will not write anywhere, just log the events instead
-<<<<<<< HEAD
+    // returns a processor that will not write anywhere, just log the events
+    private static ProcessorSupplier getLoggingBufferedWriter() {
         List<String> localEvents = events;
         return SinkProcessors.writeBuffered(
-=======
-        return Sinks.writeBuffered(
->>>>>>> b396074b
                 idx -> {
-                    events.add("new");
+                    localEvents.add("new");
                     return null;
                 },
-                (buffer, item) -> events.add("add:" + item),
-                buffer -> events.add("flush"),
-                buffer -> events.add("dispose")
+                (buffer, item) -> localEvents.add("add:" + item),
+                buffer -> localEvents.add("flush"),
+                buffer -> localEvents.add("dispose")
         );
     }
 
