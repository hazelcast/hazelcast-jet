--- conflicted
+++ resolved
@@ -21,7 +21,6 @@
 import com.hazelcast.collection.IList;
 import com.hazelcast.config.CacheSimpleConfig;
 import com.hazelcast.config.Config;
-import com.hazelcast.config.MapConfig;
 import com.hazelcast.jet.JetCacheManager;
 import com.hazelcast.jet.Job;
 import com.hazelcast.jet.SimpleTestInClusterSupport;
@@ -33,12 +32,7 @@
 import com.hazelcast.map.journal.EventJournalMapEvent;
 import com.hazelcast.projection.Projections;
 import com.hazelcast.query.Predicates;
-<<<<<<< HEAD
-import com.hazelcast.test.HazelcastSerialClassRunner;
-import org.junit.AfterClass;
-=======
-import com.hazelcast.query.TruePredicate;
->>>>>>> bb53df18
+import com.hazelcast.query.impl.predicates.TruePredicate;
 import org.junit.Before;
 import org.junit.BeforeClass;
 import org.junit.Test;
@@ -83,21 +77,10 @@
     public static void beforeClass() {
         JetConfig jetConfig = new JetConfig();
         Config hazelcastConfig = jetConfig.getHazelcastConfig();
-<<<<<<< HEAD
-        CacheSimpleConfig cacheConfig = new CacheSimpleConfig().setName("*");
-        cacheConfig.getEventJournalConfig().setEnabled(true);
-        MapConfig mapConfig = new MapConfig();
-        mapConfig.setName("*").getEventJournalConfig().setEnabled(true);
-        hazelcastConfig.addMapConfig(mapConfig);
-        hazelcastConfig.addCacheConfig(cacheConfig);
-        jetInstance = factory.newMember(jetConfig);
-        jetInstance2 = factory.newMember(jetConfig);
-=======
         hazelcastConfig.addCacheConfig(new CacheSimpleConfig().setName("*"));
-        hazelcastConfig.addEventJournalConfig(new EventJournalConfig().setCacheName("stream*").setMapName("stream*"));
+        hazelcastConfig.getMapConfig("stream*").getEventJournalConfig().setEnabled(true);
 
         initialize(2, jetConfig);
->>>>>>> bb53df18
     }
 
     @Before
@@ -118,11 +101,7 @@
 
     @Test
     public void when_readMap_and_writeMap() {
-<<<<<<< HEAD
-        IMap<Integer, Integer> sourceMap = jetInstance.getMap(sourceName);
-=======
-        IMapJet<Integer, Integer> sourceMap = instance().getMap(sourceName);
->>>>>>> bb53df18
+        IMap<Integer, Integer> sourceMap = instance().getMap(sourceName);
         range(0, ENTRY_COUNT).forEach(i -> sourceMap.put(i, i));
 
         DAG dag = new DAG();
@@ -138,11 +117,7 @@
 
     @Test
     public void when_readMap_withNativePredicateAndProjection() {
-<<<<<<< HEAD
-        IMap<Integer, Integer> sourceMap = jetInstance.getMap(sourceName);
-=======
-        IMapJet<Integer, Integer> sourceMap = instance().getMap(sourceName);
->>>>>>> bb53df18
+        IMap<Integer, Integer> sourceMap = instance().getMap(sourceName);
         range(0, ENTRY_COUNT).forEach(i -> sourceMap.put(i, i));
 
         DAG dag = new DAG();
@@ -157,11 +132,7 @@
 
         instance().newJob(dag).join();
 
-<<<<<<< HEAD
-        IList<Object> list = jetInstance.getList(sinkName);
-=======
-        IListJet<Object> list = instance().getList(sinkName);
->>>>>>> bb53df18
+        IList<Object> list = instance().getList(sinkName);
         assertEquals(ENTRY_COUNT - 1, list.size());
         for (int i = 0; i < ENTRY_COUNT; i++) {
             assertEquals(i != 0, list.contains(i));
@@ -170,16 +141,12 @@
 
     @Test
     public void when_readMap_withProjectionToNull_then_nullsSkipped() {
-<<<<<<< HEAD
-        IMap<Integer, Entry<Integer, String>> sourceMap = jetInstance.getMap(sourceName);
-=======
-        IMapJet<Integer, Entry<Integer, String>> sourceMap = instance().getMap(sourceName);
->>>>>>> bb53df18
+        IMap<Integer, Entry<Integer, String>> sourceMap = instance().getMap(sourceName);
         range(0, ENTRY_COUNT).forEach(i -> sourceMap.put(i, entry(i, i % 2 == 0 ? null : String.valueOf(i))));
 
         DAG dag = new DAG();
         Vertex source = dag.newVertex("source", readMapP(sourceName,
-                        Predicates.alwaysTrue(),
+                        new TruePredicate<>(),
                         Projections.singleAttribute("value")
                 ));
         Vertex sink = dag.newVertex("sink", writeListP(sinkName));
@@ -204,11 +171,7 @@
 
     @Test
     public void when_readMap_withPredicateAndFunction() {
-<<<<<<< HEAD
-        IMap<Integer, Integer> sourceMap = jetInstance.getMap(sourceName);
-=======
-        IMapJet<Integer, Integer> sourceMap = instance().getMap(sourceName);
->>>>>>> bb53df18
+        IMap<Integer, Integer> sourceMap = instance().getMap(sourceName);
         range(0, ENTRY_COUNT).forEach(i -> sourceMap.put(i, i));
 
         DAG dag = new DAG();
@@ -219,11 +182,7 @@
 
         instance().newJob(dag).join();
 
-<<<<<<< HEAD
-        IList<Object> list = jetInstance.getList(sinkName);
-=======
-        IListJet<Object> list = instance().getList(sinkName);
->>>>>>> bb53df18
+        IList<Object> list = instance().getList(sinkName);
         assertEquals(ENTRY_COUNT - 1, list.size());
         assertFalse(list.contains(0));
         assertTrue(list.contains(1));
@@ -240,11 +199,7 @@
 
         Job job = instance().newJob(dag);
 
-<<<<<<< HEAD
-        IMap<Integer, Integer> sourceMap = jetInstance.getMap(streamSourceName);
-=======
-        IMapJet<Integer, Integer> sourceMap = instance().getMap(streamSourceName);
->>>>>>> bb53df18
+        IMap<Integer, Integer> sourceMap = instance().getMap(streamSourceName);
         range(0, ENTRY_COUNT).forEach(i -> sourceMap.put(i, i));
 
         assertSizeEventually(ENTRY_COUNT, instance().getList(streamSinkName));
@@ -264,11 +219,7 @@
 
         Job job = instance().newJob(dag);
 
-<<<<<<< HEAD
-        IMap<Integer, Entry<Integer, String>> sourceMap = jetInstance.getMap(streamSourceName);
-=======
-        IMapJet<Integer, Entry<Integer, String>> sourceMap = instance().getMap(streamSourceName);
->>>>>>> bb53df18
+        IMap<Integer, Entry<Integer, String>> sourceMap = instance().getMap(streamSourceName);
         range(0, ENTRY_COUNT).forEach(i -> sourceMap.put(i, entry(i, i % 2 == 0 ? null : String.valueOf(i))));
 
         assertTrueEventually(() -> checkContents_projectedToNull(streamSinkName));
@@ -287,11 +238,7 @@
 
         Job job = instance().newJob(dag);
 
-<<<<<<< HEAD
-        IMap<Integer, Integer> sourceMap = jetInstance.getMap(streamSourceName);
-=======
-        IMapJet<Integer, Integer> sourceMap = instance().getMap(streamSourceName);
->>>>>>> bb53df18
+        IMap<Integer, Integer> sourceMap = instance().getMap(streamSourceName);
         range(0, ENTRY_COUNT).forEach(i -> sourceMap.put(i, i));
 
         assertSizeEventually(ENTRY_COUNT - 1, instance().getList(streamSinkName));
@@ -327,11 +274,7 @@
 
         Job job = instance().newJob(dag);
 
-<<<<<<< HEAD
-        ICache<Integer, Integer> sourceCache = jetInstance.getCacheManager().getCache(streamSourceName);
-=======
-        ICacheJet<Integer, Integer> sourceCache = instance().getCacheManager().getCache(streamSourceName);
->>>>>>> bb53df18
+        ICache<Integer, Integer> sourceCache = instance().getCacheManager().getCache(streamSourceName);
         range(0, ENTRY_COUNT).forEach(i -> sourceCache.put(i, i));
 
         assertSizeEventually(ENTRY_COUNT, instance().getList(streamSinkName));
@@ -350,11 +293,7 @@
 
         Job job = instance().newJob(dag);
 
-<<<<<<< HEAD
-        ICache<Integer, Integer> sourceCache = jetInstance.getCacheManager().getCache(streamSourceName);
-=======
-        ICacheJet<Integer, Integer> sourceCache = instance().getCacheManager().getCache(streamSourceName);
->>>>>>> bb53df18
+        ICache<Integer, Integer> sourceCache = instance().getCacheManager().getCache(streamSourceName);
         range(0, ENTRY_COUNT).forEach(i -> sourceCache.put(i, i));
 
         assertSizeEventually(ENTRY_COUNT - 1, instance().getList(streamSinkName));
@@ -365,11 +304,7 @@
 
     @Test
     public void when_readList_and_writeList() {
-<<<<<<< HEAD
-        IList<Integer> list = jetInstance.getList(sourceName);
-=======
-        IListJet<Integer> list = instance().getList(sourceName);
->>>>>>> bb53df18
+        IList<Integer> list = instance().getList(sourceName);
         list.addAll(range(0, ENTRY_COUNT).boxed().collect(toList()));
 
         DAG dag = new DAG();
@@ -394,20 +329,12 @@
 
         Job job = instance().newJob(dag);
 
-<<<<<<< HEAD
-        IMap<Integer, Integer> sourceMap = jetInstance.getMap(streamSourceName);
-=======
-        IMapJet<Integer, Integer> sourceMap = instance().getMap(streamSourceName);
->>>>>>> bb53df18
+        IMap<Integer, Integer> sourceMap = instance().getMap(streamSourceName);
         sourceMap.put(1, 1); // ADDED
         sourceMap.remove(1); // REMOVED - filtered out
         sourceMap.put(1, 2); // ADDED
 
-<<<<<<< HEAD
-        IList<Entry<Integer, Integer>> sinkList = jetInstance.getList(streamSinkName);
-=======
-        IListJet<Entry<Integer, Integer>> sinkList = instance().getList(streamSinkName);
->>>>>>> bb53df18
+        IList<Entry<Integer, Integer>> sinkList = instance().getList(streamSinkName);
         assertTrueEventually(() -> {
             assertEquals(2, sinkList.size());
 
@@ -434,20 +361,12 @@
 
         Job job = instance().newJob(dag);
 
-<<<<<<< HEAD
-        ICache<Object, Object> sourceCache = jetInstance.getCacheManager().getCache(streamSourceName);
-=======
-        ICacheJet<Object, Object> sourceCache = instance().getCacheManager().getCache(streamSourceName);
->>>>>>> bb53df18
+        ICache<Object, Object> sourceCache = instance().getCacheManager().getCache(streamSourceName);
         sourceCache.put(1, 1); // ADDED
         sourceCache.remove(1); // REMOVED - filtered out
         sourceCache.put(1, 2); // UPDATED
 
-<<<<<<< HEAD
-        IList<Entry<Integer, Integer>> sinkList = jetInstance.getList(streamSinkName);
-=======
-        IListJet<Entry<Integer, Integer>> sinkList = instance().getList(streamSinkName);
->>>>>>> bb53df18
+        IList<Entry<Integer, Integer>> sinkList = instance().getList(streamSinkName);
         assertTrueEventually(() -> {
             assertEquals(2, sinkList.size());
 
