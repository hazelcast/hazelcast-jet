--- conflicted
+++ resolved
@@ -64,27 +64,17 @@
     public void before() {
         DistributedFunction<Entry<Long, Long>, Object> keyFn = x -> KEY;
         DistributedToLongFunction<Entry<Long, Long>> timestampFn = Entry::getKey;
-<<<<<<< HEAD
-        processor = (SlidingWindowP) Processors.accumulateByFrameP(
-                singletonList(keyFn),
-                singletonList(timestampFn),
-                TimestampKind.EVENT,
-                slidingWinPolicy(16, 4),
-                summingLong(Entry<Long, Long>::getValue).withIdentityFinish()
-        ).get();
-=======
         supplier = () -> {
             SlidingWindowP res = (SlidingWindowP) Processors.accumulateByFrameP(
                     singletonList(keyFn),
                     singletonList(timestampFn),
                     TimestampKind.EVENT,
                     slidingWinPolicy(16, 4),
-                    summingLong(Entry<Long, Long>::getValue).withFinishFn(identity())
+                    summingLong(Entry<Long, Long>::getValue).withIdentityFinish()
             ).get();
             suppliedProcessors.add(res);
             return res;
         };
->>>>>>> f26fe0c3
     }
 
     @After
