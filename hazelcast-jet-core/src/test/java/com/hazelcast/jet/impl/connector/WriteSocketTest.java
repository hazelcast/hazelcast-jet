/*
 * Copyright (c) 2008-2017, Hazelcast, Inc. All Rights Reserved.
 *
 * Licensed under the Apache License, Version 2.0 (the "License");
 * you may not use this file except in compliance with the License.
 * You may obtain a copy of the License at
 *
 * http://www.apache.org/licenses/LICENSE-2.0
 *
 * Unless required by applicable law or agreed to in writing, software
 * distributed under the License is distributed on an "AS IS" BASIS,
 * WITHOUT WARRANTIES OR CONDITIONS OF ANY KIND, either express or implied.
 * See the License for the specific language governing permissions and
 * limitations under the License.
 */

package com.hazelcast.jet.impl.connector;

import com.hazelcast.jet.DAG;
import com.hazelcast.jet.JetInstance;
import com.hazelcast.jet.JetTestSupport;
import com.hazelcast.jet.Outbox;
import com.hazelcast.jet.Processor;
import com.hazelcast.jet.Vertex;
import com.hazelcast.jet.impl.util.ArrayDequeInbox;
import com.hazelcast.jet.stream.IStreamMap;
import com.hazelcast.jet.test.TestProcessorContext;
import com.hazelcast.test.HazelcastSerialClassRunner;
import com.hazelcast.test.annotation.QuickTest;
import org.junit.Test;
import org.junit.experimental.categories.Category;
import org.junit.runner.RunWith;

import java.io.BufferedReader;
import java.io.InputStreamReader;
import java.net.ServerSocket;
import java.net.Socket;
import java.util.concurrent.atomic.AtomicInteger;

import static com.hazelcast.jet.Edge.between;
import static com.hazelcast.jet.impl.util.Util.uncheckRun;
import static com.hazelcast.jet.processor.SinkProcessors.writeSocket;
import static com.hazelcast.jet.processor.SourceProcessors.readMap;
import static java.nio.charset.StandardCharsets.UTF_8;
import static java.util.stream.IntStream.range;
import static org.junit.Assert.assertEquals;
import static org.junit.Assert.assertTrue;
import static org.mockito.Mockito.mock;

@Category(QuickTest.class)
@RunWith(HazelcastSerialClassRunner.class)
public class WriteSocketTest extends JetTestSupport {

    private static final int ITEM_COUNT = 1000;

    @Test
    public void unitTest() throws Exception {
        AtomicInteger counter = new AtomicInteger();
        ServerSocket serverSocket = new ServerSocket(0);
        new Thread(() -> uncheckRun(() -> {
            Socket socket = serverSocket.accept();
            serverSocket.close();
            try (BufferedReader reader = new BufferedReader(new InputStreamReader(socket.getInputStream()))) {
                while (reader.readLine() != null) {
                    counter.incrementAndGet();
                }
            }
        })).start();

        ArrayDequeInbox inbox = new ArrayDequeInbox();
        range(0, ITEM_COUNT).forEach(inbox::add);

<<<<<<< HEAD
        Processor p = writeSocket("localhost", serverSocket.getLocalPort()).get(1).iterator().next();
        p.init(mock(Outbox.class), new TestProcessorContext());
=======
        Processor p = writeSocket("localhost", serverSocket.getLocalPort(), Object::toString, UTF_8)
                .get(1).iterator().next();
        p.init(mock(Outbox.class), new ProcCtx(null, null, null, 0));
>>>>>>> 17c9c19a
        p.process(0, inbox);
        p.complete();
        assertTrueEventually(() -> assertTrue(counter.get() >= ITEM_COUNT));
        // wait a little to check, if the counter doesn't get too far
        Thread.sleep(500);
        assertEquals(ITEM_COUNT, counter.get());
    }

    @Test
    public void integrationTest() throws Exception {
        AtomicInteger counter = new AtomicInteger();
        ServerSocket serverSocket = new ServerSocket(0);
        new Thread(() -> uncheckRun(() -> {
            while (!serverSocket.isClosed()) {
                Socket socket = serverSocket.accept();
                new Thread(() -> uncheckRun(() -> {
                    try (BufferedReader reader = new BufferedReader(new InputStreamReader(socket.getInputStream()))) {
                        while (reader.readLine() != null) {
                            counter.incrementAndGet();
                        }
                    }
                })).start();
            }
        })).start();

        JetInstance jetInstance = createJetMember();
        createJetMember();
        IStreamMap<Integer, String> map = jetInstance.getMap("map");
        range(0, ITEM_COUNT).forEach(i -> map.put(i, String.valueOf(i)));

        DAG dag = new DAG();
        Vertex source = dag.newVertex("source", readMap("map"));
        Vertex sink = dag.newVertex("sink", writeSocket(
                "localhost", serverSocket.getLocalPort(), Object::toString, UTF_8));

        dag.edge(between(source, sink));

        jetInstance.newJob(dag).join();
        assertTrueEventually(() -> assertEquals(ITEM_COUNT, counter.get()));
        serverSocket.close();
        // wait a little to check, if the counter doesn't get too far
        Thread.sleep(500);
        assertEquals(ITEM_COUNT, counter.get());
    }

}<|MERGE_RESOLUTION|>--- conflicted
+++ resolved
@@ -70,14 +70,9 @@
         ArrayDequeInbox inbox = new ArrayDequeInbox();
         range(0, ITEM_COUNT).forEach(inbox::add);
 
-<<<<<<< HEAD
-        Processor p = writeSocket("localhost", serverSocket.getLocalPort()).get(1).iterator().next();
-        p.init(mock(Outbox.class), new TestProcessorContext());
-=======
         Processor p = writeSocket("localhost", serverSocket.getLocalPort(), Object::toString, UTF_8)
                 .get(1).iterator().next();
-        p.init(mock(Outbox.class), new ProcCtx(null, null, null, 0));
->>>>>>> 17c9c19a
+        p.init(mock(Outbox.class), new TestProcessorContext());
         p.process(0, inbox);
         p.complete();
         assertTrueEventually(() -> assertTrue(counter.get() >= ITEM_COUNT));
