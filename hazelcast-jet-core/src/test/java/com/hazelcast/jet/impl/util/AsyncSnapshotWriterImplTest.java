--- conflicted
+++ resolved
@@ -24,7 +24,6 @@
 import com.hazelcast.internal.partition.InternalPartitionService;
 import com.hazelcast.internal.serialization.Data;
 import com.hazelcast.internal.serialization.InternalSerializationService;
-import com.hazelcast.internal.serialization.impl.DefaultSerializationServiceBuilder;
 import com.hazelcast.internal.serialization.impl.HeapData;
 import com.hazelcast.jet.JetInstance;
 import com.hazelcast.jet.config.JetConfig;
@@ -99,11 +98,7 @@
         when(snapshotContext.currentMapName()).thenReturn("map1");
         when(snapshotContext.currentSnapshotId()).thenReturn(0L);
         writer = new AsyncSnapshotWriterImpl(128, nodeEngine, snapshotContext, "vertex", 0, 1,
-<<<<<<< HEAD
-                new DefaultSerializationServiceBuilder().build());
-=======
                 nodeEngine.getSerializationService());
->>>>>>> 44e0155d
         when(snapshotContext.currentSnapshotId()).thenReturn(1L); // simulates starting new snapshot
         map = instance.getHazelcastInstance().getMap("map1");
         assertTrue(writer.usableChunkCapacity > 0);
@@ -121,11 +116,7 @@
         for (int i = 64; i < 196; i++) {
             when(snapshotContext.currentMapName()).thenReturn(randomMapName());
             writer = new AsyncSnapshotWriterImpl(128, nodeEngine, snapshotContext, "vertex", 0, 1,
-<<<<<<< HEAD
-                    new DefaultSerializationServiceBuilder().build());
-=======
                     nodeEngine.getSerializationService());
->>>>>>> 44e0155d
             try {
                 assertTrue(writer.offer(entry(serialize("k"), serialize(String.join("", nCopies(i, "a"))))));
                 assertTrue(writer.flushAndResetMap());
