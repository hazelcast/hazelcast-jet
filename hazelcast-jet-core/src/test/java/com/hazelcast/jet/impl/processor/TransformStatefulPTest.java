--- conflicted
+++ resolved
@@ -61,8 +61,8 @@
 
     private final Function<Entry<Object, Long>, Traverser<Entry<Object, Long>>> expandEntryFn =
             en -> traverseItems(en, entry(en.getKey(), -en.getValue()));
-    private final Function<JetEvent<Entry<Object, Long>>, Traverser<JetEvent<Entry<Object, Long>>>> expandJetEventFn =
-            je -> traverseItems(je, jetEvent(je.timestamp(), entry(je.payload().getKey(), -je.payload().getValue())));
+    private final Function<JetEvent<Entry<Object, Long>, Object>, Traverser<JetEvent<Entry<Object, Long>, Object>>> expandJetEventFn =
+            je -> traverseItems(je, jetEvent(entry(je.key(), -je.payload().getValue()), je.key(), je.timestamp()));
 
     @Parameter
     public boolean flatMap;
@@ -121,58 +121,15 @@
     public void mapStateful_withTtl() {
         SupplierEx<Processor> supplier = createSupplier(
                 2,
-                jetEvent -> jetEvent.payload().getKey(),
-                JetEvent::timestamp,
-                () -> new long[1],
-                (long[] s, Object k, JetEvent<Entry<String, Long>> e) -> {
+                JetEvent::key,
+                JetEvent::timestamp,
+                () -> new long[1],
+                (long[] s, Object k, JetEvent<Entry<String, Long>, String> e) -> {
                     s[0] += e.payload().getValue();
-                    return jetEvent(e.timestamp(), entry(k, s[0]));
+                    return jetEvent(entry(k, s[0]), k, e.timestamp());
                 },
                 null,
                 expandJetEventFn
-        );
-
-        TestSupport.verifyProcessor(supplier)
-                   .input(asList(
-                           jetEvent(0, entry("a", 1L)),
-                           jetEvent(1, entry("b", 2L)),
-                           wm(3), // evict a
-                           jetEvent(3, entry("a", 3L)),
-                           wm(4), // evict b
-                           jetEvent(4, entry("b", 4L))
-                   ))
-                   .expectOutput(asExpandedList(expandJetEventFn,
-                           jetEvent(0, entry("a", 1L)),
-                           jetEvent(1, entry("b", 2L)),
-                           wm(3),
-                           jetEvent(3, entry("a", 3L)),
-                           wm(4),
-                           jetEvent(4, entry("b", 4L))
-                   ));
-    }
-
-    @Test
-    public void mapStateful_withTtlAndEvict() {
-        long evictSignal = 99L;
-        SupplierEx<Processor> supplier = createSupplier(
-                2,
-                JetEvent::key,
-                JetEvent::timestamp,
-                () -> new long[1],
-<<<<<<< HEAD
-                (long[] s, JetEvent<Entry<String, Long>, String> e) -> {
-=======
-                (long[] s, Object k, JetEvent<Entry<String, Long>> e) -> {
->>>>>>> 2d1951f5
-                    s[0] += e.payload().getValue();
-                    return jetEvent(e.timestamp(), entry(k, s[0]));
-                },
-<<<<<<< HEAD
-                (event, k, r) -> jetEvent(entry(k, r), k, event.timestamp())
-=======
-                (state, key, wm) -> jetEvent(wm, entry(key, evictSignal)),
-                expandJetEventFn
->>>>>>> 2d1951f5
         );
 
         TestSupport.verifyProcessor(supplier)
@@ -184,50 +141,66 @@
                            wm(4), // evict b
                            jetEvent(entry("b", 4L), "b", 4)
                    ))
-<<<<<<< HEAD
-                   .expectOutput(asList(
+                   .expectOutput(asExpandedList(expandJetEventFn,
                            jetEvent(entry("a", 1L), "a", 0),
                            jetEvent(entry("b", 2L), "b", 1),
                            wm(3),
                            jetEvent(entry("a", 3L), "a", 3),
-=======
-                   .expectOutput(asExpandedList(expandJetEventFn,
-                           jetEvent(0, entry("a", 1L)),
-                           jetEvent(1, entry("b", 2L)),
-                           jetEvent(3, entry("a", evictSignal)),
-                           wm(3),
-                           jetEvent(3, entry("a", 3L)),
-                           jetEvent(4, entry("b", evictSignal)),
->>>>>>> 2d1951f5
                            wm(4),
                            jetEvent(entry("b", 4L), "b", 4)
                    ));
     }
 
     @Test
+    public void mapStateful_withTtlAndEvict() {
+        long evictSignal = 99L;
+        SupplierEx<Processor> supplier = createSupplier(
+                2,
+                JetEvent::key,
+                JetEvent::timestamp,
+                () -> new long[1],
+                (long[] s, Object k, JetEvent<Entry<String, Long>, String> e) -> {
+                    s[0] += e.payload().getValue();
+                    return jetEvent(entry(k, s[0]), k, e.timestamp());
+                },
+                (state, key, wm) -> jetEvent(entry(key, evictSignal), key, wm),
+                expandJetEventFn
+        );
+
+        TestSupport.verifyProcessor(supplier)
+                   .input(asList(
+                           jetEvent(entry("a", 1L), "a", 0),
+                           jetEvent(entry("b", 2L), "b", 1),
+                           wm(3), // evict a
+                           jetEvent(entry("a", 3L), "a", 3),
+                           wm(4), // evict b
+                           jetEvent(entry("b", 4L), "b", 4)
+                   ))
+                   .expectOutput(asExpandedList(expandJetEventFn,
+                           jetEvent(entry("a", 1L), "a", 0),
+                           jetEvent(entry("b", 2L), "b", 1),
+                           jetEvent(entry("a", evictSignal), "a", 3),
+                           wm(3),
+                           jetEvent(entry("a", 3L), "a", 3),
+                           jetEvent(entry("b", evictSignal), "b", 4),
+                           wm(4),
+                           jetEvent(entry("b", 4L), "b", 4)
+                   ));
+    }
+
+    @Test
     public void mapStateful_withTtl_manyKeys() {
         SupplierEx<Processor> supplier = createSupplier(
                 2,
-<<<<<<< HEAD
-                JetEvent::key,
-                JetEvent::timestamp,
-                () -> new long[1],
-                (long[] s, JetEvent<Entry<String, Long>, String> e) -> {
-=======
-                (JetEvent<Entry<String, Long>> jetEvent) -> jetEvent.payload().getKey(),
-                JetEvent::timestamp,
-                () -> new long[1],
-                (long[] s, Object k, JetEvent<Entry<String, Long>> e) -> {
->>>>>>> 2d1951f5
+                JetEvent::key,
+                JetEvent::timestamp,
+                () -> new long[1],
+                (long[] s, Object k, JetEvent<Entry<String, Long>, String> e) -> {
                     s[0] += e.payload().getValue();
-                    return jetEvent(e.timestamp(), entry(k, s[0]));
-                },
-<<<<<<< HEAD
-                (event, k, r) -> jetEvent(entry(k, r), k, event.timestamp())
-=======
+                    return jetEvent(entry(k, s[0]), k, e.timestamp());
+                },
                 null,
                 expandJetEventFn
->>>>>>> 2d1951f5
         );
 
         int numKeys = 100;
@@ -256,27 +229,15 @@
     public void mapStateful_lateEvent() {
         // TODO [viliam]
         SupplierEx<Processor> supplier = Processors.mapStatefulP(
-<<<<<<< HEAD
-                0,
-                JetEvent::key,
-                JetEvent::timestamp,
-                () -> new long[1],
-                (long[] s, JetEvent<Long, Long> e) -> {
-=======
                 1000,
-                jetEvent -> 0L,
-                JetEvent::timestamp,
-                () -> new long[1],
-                (long[] s, Object k, JetEvent<Long> e) -> {
->>>>>>> 2d1951f5
+                JetEvent::key,
+                JetEvent::timestamp,
+                () -> new long[1],
+                (long[] s, Object k, JetEvent<Long, Long> e) -> {
                     s[0] += e.payload();
-                    return jetEvent(e.timestamp(), s[0]);
-                },
-<<<<<<< HEAD
-                (event, k, r) -> jetEvent(r, k, event.timestamp())
-=======
+                    return jetEvent(s[0], e.key(), e.timestamp());
+                },
                 null
->>>>>>> 2d1951f5
         );
 
         TestSupport.verifyProcessor(supplier)
@@ -300,20 +261,12 @@
                 JetEvent::key,
                 JetEvent::timestamp,
                 () -> new long[1],
-<<<<<<< HEAD
-                (long[] s, JetEvent<Entry<String, Long>, String> e) -> {
-=======
-                (long[] s, Object k, JetEvent<Entry<String, Long>> e) -> {
->>>>>>> 2d1951f5
+                (long[] s, Object k, JetEvent<Entry<String, Long>, String> e) -> {
                     s[0] += e.payload().getValue();
-                    return jetEvent(e.timestamp(), entry(k, s[0]));
-                },
-<<<<<<< HEAD
-                (event, k, r) -> jetEvent(entry(k, r), k, event.timestamp())
-=======
+                    return jetEvent(entry(k, s[0]), k, e.timestamp());
+                },
                 null,
                 expandJetEventFn
->>>>>>> 2d1951f5
         );
 
         TestSupport.verifyProcessor(supplier)
@@ -326,15 +279,9 @@
                            wm(-4), // evict b
                            jetEvent(entry("b", 4L), "b", -4)
                    ))
-<<<<<<< HEAD
-                   .expectOutput(asList(
+                   .expectOutput(asExpandedList(expandJetEventFn,
                            jetEvent(entry("a", 1L), "a", -10),
                            jetEvent(entry("b", 2L), "b", -9),
-=======
-                   .expectOutput(asExpandedList(expandJetEventFn,
-                           jetEvent(-10, entry("a", 1L)),
-                           jetEvent(-9, entry("b", 2L)),
->>>>>>> 2d1951f5
                            wm(-7),
                            jetEvent(entry("a", 3L), "a", -7),
                            jetEvent(entry("b", 5L), "b", -7),
@@ -376,15 +323,15 @@
                     (s, k, t) -> {
                         R r = statefulMapFn.apply(s, k, t);
                         return r != null ? flatMapExpandFn.apply(r) : Traversers.empty();
-                    },
+                },
                     onEvictFn != null
                             ? (s, k, wm) -> {
                                 R r = onEvictFn.apply(s, k, wm);
                                 return r != null ? flatMapExpandFn.apply(r) : Traversers.empty();
-                            }
+    }
                             : null);
         } else {
             return Processors.mapStatefulP(ttl, keyFn, timestampFn, createFn, statefulMapFn, onEvictFn);
-        }
+}
     }
 }