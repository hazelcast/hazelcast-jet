/*
 * Copyright (c) 2008-2018, Hazelcast, Inc. All Rights Reserved.
 *
 * Licensed under the Apache License, Version 2.0 (the "License");
 * you may not use this file except in compliance with the License.
 * You may obtain a copy of the License at
 *
 * http://www.apache.org/licenses/LICENSE-2.0
 *
 * Unless required by applicable law or agreed to in writing, software
 * distributed under the License is distributed on an "AS IS" BASIS,
 * WITHOUT WARRANTIES OR CONDITIONS OF ANY KIND, either express or implied.
 * See the License for the specific language governing permissions and
 * limitations under the License.
 */

package com.hazelcast.jet.impl.metrics;

import com.hazelcast.core.Member;
import com.hazelcast.core.OperationTimeoutException;
import com.hazelcast.instance.MemberImpl;
import com.hazelcast.jet.JetInstance;
import com.hazelcast.jet.config.JetConfig;
import com.hazelcast.jet.core.JetTestSupport;
import com.hazelcast.jet.impl.JetClientInstanceImpl;
import com.hazelcast.jet.impl.metrics.mancenter.MetricsResultSet;
import com.hazelcast.nio.Address;
import com.hazelcast.test.HazelcastParallelClassRunner;
import com.hazelcast.util.UuidUtil;
import com.hazelcast.version.MemberVersion;
import org.hamcrest.Matchers;
import org.junit.Rule;
import org.junit.Test;
import org.junit.rules.ExpectedException;
import org.junit.runner.RunWith;

import java.util.concurrent.ExecutionException;
import java.util.concurrent.atomic.AtomicLong;
import java.util.stream.StreamSupport;

import static com.hazelcast.util.ExceptionUtil.peel;
import static org.junit.Assert.assertEquals;
import static org.junit.Assert.assertFalse;
import static org.junit.Assert.assertTrue;
import static org.junit.Assert.fail;

@RunWith(HazelcastParallelClassRunner.class)
public class ReadMetricsTest extends JetTestSupport {

    @Rule
    public ExpectedException exception = ExpectedException.none();

    @Test
    public void when_readMetricsAsync() throws Exception {
        JetConfig conf = new JetConfig();
        conf.getMetricsConfig().setCollectionIntervalSeconds(1);
        JetInstance instance = createJetMember(conf);
        JetClientInstanceImpl client = (JetClientInstanceImpl) createJetClient();
        Member member = instance.getHazelcastInstance().getCluster().getLocalMember();

        long nextSequence = 0;
        for (int i = 0; i < 3; i++) {
            MetricsResultSet result = client.readMetricsAsync(member, nextSequence).get();
            nextSequence = result.nextSequence();
            // call should not return empty result - it should wait until a result is available
            assertFalse("empty result", result.collections().isEmpty());
            assertTrue(
                    StreamSupport.stream(result.collections().get(0).spliterator(), false)
                                 .anyMatch(m -> m.key().equals("[metric=cluster.size]"))
            );
        }
    }

    @Test
    public void when_invalidUUID() throws ExecutionException, InterruptedException {
        JetInstance instance = createJetMember();
        JetClientInstanceImpl client = (JetClientInstanceImpl) createJetClient();
        Address addr = instance.getCluster().getLocalMember().getAddress();
        MemberVersion ver = instance.getCluster().getLocalMember().getVersion();
        MemberImpl member = new MemberImpl(addr, ver, false, UuidUtil.newUnsecureUuidString());

        exception.expectCause(Matchers.instanceOf(IllegalArgumentException.class));
        client.readMetricsAsync(member, 0).get();
    }

    @Test
    public void when_metricsDisabled() throws ExecutionException, InterruptedException {
        JetConfig cfg = new JetConfig();
        cfg.getMetricsConfig().setEnabled(false);
        JetInstance instance = createJetMember(cfg);
        JetClientInstanceImpl client = (JetClientInstanceImpl) createJetClient();

        exception.expectCause(Matchers.instanceOf(IllegalArgumentException.class));
        MetricsResultSet resultSet = client.readMetricsAsync(instance.getCluster().getLocalMember(), 0).get();
    }

    @Test
    public void when_metricsTimeout() throws ExecutionException, InterruptedException {
        JetConfig cfg = new JetConfig();
        cfg.getMetricsConfig().setCollectionIntervalSeconds(1);
        JetInstance instance = createJetMember(cfg);
        JetClientInstanceImpl client = (JetClientInstanceImpl) createJetClient();

        JetMetricsService service = getNodeEngineImpl(instance).getService(JetMetricsService.SERVICE_NAME);
        service.pauseCollection();
<<<<<<< HEAD
        assertTrueEventually(() -> {
            try {
                MetricsResultSet result = client.readMetricsAsync(instance.getCluster().getLocalMember(), 0).get();
=======
        AtomicLong seq = new AtomicLong(0);
        Member member = instance.getCluster().getLocalMember();
        assertTrueEventually(() -> {
            try {
                MetricsResultSet result = client.readMetricsAsync(member, seq.get()).get();
                seq.set(result.nextSequence());
>>>>>>> 5f44791b
                fail("readMetricsAsync call should have timed out, got "
                        + result.collections().size() + " collections instead");
            } catch (ExecutionException e) {
                Exception peeled = peel(e);
                assertInstanceOf(OperationTimeoutException.class, peeled);
            }
        }, 30);
        service.resumeCollection();
<<<<<<< HEAD
        MetricsResultSet resultSet = client.readMetricsAsync(instance.getCluster().getLocalMember(), 0).get();
=======
        MetricsResultSet resultSet = client.readMetricsAsync(member, seq.get()).get();
>>>>>>> 5f44791b
        assertEquals(1, resultSet.collections().size());
    }
}<|MERGE_RESOLUTION|>--- conflicted
+++ resolved
@@ -103,18 +103,12 @@
 
         JetMetricsService service = getNodeEngineImpl(instance).getService(JetMetricsService.SERVICE_NAME);
         service.pauseCollection();
-<<<<<<< HEAD
-        assertTrueEventually(() -> {
-            try {
-                MetricsResultSet result = client.readMetricsAsync(instance.getCluster().getLocalMember(), 0).get();
-=======
         AtomicLong seq = new AtomicLong(0);
         Member member = instance.getCluster().getLocalMember();
         assertTrueEventually(() -> {
             try {
                 MetricsResultSet result = client.readMetricsAsync(member, seq.get()).get();
                 seq.set(result.nextSequence());
->>>>>>> 5f44791b
                 fail("readMetricsAsync call should have timed out, got "
                         + result.collections().size() + " collections instead");
             } catch (ExecutionException e) {
@@ -123,11 +117,7 @@
             }
         }, 30);
         service.resumeCollection();
-<<<<<<< HEAD
-        MetricsResultSet resultSet = client.readMetricsAsync(instance.getCluster().getLocalMember(), 0).get();
-=======
         MetricsResultSet resultSet = client.readMetricsAsync(member, seq.get()).get();
->>>>>>> 5f44791b
         assertEquals(1, resultSet.collections().size());
     }
 }