/*
 * Copyright (c) 2008-2020, Hazelcast, Inc. All Rights Reserved.
 *
 * Licensed under the Apache License, Version 2.0 (the "License");
 * you may not use this file except in compliance with the License.
 * You may obtain a copy of the License at
 *
 * http://www.apache.org/licenses/LICENSE-2.0
 *
 * Unless required by applicable law or agreed to in writing, software
 * distributed under the License is distributed on an "AS IS" BASIS,
 * WITHOUT WARRANTIES OR CONDITIONS OF ANY KIND, either express or implied.
 * See the License for the specific language governing permissions and
 * limitations under the License.
 */

package com.hazelcast.jet.impl.execution;

import com.hazelcast.cluster.Address;
import com.hazelcast.instance.BuildInfoProvider;
import com.hazelcast.internal.serialization.impl.DefaultSerializationServiceBuilder;
import com.hazelcast.logging.impl.LoggingServiceImpl;
import com.hazelcast.test.HazelcastSerialClassRunner;
import org.junit.Before;
import org.junit.Test;
import org.junit.runner.RunWith;

import static com.hazelcast.jet.config.InstanceConfig.DEFAULT_FLOW_CONTROL_PERIOD_MS;
import static com.hazelcast.jet.impl.execution.ReceiverTasklet.COMPRESSED_SEQ_UNIT_LOG2;
import static com.hazelcast.jet.impl.execution.ReceiverTasklet.INITIAL_RECEIVE_WINDOW_COMPRESSED;
import static java.lang.Math.abs;
import static java.lang.Math.ceil;
import static java.util.concurrent.TimeUnit.MILLISECONDS;
import static java.util.concurrent.TimeUnit.SECONDS;
import static org.junit.Assert.assertEquals;
import static org.junit.Assert.assertTrue;

@RunWith(HazelcastSerialClassRunner.class)
public class ReceiverTaskletSendLimitTest {

    private static final long START = SECONDS.toNanos(10);
    private static final long ACK_PERIOD = MILLISECONDS.toNanos(DEFAULT_FLOW_CONTROL_PERIOD_MS);
    private static final int RWIN_MULTIPLIER = 3;
    private static final int FLOW_CONTROL_PERIOD_MS = 100;

    private ReceiverTasklet tasklet;

    @Before
    public void before() {
        tasklet = new ReceiverTasklet(null,
                new DefaultSerializationServiceBuilder().build(),
                RWIN_MULTIPLIER, FLOW_CONTROL_PERIOD_MS,
<<<<<<< HEAD
                new LoggingServiceImpl(null, null, BuildInfoProvider.getBuildInfo(), true), new Address(), 0, "");
=======
                new LoggingServiceImpl(null, null, BuildInfoProvider.getBuildInfo(), false), new Address(), 0, "");
>>>>>>> c1d27dd8
    }

    @Test
    public void when_noData_then_rwinRemainsUnchanged() {
        double expectedSeq = INITIAL_RECEIVE_WINDOW_COMPRESSED;
        for (int i = 0; i < 10; i++) {
            assertEquals((long) expectedSeq, tasklet.updateAndGetSendSeqLimitCompressed(START + i * ACK_PERIOD));
            expectedSeq = ceil(expectedSeq);
        }
    }

    @Test
    public void when_steadyFlow_then_steadyRwin() {
        // Given
        final int ackedSeqsPerIterCompressed = 1000;
        final long ackedSeqsPerIter = ackedSeqsPerIterCompressed << COMPRESSED_SEQ_UNIT_LOG2;
        final int iterCount = 15;
        long seqLimitCompressed = 0;

        // When
        for (int i = 0; i < iterCount; i++) {
            tasklet.ackItem(ackedSeqsPerIter);
            seqLimitCompressed = tasklet.updateAndGetSendSeqLimitCompressed(START + i * ACK_PERIOD);
        }

        // Then
        final long ackedSeqCompressed = (iterCount * ackedSeqsPerIter) >> COMPRESSED_SEQ_UNIT_LOG2;
        final long rwin = seqLimitCompressed - ackedSeqCompressed;
        assertTrue(abs(rwin - RWIN_MULTIPLIER * ackedSeqsPerIterCompressed) < 2);
    }

    @Test
    public void when_hiccupInReceiver_then_rwinDropsToZero() {
        // Given
        final int ackedSeqsPerIterCompressed = 1000;
        final long ackedSeqsPerIter = ackedSeqsPerIterCompressed << COMPRESSED_SEQ_UNIT_LOG2;
        final int warmupIters = 15;
        final int hiccupIters = 15;

        int iter = 0;

        for (int i = 0; i < warmupIters; i++, iter++) {
            tasklet.ackItem(ackedSeqsPerIter);
            tasklet.updateAndGetSendSeqLimitCompressed(START + iter * ACK_PERIOD);
        }

        // When
        tasklet.setNumWaitingInInbox(1);
        long seqLimit = 0;
        for (int i = 0; i < hiccupIters; i++, iter++) {
            seqLimit = tasklet.updateAndGetSendSeqLimitCompressed(START + iter * ACK_PERIOD);
        }

        // Then
        final long ackedSeqCompressed = (warmupIters * ackedSeqsPerIter) >> COMPRESSED_SEQ_UNIT_LOG2;
        final long rwin = seqLimit - ackedSeqCompressed;
        assertTrue("rwin=" + rwin, rwin == 0 || rwin == 1);
    }

    @Test
    public void when_recoverFromHiccup_then_rwinRecoversQuickly() {
        // Given
        final int ackedSeqsPerIterCompressed = 1000;
        final long ackedSeqsPerIter = ackedSeqsPerIterCompressed << COMPRESSED_SEQ_UNIT_LOG2;
        final int warmupIters = 15;
        final int hiccupIters = 15;

        int iter = 0;
        long seqLimitBeforeHiccup = 0;
        long ackedBeforeHiccup = 0;

        for (int i = 0; i < warmupIters; i++, iter++) {
            ackedBeforeHiccup = tasklet.ackItem(ackedSeqsPerIter);
            seqLimitBeforeHiccup = tasklet.updateAndGetSendSeqLimitCompressed(START + iter * ACK_PERIOD);
        }
        for (int i = 0; i < hiccupIters; i++, iter++) {
            tasklet.updateAndGetSendSeqLimitCompressed(START + iter * ACK_PERIOD);
        }

        // When

        // After a hiccup all the enqueued items are processed within one ack period:
        final long recoverySize = (seqLimitBeforeHiccup << COMPRESSED_SEQ_UNIT_LOG2) - ackedBeforeHiccup;
        final long ackedAfterRecover = tasklet.ackItem(recoverySize);
        final int seqLimitAfterRecover = tasklet.updateAndGetSendSeqLimitCompressed(START + iter * ACK_PERIOD);

        // Then
        final long ackedSeqCompressed = ackedAfterRecover >> COMPRESSED_SEQ_UNIT_LOG2;
        final long rwin = seqLimitAfterRecover - ackedSeqCompressed;
        assertTrue(rwin >= RWIN_MULTIPLIER * ackedSeqsPerIterCompressed);
    }
}<|MERGE_RESOLUTION|>--- conflicted
+++ resolved
@@ -50,11 +50,7 @@
         tasklet = new ReceiverTasklet(null,
                 new DefaultSerializationServiceBuilder().build(),
                 RWIN_MULTIPLIER, FLOW_CONTROL_PERIOD_MS,
-<<<<<<< HEAD
-                new LoggingServiceImpl(null, null, BuildInfoProvider.getBuildInfo(), true), new Address(), 0, "");
-=======
                 new LoggingServiceImpl(null, null, BuildInfoProvider.getBuildInfo(), false), new Address(), 0, "");
->>>>>>> c1d27dd8
     }
 
     @Test
