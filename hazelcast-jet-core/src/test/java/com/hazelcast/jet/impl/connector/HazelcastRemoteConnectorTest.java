/*
 * Copyright (c) 2008-2017, Hazelcast, Inc. All Rights Reserved.
 *
 * Licensed under the Apache License, Version 2.0 (the "License");
 * you may not use this file except in compliance with the License.
 * You may obtain a copy of the License at
 *
 * http://www.apache.org/licenses/LICENSE-2.0
 *
 * Unless required by applicable law or agreed to in writing, software
 * distributed under the License is distributed on an "AS IS" BASIS,
 * WITHOUT WARRANTIES OR CONDITIONS OF ANY KIND, either express or implied.
 * See the License for the specific language governing permissions and
 * limitations under the License.
 */

package com.hazelcast.jet.impl.connector;

import com.hazelcast.cache.ICache;
import com.hazelcast.cache.journal.EventJournalCacheEvent;
import com.hazelcast.client.config.ClientConfig;
import com.hazelcast.config.CacheSimpleConfig;
import com.hazelcast.config.Config;
import com.hazelcast.config.EventJournalConfig;
import com.hazelcast.core.Hazelcast;
import com.hazelcast.core.HazelcastInstance;
import com.hazelcast.jet.DAG;
import com.hazelcast.jet.JetInstance;
import com.hazelcast.jet.JetTestInstanceFactory;
import com.hazelcast.jet.JetTestSupport;
import com.hazelcast.jet.Vertex;
import com.hazelcast.jet.processor.SinkProcessors;
import com.hazelcast.jet.config.JetConfig;
<<<<<<< HEAD
=======
import com.hazelcast.jet.processor.SinkProcessors;
>>>>>>> e2024c35
import com.hazelcast.jet.stream.IStreamList;
import com.hazelcast.map.journal.EventJournalMapEvent;
import com.hazelcast.nio.Address;
import com.hazelcast.test.HazelcastSerialClassRunner;
import com.hazelcast.test.annotation.QuickTest;
import org.junit.After;
import org.junit.Before;
import org.junit.Test;
import org.junit.experimental.categories.Category;
import org.junit.runner.RunWith;

import java.util.List;
import java.util.Map;
import java.util.Map.Entry;
import java.util.concurrent.Future;
import java.util.stream.Collectors;
import java.util.stream.IntStream;

import static com.hazelcast.jet.Edge.between;
import static com.hazelcast.jet.processor.SinkProcessors.writeCache;
import static com.hazelcast.jet.processor.SinkProcessors.writeList;
import static com.hazelcast.jet.processor.SinkProcessors.writeMap;
import static com.hazelcast.jet.processor.SourceProcessors.readCache;
import static com.hazelcast.jet.processor.SourceProcessors.readList;
import static com.hazelcast.jet.processor.SourceProcessors.readMap;
import static com.hazelcast.jet.processor.SourceProcessors.streamCache;
import static com.hazelcast.jet.processor.SourceProcessors.streamMap;
import static java.util.stream.Collectors.toList;
import static java.util.stream.Collectors.toMap;
import static java.util.stream.IntStream.range;
import static org.junit.Assert.assertEquals;
import static org.junit.Assert.assertFalse;
import static org.junit.Assert.assertTrue;

@Category(QuickTest.class)
@RunWith(HazelcastSerialClassRunner.class)
public class HazelcastRemoteConnectorTest extends JetTestSupport {

    private static final int ITEM_COUNT = 20;

    private JetTestInstanceFactory factory;
    private JetInstance jet;
    private HazelcastInstance hz;
    private ClientConfig clientConfig;

    @Before
    public void before() {
        JetConfig jetConfig = new JetConfig();
        Config hazelcastConfig = jetConfig.getHazelcastConfig();
        hazelcastConfig.addCacheConfig(new CacheSimpleConfig().setName("*"));
        factory = new JetTestInstanceFactory();
        jet = factory.newMember(jetConfig);
        factory.newMember(jetConfig);

        Config config = new Config();
        config.addCacheConfig(new CacheSimpleConfig().setName("*"));
        config.addEventJournalConfig(new EventJournalConfig().setCacheName("default").setMapName("default"));
        hz = Hazelcast.newHazelcastInstance(config);
        Hazelcast.newHazelcastInstance(config);

        clientConfig = new ClientConfig();
        clientConfig.getGroupConfig().setName("dev");
        clientConfig.getGroupConfig().setPassword("dev-pass");
        Address address = hz.getCluster().getLocalMember().getAddress();
        clientConfig.getNetworkConfig().addAddress(address.getHost() + ':' + address.getPort());
    }

    @After
    public void after() throws Exception {
        Hazelcast.shutdownAll();
        factory.terminateAll();
    }

    @Test
    public void when_listReaderConfiguredWithClientConfig_then_readFromRemoteCluster() throws Exception {
        populateList(hz.getList("source"));

        DAG dag = new DAG();
        Vertex source = dag.newVertex("source", readList("source", clientConfig)).localParallelism(1);
        Vertex sink = dag.newVertex("sink", writeList("sink"));
        dag.edge(between(source, sink));

        executeAndWait(dag);
        assertEquals(ITEM_COUNT, jet.getList("sink").size());
    }

    @Test
    public void when_listWriterConfiguredWithClientConfig_then_writeToRemoteCluster() throws Exception {
        populateList(jet.getList("source"));

        DAG dag = new DAG();
        Vertex source = dag.newVertex("source", readList("source")).localParallelism(1);
        Vertex sink = dag.newVertex("sink", writeList("sink", clientConfig));
        dag.edge(between(source, sink));

        executeAndWait(dag);
        assertEquals(ITEM_COUNT, hz.getList("sink").size());
    }

    @Test
    public void when_mapReaderConfiguredWithClientConfigAndFilter_then_readFromRemoteCluster_withPredicate()
            throws Exception {
        populateMap(hz.getMap("source"));

        DAG dag = new DAG();
        Vertex source = dag.newVertex("source", readMap("source",
<<<<<<< HEAD
                e -> !e.getKey().equals(0), Entry::getValue, clientConfig)).localParallelism(4);
=======
                e -> !e.getKey().equals(0), Map.Entry::getKey, clientConfig)).localParallelism(4);
>>>>>>> e2024c35
        Vertex sink = dag.newVertex("sink", SinkProcessors.writeList("sink")).localParallelism(1);
        dag.edge(between(source, sink));

        executeAndWait(dag);
        IStreamList<Object> list = jet.getList("sink");
        assertEquals(ITEM_COUNT - 1, list.size());
        assertFalse(list.contains(0));
        assertTrue(list.contains(1));
    }

    @Test
    public void when_mapWriterConfiguredWithClientConfig_then_writeToRemoteCluster() throws Exception {
        populateMap(jet.getMap("producer"));

        DAG dag = new DAG();
        Vertex producer = dag.newVertex("producer", readMap("producer"));
        Vertex consumer = dag.newVertex("consumer", writeMap("consumer", clientConfig));
        dag.edge(between(producer, consumer));

        executeAndWait(dag);
        assertEquals(ITEM_COUNT, hz.getMap("consumer").size());
    }

    @Test
    public void when_cacheReaderConfiguredWithClientConfig_then_readFromRemoteCluster() throws Exception {
        populateCache(hz.getCacheManager().getCache("source"));

        DAG dag = new DAG();
        Vertex source = dag.newVertex("source", readCache("source", clientConfig));
        Vertex sink = dag.newVertex("sink", writeList("sink"));
        dag.edge(between(source, sink));

        executeAndWait(dag);
        assertEquals(ITEM_COUNT, jet.getList("sink").size());
    }

    @Test
    public void when_cacheWriterConfiguredWithClientConfig_then_writeToRemoteCluster() throws Exception {
        populateCache(jet.getCacheManager().getCache("producer"));

        DAG dag = new DAG();
        Vertex producer = dag.newVertex("producer", readCache("producer"));
        Vertex consumer = dag.newVertex("consumer", writeCache("consumer", clientConfig));
        dag.edge(between(producer, consumer));

        executeAndWait(dag);
        assertEquals(ITEM_COUNT, hz.getCacheManager().getCache("consumer").size());
    }

    @Test
    public void when_mapStreamerConfiguredWithClientConfig_then_streamFromRemoteCluster() throws Exception {
        DAG dag = new DAG();
        Vertex source = dag.newVertex("source", streamMap("source", clientConfig, false));
        Vertex sink = dag.newVertex("sink", writeList("sink"));
        dag.edge(between(source, sink));

        Future<Void> future = jet.newJob(dag).getFuture();

        populateMap(hz.getMap("source"));

        assertSizeEventually(ITEM_COUNT, jet.getList("sink"));
        future.cancel(true);
    }

    @Test
    public void when_mapStreamerConfiguredWithClientConfig_withFilter_then_streamFromRemoteCluster() throws Exception {
        DAG dag = new DAG();
        Vertex source = dag.newVertex("source", streamMap("source", clientConfig,
                event -> !event.getKey().equals(0), null, false));
        Vertex sink = dag.newVertex("sink", writeList("sink"));
        dag.edge(between(source, sink));

        Future<Void> future = jet.newJob(dag).getFuture();

        populateMap(hz.getMap("source"));

        assertSizeEventually(ITEM_COUNT - 1, jet.getList("sink"));
        future.cancel(true);
    }

    @Test
    public void when_mapStreamerConfiguredWithClientConfig_withProjection_then_streamFromRemoteCluster() throws Exception {
        DAG dag = new DAG();
        Vertex source = dag.newVertex("source", streamMap("source", clientConfig,
                null, EventJournalMapEvent::getKey, false));
        Vertex sink = dag.newVertex("sink", writeList("sink"));
        dag.edge(between(source, sink));

        Future<Void> future = jet.newJob(dag).getFuture();

        populateMap(hz.getMap("source"));

        assertSizeEventually(ITEM_COUNT, jet.getList("sink"));
        assertTrue(jet.getList("sink").contains(0));
        future.cancel(true);
    }

    @Test
    public void when_mapStreamerConfiguredWithClientConfig_withFilter_withProjection_then_streamFromRemoteCluster()
            throws Exception {
        DAG dag = new DAG();
        Vertex source = dag.newVertex("source", streamMap("source", clientConfig,
                event -> !event.getKey().equals(0), EventJournalMapEvent::getKey, false));
        Vertex sink = dag.newVertex("sink", writeList("sink"));
        dag.edge(between(source, sink));

        Future<Void> future = jet.newJob(dag).getFuture();

        populateMap(hz.getMap("source"));

        assertSizeEventually(ITEM_COUNT - 1, jet.getList("sink"));
        assertFalse(jet.getList("sink").contains(0));
        assertTrue(jet.getList("sink").contains(1));
        future.cancel(true);
    }

    @Test
    public void when_cacheStreamerConfiguredWithClientConfig_then_streamFromRemoteCluster() throws Exception {
        DAG dag = new DAG();
        Vertex source = dag.newVertex("source", streamCache("source", clientConfig, false)).localParallelism(4);
        Vertex sink = dag.newVertex("sink", writeList("sink")).localParallelism(1);
        dag.edge(between(source, sink));

        Future<Void> future = jet.newJob(dag).getFuture();

        populateCache(hz.getCacheManager().getCache("source"));

        assertSizeEventually(ITEM_COUNT, jet.getList("sink"));
        future.cancel(true);
    }

    @Test
    public void when_cacheStreamerConfiguredWithClientConfig_withFilter_then_streamFromRemoteCluster() throws Exception {
        DAG dag = new DAG();
        Vertex source = dag.newVertex("source", streamCache("source", clientConfig,
                event -> !event.getKey().equals(0), null, false));
        Vertex sink = dag.newVertex("sink", writeList("sink"));
        dag.edge(between(source, sink));

        Future<Void> future = jet.newJob(dag).getFuture();

        populateCache(hz.getCacheManager().getCache("source"));

        assertSizeEventually(ITEM_COUNT - 1, jet.getList("sink"));
        future.cancel(true);
    }

    @Test
    public void when_cacheStreamerConfiguredWithClientConfig_withProjection_then_streamFromRemoteCluster()
            throws Exception {
        DAG dag = new DAG();
        Vertex source = dag.newVertex("source", streamCache("source", clientConfig,
                null, EventJournalCacheEvent::getKey, false));
        Vertex sink = dag.newVertex("sink", writeList("sink"));
        dag.edge(between(source, sink));

        Future<Void> future = jet.newJob(dag).getFuture();

        populateCache(hz.getCacheManager().getCache("source"));

        assertSizeEventually(ITEM_COUNT, jet.getList("sink"));
        assertTrue(jet.getList("sink").contains(0));
        future.cancel(true);
    }

    @Test
    public void when_cacheStreamerConfiguredWithClientConfig_withFilter_withProjection_then_streamFromRemoteCluster()
            throws Exception {
        DAG dag = new DAG();
        Vertex source = dag.newVertex("source", streamCache("source", clientConfig,
                event -> !event.getKey().equals(0), EventJournalCacheEvent::getKey, false));
        Vertex sink = dag.newVertex("sink", writeList("sink"));
        dag.edge(between(source, sink));

        Future<Void> future = jet.newJob(dag).getFuture();

        populateCache(hz.getCacheManager().getCache("source"));

        assertSizeEventually(ITEM_COUNT - 1, jet.getList("sink"));
        assertFalse(jet.getList("sink").contains(0));
        assertTrue(jet.getList("sink").contains(1));
        future.cancel(true);
    }

    private void executeAndWait(DAG dag) {
        assertCompletesEventually(jet.newJob(dag).getFuture());
    }

    private static void populateList(List<Object> list) {
        list.addAll(range(0, ITEM_COUNT).boxed().collect(toList()));
    }

    private static void populateMap(Map<Object, Object> map) {
        map.putAll(IntStream.range(0, ITEM_COUNT).boxed().collect(toMap(m -> m, m -> m)));
    }

    private static void populateCache(ICache<Object, Object> cache) {
        cache.putAll(IntStream.range(0, ITEM_COUNT).boxed().collect(toMap(m -> m, m -> m)));
    }
}<|MERGE_RESOLUTION|>--- conflicted
+++ resolved
@@ -29,12 +29,8 @@
 import com.hazelcast.jet.JetTestInstanceFactory;
 import com.hazelcast.jet.JetTestSupport;
 import com.hazelcast.jet.Vertex;
+import com.hazelcast.jet.config.JetConfig;
 import com.hazelcast.jet.processor.SinkProcessors;
-import com.hazelcast.jet.config.JetConfig;
-<<<<<<< HEAD
-=======
-import com.hazelcast.jet.processor.SinkProcessors;
->>>>>>> e2024c35
 import com.hazelcast.jet.stream.IStreamList;
 import com.hazelcast.map.journal.EventJournalMapEvent;
 import com.hazelcast.nio.Address;
@@ -50,7 +46,6 @@
 import java.util.Map;
 import java.util.Map.Entry;
 import java.util.concurrent.Future;
-import java.util.stream.Collectors;
 import java.util.stream.IntStream;
 
 import static com.hazelcast.jet.Edge.between;
@@ -141,11 +136,7 @@
 
         DAG dag = new DAG();
         Vertex source = dag.newVertex("source", readMap("source",
-<<<<<<< HEAD
                 e -> !e.getKey().equals(0), Entry::getValue, clientConfig)).localParallelism(4);
-=======
-                e -> !e.getKey().equals(0), Map.Entry::getKey, clientConfig)).localParallelism(4);
->>>>>>> e2024c35
         Vertex sink = dag.newVertex("sink", SinkProcessors.writeList("sink")).localParallelism(1);
         dag.edge(between(source, sink));
 
