--- conflicted
+++ resolved
@@ -29,12 +29,8 @@
 import com.hazelcast.jet.JetTestInstanceFactory;
 import com.hazelcast.jet.JetTestSupport;
 import com.hazelcast.jet.Vertex;
-<<<<<<< HEAD
 import com.hazelcast.jet.processor.SinkProcessors;
-=======
 import com.hazelcast.jet.config.JetConfig;
-import com.hazelcast.jet.processor.Sinks;
->>>>>>> 9e6d64fd
 import com.hazelcast.jet.stream.IStreamList;
 import com.hazelcast.map.journal.EventJournalMapEvent;
 import com.hazelcast.nio.Address;
@@ -48,27 +44,22 @@
 
 import java.util.List;
 import java.util.Map;
+import java.util.Map.Entry;
 import java.util.concurrent.Future;
 import java.util.stream.Collectors;
 import java.util.stream.IntStream;
 
 import static com.hazelcast.jet.Edge.between;
-<<<<<<< HEAD
+import static com.hazelcast.jet.processor.SinkProcessors.writeCache;
 import static com.hazelcast.jet.processor.SinkProcessors.writeList;
 import static com.hazelcast.jet.processor.SinkProcessors.writeMap;
+import static com.hazelcast.jet.processor.SourceProcessors.readCache;
 import static com.hazelcast.jet.processor.SourceProcessors.readList;
 import static com.hazelcast.jet.processor.SourceProcessors.readMap;
-=======
-import static com.hazelcast.jet.processor.Sinks.writeCache;
-import static com.hazelcast.jet.processor.Sinks.writeList;
-import static com.hazelcast.jet.processor.Sinks.writeMap;
-import static com.hazelcast.jet.processor.Sources.readCache;
-import static com.hazelcast.jet.processor.Sources.readList;
-import static com.hazelcast.jet.processor.Sources.readMap;
-import static com.hazelcast.jet.processor.Sources.streamCache;
-import static com.hazelcast.jet.processor.Sources.streamMap;
->>>>>>> 9e6d64fd
+import static com.hazelcast.jet.processor.SourceProcessors.streamCache;
+import static com.hazelcast.jet.processor.SourceProcessors.streamMap;
 import static java.util.stream.Collectors.toList;
+import static java.util.stream.Collectors.toMap;
 import static java.util.stream.IntStream.range;
 import static org.junit.Assert.assertEquals;
 import static org.junit.Assert.assertFalse;
@@ -140,12 +131,13 @@
     }
 
     @Test
-    public void when_mapReaderConfiguredWithClientConfig_then_readFromRemoteCluster_withProjectionAndPredicate()
+    public void when_mapReaderConfiguredWithClientConfigAndFilter_then_readFromRemoteCluster_withPredicate()
             throws Exception {
         populateMap(hz.getMap("source"));
 
         DAG dag = new DAG();
-        Vertex source = dag.newVertex("source", readMap("source", clientConfig)).localParallelism(4);
+        Vertex source = dag.newVertex("source", readMap("source",
+                e -> !e.getKey().equals(0), Entry::getValue, clientConfig)).localParallelism(4);
         Vertex sink = dag.newVertex("sink", SinkProcessors.writeList("sink")).localParallelism(1);
         dag.edge(between(source, sink));
 
@@ -198,7 +190,7 @@
     @Test
     public void when_mapStreamerConfiguredWithClientConfig_then_streamFromRemoteCluster() throws Exception {
         DAG dag = new DAG();
-        Vertex source = dag.newVertex("source", streamMap("source", clientConfig));
+        Vertex source = dag.newVertex("source", streamMap("source", clientConfig, false));
         Vertex sink = dag.newVertex("sink", writeList("sink"));
         dag.edge(between(source, sink));
 
@@ -265,7 +257,7 @@
     @Test
     public void when_cacheStreamerConfiguredWithClientConfig_then_streamFromRemoteCluster() throws Exception {
         DAG dag = new DAG();
-        Vertex source = dag.newVertex("source", streamCache("source", clientConfig)).localParallelism(4);
+        Vertex source = dag.newVertex("source", streamCache("source", clientConfig, false)).localParallelism(4);
         Vertex sink = dag.newVertex("sink", writeList("sink")).localParallelism(1);
         dag.edge(between(source, sink));
 
@@ -339,10 +331,10 @@
     }
 
     private static void populateMap(Map<Object, Object> map) {
-        map.putAll(IntStream.range(0, ITEM_COUNT).boxed().collect(Collectors.toMap(m -> m, m -> m)));
+        map.putAll(IntStream.range(0, ITEM_COUNT).boxed().collect(toMap(m -> m, m -> m)));
     }
 
     private static void populateCache(ICache<Object, Object> cache) {
-        cache.putAll(IntStream.range(0, ITEM_COUNT).boxed().collect(Collectors.toMap(m -> m, m -> m)));
+        cache.putAll(IntStream.range(0, ITEM_COUNT).boxed().collect(toMap(m -> m, m -> m)));
     }
 }