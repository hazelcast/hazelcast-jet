--- conflicted
+++ resolved
@@ -28,11 +28,8 @@
 import java.util.HashMap;
 import java.util.LinkedHashSet;
 import java.util.List;
-<<<<<<< HEAD
+import java.util.Map;
 import java.util.function.Function;
-=======
-import java.util.Map;
->>>>>>> 034ebfbc
 import java.util.function.Supplier;
 import java.util.stream.Collectors;
 import java.util.stream.Stream;
@@ -49,10 +46,7 @@
 import static com.hazelcast.jet.impl.util.Util.roundRobinPart;
 import static com.hazelcast.jet.impl.util.Util.subtractClamped;
 import static java.util.Arrays.asList;
-<<<<<<< HEAD
-=======
 import static java.util.Collections.singletonList;
->>>>>>> 034ebfbc
 import static org.assertj.core.api.Assertions.assertThat;
 import static org.assertj.core.api.Assertions.assertThatThrownBy;
 import static org.junit.Assert.assertArrayEquals;
@@ -242,12 +236,6 @@
     }
 
     @Test
-<<<<<<< HEAD
-    public void test_createFieldProjection() {
-        Function<String[], String[]> fieldProjection =
-                createFieldProjection(new String[]{"c", "a", "d", "a"}, asList("a", "b", "c"));
-        assertArrayEquals(new String[]{"a", null, "c"}, fieldProjection.apply(new String[]{"c", "a", "d"}));
-=======
     public void test_assignPartitions() throws UnknownHostException {
         Map<Address, List<Integer>> partitionsByMember = Util.assignPartitions(
                 new LinkedHashSet<>(asList(new Address("localhost", 5701), new Address("localhost", 5702))),
@@ -263,6 +251,12 @@
         assertEquals(2, partitionsByMember.size());
         assertEquals(asList(1, 3, 5), partitionsByMember.get(new Address("localhost", 5701)));
         assertEquals(asList(2, 4), partitionsByMember.get(new Address("localhost", 5702)));
->>>>>>> 034ebfbc
+    }
+
+    @Test
+    public void test_createFieldProjection() {
+        Function<String[], String[]> fieldProjection =
+                createFieldProjection(new String[]{"c", "a", "d", "a"}, asList("a", "b", "c"));
+        assertArrayEquals(new String[]{"a", null, "c"}, fieldProjection.apply(new String[]{"c", "a", "d"}));
     }
 }