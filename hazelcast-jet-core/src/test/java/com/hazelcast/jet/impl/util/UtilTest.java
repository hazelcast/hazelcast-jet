--- conflicted
+++ resolved
@@ -161,7 +161,6 @@
     }
 
     @Test
-<<<<<<< HEAD
     public void test_toMapNullSafe() {
         Map<String, Object> actual = Stream.of((Object) null)
                                            .collect(toMapNullSafe(
@@ -171,7 +170,9 @@
         Map<String, Object> expected = new HashMap<>();
         expected.put("key", null);
         assertEquals(expected, actual);
-=======
+    }
+
+    @Test
     public void test_roundRobinPart() {
         assertArrayEquals(new int[] {},
                 roundRobinPart(0, 2, 0));
@@ -191,6 +192,5 @@
                 roundRobinPart(3, 2, 0));
         assertArrayEquals(new int[] {1},
                 roundRobinPart(3, 2, 1));
->>>>>>> d7c7a831
     }
 }