/*
 * Copyright (c) 2008-2019, Hazelcast, Inc. All Rights Reserved.
 *
 * Licensed under the Apache License, Version 2.0 (the "License");
 * you may not use this file except in compliance with the License.
 * You may obtain a copy of the License at
 *
 * http://www.apache.org/licenses/LICENSE-2.0
 *
 * Unless required by applicable law or agreed to in writing, software
 * distributed under the License is distributed on an "AS IS" BASIS,
 * WITHOUT WARRANTIES OR CONDITIONS OF ANY KIND, either express or implied.
 * See the License for the specific language governing permissions and
 * limitations under the License.
 */

package com.hazelcast.jet.impl.connector;

<<<<<<< HEAD
import com.hazelcast.jet.JetInstance;
import com.hazelcast.jet.core.JetTestSupport;
=======
import com.hazelcast.core.IMap;
import com.hazelcast.jet.SimpleTestInClusterSupport;
>>>>>>> 966cb0c5
import com.hazelcast.jet.core.processor.SourceProcessors;
import com.hazelcast.jet.core.test.TestSupport;
import com.hazelcast.map.IMap;
import com.hazelcast.projection.Projection;
import com.hazelcast.query.Predicate;
<<<<<<< HEAD
import com.hazelcast.test.HazelcastParallelClassRunner;
import com.hazelcast.util.function.FunctionEx;
import org.junit.Before;
=======
import com.hazelcast.test.HazelcastSerialClassRunner;
import org.junit.BeforeClass;
>>>>>>> 966cb0c5
import org.junit.Test;
import org.junit.runner.RunWith;

import java.util.ArrayList;
import java.util.List;
import java.util.Map.Entry;

import static com.hazelcast.jet.Util.entry;
import static java.util.Collections.emptyList;

@RunWith(HazelcastSerialClassRunner.class)
public class ReadMapOrCachePTest extends SimpleTestInClusterSupport {

    @BeforeClass
    public static void setUp() {
        initialize(1, null);
    }

    @Test
    public void test_whenEmpty() {
        TestSupport
                .verifyProcessor(SourceProcessors.readMapP(randomMapName()))
                .jetInstance(instance())
                .disableSnapshots()
                .disableProgressAssertion()
                .expectOutput(emptyList());
    }

    @Test
    public void test_whenNoPredicateAndNoProjection() {
        IMap<Integer, String> map = instance().getMap(randomMapName());
        List<Entry<Integer, String>> expected = new ArrayList<>();
        for (int i = 0; i < 1000; i++) {
            map.put(i, "value-" + i);
            expected.add(entry(i, "value-" + i));
        }

        TestSupport
                .verifyProcessor(SourceProcessors.readMapP(map.getName()))
                .jetInstance(instance())
                .disableSnapshots()
                .disableProgressAssertion()
                .outputChecker(TestSupport.SAME_ITEMS_ANY_ORDER)
                .expectOutput(expected);
    }

    @Test
    public void test_whenPredicateAndProjectionSet() {
        IMap<Integer, String> map = instance().getMap(randomMapName());
        List<String> expected = new ArrayList<>();
        for (int i = 0; i < 1000; i++) {
            map.put(i, "value-" + i);
            if (i % 2 == 0) {
                expected.add("value-" + i);
            }
        }

        Predicate<Integer, String> predicate = entry -> entry.getKey() % 2 == 0;
        Projection<Entry<Integer, String>, String> projection = toProjection(Entry::getValue);
        TestSupport
                .verifyProcessor(SourceProcessors.readMapP(map.getName(), predicate, projection))
                .jetInstance(instance())
                .disableSnapshots()
                .disableProgressAssertion()
                .outputChecker(TestSupport.SAME_ITEMS_ANY_ORDER)
                .expectOutput(expected);
    }

    private static <I, O> Projection<I, O> toProjection(FunctionEx<I, O> projectionFn) {
        return new Projection<I, O>() {
            @Override public O transform(I input) {
                return projectionFn.apply(input);
            }
        };
    }
}<|MERGE_RESOLUTION|>--- conflicted
+++ resolved
@@ -16,26 +16,15 @@
 
 package com.hazelcast.jet.impl.connector;
 
-<<<<<<< HEAD
-import com.hazelcast.jet.JetInstance;
-import com.hazelcast.jet.core.JetTestSupport;
-=======
-import com.hazelcast.core.IMap;
 import com.hazelcast.jet.SimpleTestInClusterSupport;
->>>>>>> 966cb0c5
 import com.hazelcast.jet.core.processor.SourceProcessors;
 import com.hazelcast.jet.core.test.TestSupport;
 import com.hazelcast.map.IMap;
 import com.hazelcast.projection.Projection;
 import com.hazelcast.query.Predicate;
-<<<<<<< HEAD
-import com.hazelcast.test.HazelcastParallelClassRunner;
+import com.hazelcast.test.HazelcastSerialClassRunner;
 import com.hazelcast.util.function.FunctionEx;
-import org.junit.Before;
-=======
-import com.hazelcast.test.HazelcastSerialClassRunner;
 import org.junit.BeforeClass;
->>>>>>> 966cb0c5
 import org.junit.Test;
 import org.junit.runner.RunWith;
 
@@ -106,7 +95,8 @@
 
     private static <I, O> Projection<I, O> toProjection(FunctionEx<I, O> projectionFn) {
         return new Projection<I, O>() {
-            @Override public O transform(I input) {
+            @Override
+            public O transform(I input) {
                 return projectionFn.apply(input);
             }
         };
