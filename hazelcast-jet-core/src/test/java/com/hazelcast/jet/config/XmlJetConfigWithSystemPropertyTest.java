/*
 * Copyright (c) 2008-2019, Hazelcast, Inc. All Rights Reserved.
 *
 * Licensed under the Apache License, Version 2.0 (the "License");
 * you may not use this file except in compliance with the License.
 * You may obtain a copy of the License at
 *
 * http://www.apache.org/licenses/LICENSE-2.0
 *
 * Unless required by applicable law or agreed to in writing, software
 * distributed under the License is distributed on an "AS IS" BASIS,
 * WITHOUT WARRANTIES OR CONDITIONS OF ANY KIND, either express or implied.
 * See the License for the specific language governing permissions and
 * limitations under the License.
 */

package com.hazelcast.jet.config;

import com.hazelcast.core.HazelcastException;
<<<<<<< HEAD
import com.hazelcast.jet.Jet;
=======
import com.hazelcast.jet.impl.config.ConfigProvider;
>>>>>>> 2b58883f
import com.hazelcast.jet.impl.config.XmlJetConfigBuilder;
import com.hazelcast.jet.impl.util.Util;
import com.hazelcast.test.HazelcastSerialClassRunner;
import org.junit.Test;
import org.junit.runner.RunWith;

import java.io.File;
import java.io.FileOutputStream;
import java.io.IOException;
import java.io.InputStream;
import java.util.Properties;

import static com.hazelcast.config.DeclarativeConfigUtil.SYSPROP_MEMBER_CONFIG;
import static com.hazelcast.jet.impl.config.JetDeclarativeConfigUtil.SYSPROP_JET_CONFIG;
import static java.io.File.createTempFile;
import static org.hamcrest.CoreMatchers.equalTo;
import static org.junit.Assert.assertEquals;
import static org.junit.Assert.assertThat;

@RunWith(HazelcastSerialClassRunner.class)
public class XmlJetConfigWithSystemPropertyTest extends AbstractJetMemberConfigWithSystemPropertyTest {

    private static final String TEST_XML_1 = "hazelcast-jet-test.xml";
    private static final String TEST_XML_2 = "hazelcast-jet-member-test.xml";

    @Override
    @Test(expected = HazelcastException.class)
    public void when_filePathSpecifiedNonExistingFile_thenThrowsException() throws Exception {
        // Given
        File file = createTempFile("foo", ".xml");
        file.delete();
        System.setProperty(SYSPROP_JET_CONFIG, file.getAbsolutePath());

        // When
        new XmlJetConfigBuilder().build();
    }

    @Override
    @Test
    public void when_filePathSpecified_usesSpecifiedFile() throws IOException {
        // Given
        File tempFile = File.createTempFile("jet", ".xml");
        try (FileOutputStream os = new FileOutputStream(tempFile)) {
            InputStream resourceAsStream = getClass().getClassLoader().getResourceAsStream(TEST_XML_1);
            os.write(Util.readFully(resourceAsStream));
        }
        System.setProperty(SYSPROP_JET_CONFIG, tempFile.getAbsolutePath());

        // When
        XmlJetConfigBuilder builder = new XmlJetConfigBuilder();
        JetConfig jetConfig = builder.build();

        // Then
        assertConfig(jetConfig);
        assertDefaultMemberConfig(jetConfig.getHazelcastConfig());
    }

    @Override
    @Test(expected = HazelcastException.class)
    public void when_filePathMemberSpecifiedNonExistingFile_thenThrowsException() throws Exception {
        // Given
        File file = createTempFile("foo", ".xml");
        file.delete();
        System.setProperty(SYSPROP_MEMBER_CONFIG, file.getAbsolutePath());

        // When
        new XmlJetConfigBuilder().build();
    }

    @Test(expected = HazelcastException.class)
    public void when_filePathMemberSpecifiedNonExistingNonXmlFile_thenThrowsException() throws Exception {
        // Given
        File file = createTempFile("foo", ".bar");
        file.delete();
        System.out.println("file = " + file.getAbsolutePath());
        System.setProperty(SYSPROP_MEMBER_CONFIG, file.getAbsolutePath());

        // When
        new XmlJetConfigBuilder().build();
    }


    @Override
    @Test
    public void when_filePathMemberSpecified_usesSpecifiedFile() throws IOException {
        // Given
        File tempFile = File.createTempFile("imdg", ".xml");
        try (FileOutputStream os = new FileOutputStream(tempFile)) {
            InputStream resourceAsStream = getClass().getClassLoader().getResourceAsStream(TEST_XML_2);
            os.write(Util.readFully(resourceAsStream));
        }
        System.setProperty(SYSPROP_MEMBER_CONFIG, tempFile.getAbsolutePath());

        // When
        XmlJetConfigBuilder builder = new XmlJetConfigBuilder();
        JetConfig jetConfig = builder.build();

        // Then
        assertMemberConfig(jetConfig.getHazelcastConfig());
    }

    @Override
    @Test(expected = HazelcastException.class)
    public void when_classpathSpecifiedNonExistingFile_thenThrowsException() {
        // Given
        System.setProperty(SYSPROP_JET_CONFIG, "classpath:non-existing.xml");

        // When
        new XmlJetConfigBuilder().build();
    }


    @Override
    @Test
    public void when_classpathSpecified_usesSpecifiedResource() {
        // Given
        System.setProperty(SYSPROP_JET_CONFIG, "classpath:" + TEST_XML_1);

        // When
        XmlJetConfigBuilder builder = new XmlJetConfigBuilder();
        JetConfig jetConfig = builder.build();

        // Then
        assertConfig(jetConfig);
        assertDefaultMemberConfig(jetConfig.getHazelcastConfig());
    }

    @Override
    @Test(expected = HazelcastException.class)
    public void when_classpathMemberSpecifiedNonExistingFile_thenThrowsException() {
        // Given
        System.setProperty(SYSPROP_MEMBER_CONFIG, "classpath:non-existing.xml");

        // When
        new XmlJetConfigBuilder().build();
    }

    @Test(expected = HazelcastException.class)
    public void when_classpathMemberSpecifiedNonExistingNonXmlFile_thenThrowsException() {
        // Given
        System.setProperty(SYSPROP_MEMBER_CONFIG, "classpath:non-existing.bar");

        // When
        new XmlJetConfigBuilder().build();
    }


    @Override
    @Test
    public void when_classpathMemberSpecified_usesSpecifiedResource() {
        // Given
        System.setProperty(SYSPROP_MEMBER_CONFIG, "classpath:" + TEST_XML_2);

        // When
        XmlJetConfigBuilder builder = new XmlJetConfigBuilder();
        JetConfig jetConfig = builder.build();

        // Then
        assertMemberConfig(jetConfig.getHazelcastConfig());
    }

    @Override
    @Test
    public void when_configHasVariable_variablesAreReplaced() {
        // Given
        System.setProperty(SYSPROP_JET_CONFIG, "classpath:hazelcast-jet-with-variables.xml");
        Properties properties = new Properties();
        properties.put("thread.count", String.valueOf(55));
        properties.put("flow.control.period", "50");
        properties.put("backup.count", "2");
        properties.put("scale.up.delay.millis", "1234");
        properties.put("lossless.restart.enabled", "false");
        properties.put("metrics.enabled", "false");
        properties.put("metrics.jmxEnabled", "false");
        properties.put("metrics.retention", "124");
        properties.put("metrics.collection-interval", "123");
        properties.put("metrics.enabled-for-data-structures", "true");

        // When
        XmlJetConfigBuilder builder = new XmlJetConfigBuilder().setProperties(properties);
        JetConfig jetConfig = builder.build();

        // Then
        assertConfig(jetConfig);
    }

    @Override
    @Test
    public void when_configMemberHasVariable_variablesAreReplaced() {
        // Given
        System.setProperty(SYSPROP_MEMBER_CONFIG, "classpath:" + TEST_XML_2);

        Properties properties = new Properties();
        properties.put("imdg.pass", PASSWORD);
        properties.put("imdg.instance.name", INSTANCE_NAME);

        // When
        XmlJetConfigBuilder builder = new XmlJetConfigBuilder().setProperties(properties);
        JetConfig jetConfig = builder.build();
        // Then
        assertMemberConfig(jetConfig.getHazelcastConfig());
        assertThat(jetConfig.getHazelcastConfig().getGroupConfig().getPassword(), equalTo(PASSWORD));
        assertThat(jetConfig.getHazelcastConfig().getInstanceName(), equalTo(INSTANCE_NAME));
    }

    @Override
    @Test
    public void when_edgeDefaultsSpecified_usesSpecified() {
        // Given
        System.setProperty(SYSPROP_JET_CONFIG, "classpath:" + TEST_XML_1);

        // When
        XmlJetConfigBuilder builder = new XmlJetConfigBuilder();
        JetConfig jetConfig = builder.build();

        // Then
        EdgeConfig edgeConfig = jetConfig.getDefaultEdgeConfig();
        assertEquals("queueSize", 999, edgeConfig.getQueueSize());
        assertEquals("packetSizeLimit", 997, edgeConfig.getPacketSizeLimit());
        assertEquals("receiveWindowMultiplier", 996, edgeConfig.getReceiveWindowMultiplier());
    }

    @Test
    public void when_filePathSpecifiedNonXml_then_loadedAsXml() throws Exception {
        File tempFile = File.createTempFile("jet", ".xml");
        try (FileOutputStream os = new FileOutputStream(tempFile)) {
            InputStream resourceAsStream = getClass().getClassLoader().getResourceAsStream("hazelcast-jet-foo.bar");
            os.write(Util.readFully(resourceAsStream));
        }
        System.setProperty(SYSPROP_JET_CONFIG, tempFile.getAbsolutePath());

        XmlJetConfigBuilder configBuilder = new XmlJetConfigBuilder();
        JetConfig config = configBuilder.build();
        assertEquals("bar", config.getProperties().getProperty("foo"));
    }

    @Test(expected = HazelcastException.class)
    public void when_classPathSpecifiedNonXml_then_throwsException() {
        System.setProperty(SYSPROP_JET_CONFIG, "classpath:hazelcast-jet-foo.bar");

        XmlJetConfigBuilder configBuilder = new XmlJetConfigBuilder();
        configBuilder.build();
    }

<<<<<<< HEAD
    @Test(expected = HazelcastException.class)
    public void when_loadingThroughSystemPropertyViaLocator_nonXmlSuffix_then_throwsException() {
        System.setProperty(SYSPROP_JET_CONFIG, "classpath:hazelcast-jet-foo.bar");
        Jet.newJetInstance();
=======
    @Test
    public void loadingThroughSystemPropertyViaLocator_nonXmlSuffix() {
        System.setProperty(HAZELCAST_JET_CONFIG_PROPERTY, "classpath:hazelcast-jet-foo.bar");

        JetConfig config = ConfigProvider.locateAndGetJetConfig();

        assertEquals("bar", config.getProperties().getProperty("foo"));

>>>>>>> 2b58883f
    }
}<|MERGE_RESOLUTION|>--- conflicted
+++ resolved
@@ -17,11 +17,8 @@
 package com.hazelcast.jet.config;
 
 import com.hazelcast.core.HazelcastException;
-<<<<<<< HEAD
+import com.hazelcast.jet.impl.config.ConfigProvider;
 import com.hazelcast.jet.Jet;
-=======
-import com.hazelcast.jet.impl.config.ConfigProvider;
->>>>>>> 2b58883f
 import com.hazelcast.jet.impl.config.XmlJetConfigBuilder;
 import com.hazelcast.jet.impl.util.Util;
 import com.hazelcast.test.HazelcastSerialClassRunner;
@@ -266,20 +263,11 @@
         configBuilder.build();
     }
 
-<<<<<<< HEAD
     @Test(expected = HazelcastException.class)
     public void when_loadingThroughSystemPropertyViaLocator_nonXmlSuffix_then_throwsException() {
         System.setProperty(SYSPROP_JET_CONFIG, "classpath:hazelcast-jet-foo.bar");
-        Jet.newJetInstance();
-=======
-    @Test
-    public void loadingThroughSystemPropertyViaLocator_nonXmlSuffix() {
-        System.setProperty(HAZELCAST_JET_CONFIG_PROPERTY, "classpath:hazelcast-jet-foo.bar");
-
+        Jet.newJetInstance(); // TODO [viliam] remove?
         JetConfig config = ConfigProvider.locateAndGetJetConfig();
 
-        assertEquals("bar", config.getProperties().getProperty("foo"));
-
->>>>>>> 2b58883f
     }
 }