/*
 * Copyright (c) 2008-2020, Hazelcast, Inc. All Rights Reserved.
 *
 * Licensed under the Apache License, Version 2.0 (the "License");
 * you may not use this file except in compliance with the License.
 * You may obtain a copy of the License at
 *
 * http://www.apache.org/licenses/LICENSE-2.0
 *
 * Unless required by applicable law or agreed to in writing, software
 * distributed under the License is distributed on an "AS IS" BASIS,
 * WITHOUT WARRANTIES OR CONDITIONS OF ANY KIND, either express or implied.
 * See the License for the specific language governing permissions and
 * limitations under the License.
 */

package com.hazelcast.jet.pipeline.file;

import com.hazelcast.jet.JetException;
import com.hazelcast.jet.core.ProcessorMetaSupplier;
import com.hazelcast.jet.pipeline.BatchSource;
import com.hazelcast.jet.pipeline.Sources;
import com.hazelcast.jet.pipeline.file.impl.FileSourceConfiguration;
import com.hazelcast.jet.pipeline.file.impl.FileSourceFactory;
import com.hazelcast.jet.pipeline.file.impl.LocalFileSourceFactory;

import javax.annotation.Nonnull;
import java.nio.file.Paths;
import java.util.Collections;
import java.util.HashMap;
import java.util.Iterator;
import java.util.List;
import java.util.Map;
import java.util.ServiceLoader;

import static java.util.Arrays.asList;
import static java.util.Objects.requireNonNull;

/**
 * A unified builder object for various kinds of file sources.
 * <p>
 * To create an instance, use {@link FileSources#files(String)}.
 *
 * @param <T> the type of items a source using this file format will emit
 * @since 4.4
 */
public class FileSourceBuilder<T> {

    private static final List<String> HADOOP_PREFIXES = Collections.unmodifiableList(asList(
            "s3a://",   // Amazon S3
            "hdfs://",  // HDFS
            "wasbs://", // Azure Cloud Storage
            "adl://",   // Azure Data Lake Gen 1
            "abfs://",   // Azure Data Lake Gen 2
            "gs://"     // Google Cloud Storage
    ));

    private final Map<String, String> options = new HashMap<>();

    private final String path;
    private String glob = "*";
    private FileFormat<T> format;
    private boolean useHadoop;
    private boolean sharedFileSystem;

    FileSourceBuilder(@Nonnull String path) {
        this.path = requireNonNull(path, "path must not be null");
<<<<<<< HEAD
        if (!hasHadoopPrefix(path) && !Paths.get(path).isAbsolute()) {
=======
        if (!(hasHadoopPrefix(path) || Paths.get(path).isAbsolute())) {
>>>>>>> 94083bf3
            throw new IllegalArgumentException("Provided path must be absolute. path: " + path);
        }
    }

    /**
     * Sets a glob pattern to filter the files in the specified directory. The
     * default value is '*', matching all files in the directory.
     *
     * @param glob glob pattern,
     */
    public FileSourceBuilder<T> glob(@Nonnull String glob) {
        this.glob = requireNonNull(glob, "glob must not be null");
        return this;
    }

    /**
     * Set the file format for the source. See {@link FileFormat} for available
     * formats and factory methods.
     * <p>
     * It's not possible to implement a custom format.
     */
    @Nonnull
    public <T_NEW> FileSourceBuilder<T_NEW> format(@Nonnull FileFormat<T_NEW> fileFormat) {
        @SuppressWarnings("unchecked")
        FileSourceBuilder<T_NEW> newThis = (FileSourceBuilder<T_NEW>) this;
        newThis.format = fileFormat;
        return newThis;
    }

    /**
     * Specifies that Jet should use Apache Hadoop for files from the local
     * filesystem. Otherwise, local files are read by Jet directly. One
     * advantage of Hadoop is that it can provide better parallelization when
     * the number of files is smaller than the total parallelism of the
     * pipeline source.
     * <p>
     * Default value is {@code false}.
     *
     * @param useHadoop if Hadoop should be use for reading local filesystem
     */
    @Nonnull
    public FileSourceBuilder<T> useHadoopForLocalFiles(boolean useHadoop) {
        this.useHadoop = useHadoop;
        return this;
    }

    /**
     * If {@code sharedFileSystem} is {@code true}, Jet will assume all members
     * see the same files. They will split the work so that each member will
     * read a part of the files. If {@code sharedFileSystem} is {@code false},
     * each member will read all files in the directory, assuming that other
     * members see different files.
     * <p>
     * This option applies only for the local filesystem when {@linkplain
     * #useHadoopForLocalFiles(boolean) Hadoop is not used} and when the
     * directory doesn't contain a prefix for a remote file system. Distributed
     * filesystems are always assumed to be shared.
     * <p>
     * If you start all the members on a single machine (such as for
     * development), set this property to {@code true}. If you have multiple
     * machines with multiple members each and the directory is not a shared
     * storage, it's not possible to configure the file reader correctly - use
     * only one member per machine.
     * <p>
     * Default value is {@code false}.
     */
    @Nonnull
    public FileSourceBuilder<T> sharedFileSystem(boolean sharedFileSystem) {
        this.sharedFileSystem = sharedFileSystem;
        return this;
    }

    /**
     * Specifies an arbitrary option for the underlying source. If you are
     * looking for a missing option, check out the {@link FileFormat} class
     * you're using, it offers parsing-related options.
     */
    @Nonnull
    public FileSourceBuilder<T> option(String key, String value) {
        requireNonNull(key, "key must not be null");
        requireNonNull(value, "value must not be null");
        options.put(key, value);
        return this;
    }

    /**
     * Builds a {@link BatchSource} based on the current state of the builder.
     */
    @Nonnull
    public BatchSource<T> build() {
        ProcessorMetaSupplier metaSupplier = buildMetaSupplier();

        return Sources.batchFromProcessor("files(path=" + path + ", glob=" + glob + ", hadoop=" + shouldUseHadoop(),
                metaSupplier);
    }

    /**
     * Builds a {@link ProcessorMetaSupplier} based on the current state of the
     * builder. Use for integration with the Core API.
     * <p>
     * This method is a part of Core API and has lower backward-compatibility
     * guarantees (we can change it in minor version).
     */
    @Nonnull
    public ProcessorMetaSupplier buildMetaSupplier() {
        if (path == null) {
            throw new IllegalStateException("Parameter 'path' is required");
        }
        if (format == null) {
            throw new IllegalStateException("Parameter 'format' is required");
        }

        FileSourceConfiguration<T> fsc = new FileSourceConfiguration<>(
                path, glob, format, sharedFileSystem, options
        );

        if (shouldUseHadoop()) {
            ServiceLoader<FileSourceFactory> loader = ServiceLoader.load(FileSourceFactory.class);
            // Only one implementation is expected to be present on classpath
            Iterator<FileSourceFactory> iterator = loader.iterator();
            if (!iterator.hasNext()) {
                throw new JetException("No suitable FileSourceFactory found. " +
                                       "Do you have Jet's Hadoop module on classpath?");
            }
            FileSourceFactory fileSourceFactory = iterator.next();
            if (iterator.hasNext()) {
                throw new JetException("Multiple FileSourceFactory implementations found");
            }
            return fileSourceFactory.create(fsc);
        }
        return new LocalFileSourceFactory().create(fsc);
    }

    private boolean shouldUseHadoop() {
        return useHadoop || hasHadoopPrefix(path);
    }

    private static boolean hasHadoopPrefix(String path) {
        return HADOOP_PREFIXES.stream().anyMatch(path::startsWith);
    }
}<|MERGE_RESOLUTION|>--- conflicted
+++ resolved
@@ -47,13 +47,13 @@
 public class FileSourceBuilder<T> {
 
     private static final List<String> HADOOP_PREFIXES = Collections.unmodifiableList(asList(
-            "s3a://",   // Amazon S3
-            "hdfs://",  // HDFS
-            "wasbs://", // Azure Cloud Storage
-            "adl://",   // Azure Data Lake Gen 1
-            "abfs://",   // Azure Data Lake Gen 2
-            "gs://"     // Google Cloud Storage
-    ));
+                "s3a://",   // Amazon S3
+                "hdfs://",  // HDFS
+                "wasbs://", // Azure Cloud Storage
+                "adl://",   // Azure Data Lake Gen 1
+                "abfs://",   // Azure Data Lake Gen 2
+                "gs://"     // Google Cloud Storage
+        ));
 
     private final Map<String, String> options = new HashMap<>();
 
@@ -65,11 +65,7 @@
 
     FileSourceBuilder(@Nonnull String path) {
         this.path = requireNonNull(path, "path must not be null");
-<<<<<<< HEAD
         if (!hasHadoopPrefix(path) && !Paths.get(path).isAbsolute()) {
-=======
-        if (!(hasHadoopPrefix(path) || Paths.get(path).isAbsolute())) {
->>>>>>> 94083bf3
             throw new IllegalArgumentException("Provided path must be absolute. path: " + path);
         }
     }
