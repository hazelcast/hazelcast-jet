--- conflicted
+++ resolved
@@ -379,18 +379,12 @@
      * {@code maxBatchSize}. The key at index N corresponds to the input item
      * at index N.
      * <p>
-<<<<<<< HEAD
-     * This transform can perform filtering by putting {@code null} elements into
-     * the output list.
-=======
      * The number of in-flight batches being completed asynchronously is
      * limited to {@value ComputeStageImplBase#MAX_CONCURRENT_ASYNC_BATCHES}
      * and this mapping operation always preserves the order of input elements.
      * <p>
-     * As opposed to the non-batched variant, this transform cannot perform
-     * filtering. The output list's items must match one-to-one with the input
->>>>>>> 223c1e9b
-     * lists'.
+     * This transform can perform filtering by putting {@code null} elements into
+     * the output list.
      * <p>
      * The latency of the async call will add to the total latency of the
      * output.
