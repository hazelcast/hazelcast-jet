/*
 * Copyright (c) 2008-2019, Hazelcast, Inc. All Rights Reserved.
 *
 * Licensed under the Apache License, Version 2.0 (the "License");
 * you may not use this file except in compliance with the License.
 * You may obtain a copy of the License at
 *
 * http://www.apache.org/licenses/LICENSE-2.0
 *
 * Unless required by applicable law or agreed to in writing, software
 * distributed under the License is distributed on an "AS IS" BASIS,
 * WITHOUT WARRANTIES OR CONDITIONS OF ANY KIND, either express or implied.
 * See the License for the specific language governing permissions and
 * limitations under the License.
 */

package com.hazelcast.jet.pipeline;

import com.hazelcast.core.IMap;
import com.hazelcast.jet.Traverser;
import com.hazelcast.jet.Util;
import com.hazelcast.jet.aggregate.AggregateOperation1;
import com.hazelcast.jet.core.Processor;
import com.hazelcast.jet.core.ProcessorMetaSupplier;
import com.hazelcast.jet.core.ProcessorSupplier;
import com.hazelcast.jet.function.FunctionEx;
import com.hazelcast.jet.function.BiFunctionEx;
import com.hazelcast.jet.function.SupplierEx;
import com.hazelcast.jet.function.TriFunction;
import com.hazelcast.jet.function.TriPredicate;

import javax.annotation.Nonnull;
import java.util.Map.Entry;
import java.util.concurrent.CompletableFuture;

import static com.hazelcast.jet.Util.toCompletableFuture;

/**
 * An intermediate step when constructing a group-and-aggregate pipeline
 * stage. This is the base type for the batch and stream variants.
 *
 * @param <T> type of the stream item
 * @param <K> type of the grouping key
 */
public interface GeneralStageWithKey<T, K> {

    /**
     * Returns the function that extracts the key from stream items. The
     * purpose of the key varies with the operation you apply.
     */
    @Nonnull
    FunctionEx<? super T, ? extends K> keyFn();

    /**
     * Attaches a mapping stage which applies the given function to each input
     * item independently and emits the function's result as the output item.
     * The mapping function receives another parameter, the context object,
     * which Jet will create using the supplied {@code contextFactory}. If the
     * mapping result is {@code null}, it emits nothing. Therefore this stage
     * can be used to implement filtering semantics as well.
     * <p>
     * Jet uses the {@link #keyFn() key-extracting function} specified on this
     * stage for partitioning: all the items with the same key will see the
     * same context instance (but note that the same instance serves many keys).
     * One case where this is useful is fetching data from an external system
     * because you can use a near-cache without duplicating the cached data.
     *
     * <h3>Interaction with fault-tolerant unbounded jobs</h3>
     * If you use this stage in a fault-tolerant unbounded job, keep in mind
     * that any state the context object maintains doesn't participate in Jet's
     * fault tolerance protocol. If the state is local, it will be lost after a
     * job restart; if it is saved to some durable storage, the state of that
     * storage won't be rewound to the last checkpoint, so you'll perform
     * duplicate updates.
     *
     * @param <C> type of context object
     * @param <R> the result type of the mapping function
     * @param contextFactory the context factory
     * @param mapFn a stateless mapping function
     * @return the newly attached stage
     */
    @Nonnull
    <C, R> GeneralStage<R> mapUsingContext(
            @Nonnull ContextFactory<C> contextFactory,
            @Nonnull TriFunction<? super C, ? super K, ? super T, ? extends R> mapFn
    );

    /**
     * Asynchronous version of {@link #mapUsingContext}: the {@code mapAsyncFn}
     * returns a {@code CompletableFuture<R>} instead of just {@code R}.
     * <p>
     * The function can return a null future or the future can return a null
     * result: in both cases it will act just like a filter.
     * <p>
     * The latency of the async call will add to the latency of the items.
     *
     * @param <C> type of context object
     * @param <R> the future's result type of the mapping function
     * @param contextFactory the context factory
     * @param mapAsyncFn a stateless mapping function. Can map to null (return
     *      a null future)
     * @return the newly attached stage
     */
    @Nonnull
    <C, R> GeneralStage<R> mapUsingContextAsync(
            @Nonnull ContextFactory<C> contextFactory,
            @Nonnull TriFunction<? super C, ? super K, ? super T, CompletableFuture<R>> mapAsyncFn
    );

    /**
     * Attaches a filtering stage which applies the provided predicate function
     * to each input item to decide whether to pass the item to the output or
     * to discard it. The predicate function receives another parameter, the
     * context object, which Jet will create using the supplied {@code
     * contextFactory}.
     * <p>
     * Jet uses the {@link #keyFn() key-extracting function} specified on this
     * stage for partitioning: all the items with the same key will see the
     * same context instance (but note that the same instance serves many keys).
     * One case where this is useful is fetching data from an external system
     * because you can use a near-cache without duplicating the cached data.
     *
     * <h3>Interaction with fault-tolerant unbounded jobs</h3>
     * If you use this stage in a fault-tolerant unbounded job, keep in mind
     * that any state the context object maintains doesn't participate in Jet's
     * fault tolerance protocol. If the state is local, it will be lost after a
     * job restart; if it is saved to some durable storage, the state of that
     * storage won't be rewound to the last checkpoint, so you'll perform
     * duplicate updates.
     *
     * @param <C> type of context object
     * @param contextFactory the context factory
     * @param filterFn a stateless filter predicate function
     * @return the newly attached stage
     */
    @Nonnull
    <C> GeneralStage<T> filterUsingContext(
            @Nonnull ContextFactory<C> contextFactory,
            @Nonnull TriPredicate<? super C, ? super K, ? super T> filterFn
    );

    /**
     * Asynchronous version of {@link #filterUsingContext}: the {@code
     * filterAsyncFn} returns a {@code CompletableFuture<Boolean>} instead of
     * just a {@code boolean}.
     * <p>
     * The function must not return a null future.
     * <p>
     * The latency of the async call will add to the latency of the items.
     *
     * @param <C> type of context object
     * @param contextFactory the context factory
     * @param filterAsyncFn a stateless filtering function
     * @return the newly attached stage
     */
    @Nonnull
    <C> GeneralStage<T> filterUsingContextAsync(
            @Nonnull ContextFactory<C> contextFactory,
            @Nonnull TriFunction<? super C, ? super K, ? super T, CompletableFuture<Boolean>> filterAsyncFn
    );

    /**
     * Attaches a flat-mapping stage which applies the supplied function to
     * each input item independently and emits all the items from the
     * {@link Traverser} it returns as the output items. The traverser must
     * be <em>null-terminated</em>. The mapping function receives another
     * parameter, the context object, which Jet will create using the supplied
     * {@code contextFactory}.
     * <p>
     * Jet uses the {@link #keyFn() key-extracting function} specified on this
     * stage for partitioning: all the items with the same key will see the
     * same context instance (but note that the same instance serves many keys).
     * One case where this is useful is fetching data from an external system
     * because you can use a near-cache without duplicating the cached data.
     *
     * <h3>Interaction with fault-tolerant unbounded jobs</h3>
     * If you use this stage in a fault-tolerant unbounded job, keep in mind
     * that any state the context object maintains doesn't participate in Jet's
     * fault tolerance protocol. If the state is local, it will be lost after a
     * job restart; if it is saved to some durable storage, the state of that
     * storage won't be rewound to the last checkpoint, so you'll perform
     * duplicate updates.
     *
     * @param <C> type of context object
     * @param <R> type of the output items
     * @param contextFactory the context factory
     * @param flatMapFn a stateless flatmapping function
     * @return the newly attached stage
     */
    @Nonnull
    <C, R> GeneralStage<R> flatMapUsingContext(
            @Nonnull ContextFactory<C> contextFactory,
            @Nonnull TriFunction<? super C, ? super K, ? super T, ? extends Traverser<? extends R>> flatMapFn
    );

    /**
     * Asynchronous version of {@link #flatMapUsingContext}: the {@code
     * flatMapAsyncFn} returns a {@code CompletableFuture<Traverser<R>>}
     * instead of just {@code Traverser<R>}.
     * <p>
     * The function can return a null future or the future can return a null
     * traverser: in both cases it will act just like a filter.
     * <p>
     * The latency of the async call will add to the latency of the items.
     *
     * @param <C> type of context object
     * @param <R> the type of the returned stage
     * @param contextFactory the context factory
     * @param flatMapAsyncFn a stateless flatmapping function. Can map to null
     *      (return a null future)
     * @return the newly attached stage
     */
    @Nonnull
    <C, R> GeneralStage<R> flatMapUsingContextAsync(
            @Nonnull ContextFactory<C> contextFactory,
            @Nonnull TriFunction<? super C, ? super K, ? super T, CompletableFuture<Traverser<R>>>
                    flatMapAsyncFn
    );

    /**
     * Attaches a mapping stage where for each item a lookup in the
     * {@code IMap} with the supplied name using the grouping key is performed
     * and the result of the lookup is merged with the item and emitted.
     * <p>
<<<<<<< HEAD
     * This stage is similar to {@link GeneralStage#mapUsingIMapAsync(String,
     * BiFunctionEx) stageWithoutKey.mapUsingIMap()}, but here Jet
     * knows the key and uses it to partition and distribute the input in order
=======
     * If the result of the mapping is {@code null}, it emits nothing.
     * Therefore this stage can be used to implement filtering semantics as well.
     * <p>
     * The mapping logic is equivalent to:
     *
     * <pre>{@code
     * V value = map.get(groupingKey);
     * return mapFn.apply(item, value);
     * }</pre>
     *
     * This stage is similar to {@link GeneralStage#mapUsingIMap(IMap,
     * DistributedFunction, DistributedBiFunction) stageWithoutKey.mapUsingIMap()},
     * but here Jet knows the key and uses it to partition and distribute the input in order
>>>>>>> e5215d59
     * to achieve data locality. The value it fetches from the {@code IMap} is
     * stored on the cluster member where the processing takes place. However,
     * if the map doesn't use the default partitioning strategy, the data
     * locality will be broken.
     *
     * @param mapName name of the {@code IMap}
     * @param mapFn the mapping function
     * @param <V> type of the value in the {@code IMap}
     * @param <R> type of the output item
     * @return the newly attached stage
     */
    @Nonnull
    default <V, R> GeneralStage<R> mapUsingIMap(
            @Nonnull String mapName,
            @Nonnull BiFunctionEx<? super T, ? super V, ? extends R> mapFn
    ) {
        return mapUsingContextAsync(ContextFactories.<K, V>iMapContext(mapName),
                (map, key, item) -> toCompletableFuture(map.getAsync(key)).thenApply(value -> mapFn.apply(item, value)));
    }

    /**
     * Attaches a mapping stage where for each item a lookup in the
     * supplied {@code IMap} using the grouping key is performed
     * and the result of the lookup is merged with the item and emitted.
     * <p>
<<<<<<< HEAD
     * This stage is similar to {@link GeneralStage#mapUsingIMapAsync(IMap,
     * BiFunctionEx) stageWithoutKey.mapUsingIMap()}, but here Jet
     * knows the key and uses it to partition and distribute the input in order
=======
     * If the result of the mapping is {@code null}, it emits nothing.
     * Therefore this stage can be used to implement filtering semantics as well.
     * <p>
     * The mapping logic is equivalent to:
     *
     * <pre>{@code
     * V value = map.get(groupingKey);
     * return mapFn.apply(item, value);
     * }</pre>
     *
     * This stage is similar to {@link GeneralStage#mapUsingIMap(IMap,
     * DistributedFunction, DistributedBiFunction) stageWithoutKey.mapUsingIMap()},
     * but here Jet knows the key and uses it to partition and distribute the input in order
>>>>>>> e5215d59
     * to achieve data locality. The value it fetches from the {@code IMap} is
     * stored on the cluster member where the processing takes place. However,
     * if the map doesn't use the default partitioning strategy, the data
     * locality will be broken.
     *
     * @param iMap the {@code IMap} to use as the context
     * @param mapFn the mapping function
     * @param <V> type of the value in the {@code IMap}
     * @param <R> type of the output item
     * @return the newly attached stage
     */
    @Nonnull
    default <V, R> GeneralStage<R> mapUsingIMap(
            @Nonnull IMap<K, V> iMap,
            @Nonnull BiFunctionEx<? super T, ? super V, ? extends R> mapFn
    ) {
        return mapUsingIMap(iMap.getName(), mapFn);
    }

    /**
     * Attaches a rolling aggregation stage. As opposed to regular aggregation,
     * this stage emits the current aggregation result after receiving each
     * item. For example, if your aggregation is <em>summing</em> and the input
     * under a given key is {@code {2, 7, 8, -5}}, the output will be {@code {2,
     * 9, 17, 12}}.
     * <p>
     * This stage is fault-tolerant and saves its state to the snapshot.
     * <p>
     * <strong>NOTE:</strong> if you plan to use an aggregate operation whose
     * result size grows with input size (such as {@code toList} and your data
     * source is unbounded, carefully consider the memory demands this implies.
     * The result will keep growing forever.
     *
     * @param aggrOp the aggregate operation to perform
     * @param mapToOutputFn function that transforms the key and the aggregation result into the
     *                      output item
     * @param <R> type of the aggregate operation result
     * @param <OUT> type of the output item
     * @return the newly attached stage
     */
    @Nonnull
    <R, OUT> GeneralStage<OUT> rollingAggregate(
            @Nonnull AggregateOperation1<? super T, ?, ? extends R> aggrOp,
            @Nonnull BiFunctionEx<? super K, ? super R, ? extends OUT> mapToOutputFn
    );

    /**
     * A shortcut for:
     * <blockquote>
     *     {@link #rollingAggregate(AggregateOperation1,
     *     BiFunctionEx) aggregateRolling(aggrOp, Util::entry)}.
     * </blockquote>
     */
    @Nonnull
    default <R> GeneralStage<Entry<K, R>> rollingAggregate(
            @Nonnull AggregateOperation1<? super T, ?, ? extends R> aggrOp
    ) {
        return rollingAggregate(aggrOp, Util::entry);
    }

    /**
     * Attaches a stage with a custom transform based on the provided supplier
     * of Core API {@link Processor}s. The inbound edge will be distributed and
     * partitioned using the key function assigned to this stage.
     * <p>
     * Note that the type parameter of the returned stage is inferred from the
     * call site and not propagated from the processor that will produce the
     * result, so there is no actual type safety provided.
     *
     * @param <R>          the type of the output items
     * @param stageName    a human-readable name for the custom stage
     * @param procSupplier the supplier of processors
     */
    @Nonnull
    <R> GeneralStage<R> customTransform(@Nonnull String stageName, @Nonnull SupplierEx<Processor> procSupplier);

    /**
     * Attaches a stage with a custom transform based on the provided supplier
     * of Core API {@link Processor}s. The inbound edge will be distributed and
     * partitioned using the key function assigned to this stage.
     * <p>
     * Note that the type parameter of the returned stage is inferred from the
     * call site and not propagated from the processor that will produce the
     * result, so there is no actual type safety provided.
     *
     * @param <R>          the type of the output items
     * @param stageName    a human-readable name for the custom stage
     * @param procSupplier the supplier of processors
     */
    @Nonnull
    <R> GeneralStage<R> customTransform(@Nonnull String stageName, @Nonnull ProcessorSupplier procSupplier);

    /**
     * Attaches a stage with a custom transform based on the provided supplier
     * of Core API {@link Processor}s. The inbound edge will be distributed and
     * partitioned using the key function assigned to this stage.
     * <p>
     * Note that the type parameter of the returned stage is inferred from the
     * call site and not propagated from the processor that will produce the
     * result, so there is no actual type safety provided.
     *
     * @param <R> the type of the output items
     * @param stageName a human-readable name for the custom stage
     * @param procSupplier the supplier of processors
     */
    @Nonnull
    <R> GeneralStage<R> customTransform(@Nonnull String stageName, @Nonnull ProcessorMetaSupplier procSupplier);
}<|MERGE_RESOLUTION|>--- conflicted
+++ resolved
@@ -222,11 +222,6 @@
      * {@code IMap} with the supplied name using the grouping key is performed
      * and the result of the lookup is merged with the item and emitted.
      * <p>
-<<<<<<< HEAD
-     * This stage is similar to {@link GeneralStage#mapUsingIMapAsync(String,
-     * BiFunctionEx) stageWithoutKey.mapUsingIMap()}, but here Jet
-     * knows the key and uses it to partition and distribute the input in order
-=======
      * If the result of the mapping is {@code null}, it emits nothing.
      * Therefore this stage can be used to implement filtering semantics as well.
      * <p>
@@ -238,9 +233,8 @@
      * }</pre>
      *
      * This stage is similar to {@link GeneralStage#mapUsingIMap(IMap,
-     * DistributedFunction, DistributedBiFunction) stageWithoutKey.mapUsingIMap()},
+     * FunctionEx, BiFunctionEx) stageWithoutKey.mapUsingIMap()},
      * but here Jet knows the key and uses it to partition and distribute the input in order
->>>>>>> e5215d59
      * to achieve data locality. The value it fetches from the {@code IMap} is
      * stored on the cluster member where the processing takes place. However,
      * if the map doesn't use the default partitioning strategy, the data
@@ -266,11 +260,6 @@
      * supplied {@code IMap} using the grouping key is performed
      * and the result of the lookup is merged with the item and emitted.
      * <p>
-<<<<<<< HEAD
-     * This stage is similar to {@link GeneralStage#mapUsingIMapAsync(IMap,
-     * BiFunctionEx) stageWithoutKey.mapUsingIMap()}, but here Jet
-     * knows the key and uses it to partition and distribute the input in order
-=======
      * If the result of the mapping is {@code null}, it emits nothing.
      * Therefore this stage can be used to implement filtering semantics as well.
      * <p>
@@ -282,9 +271,8 @@
      * }</pre>
      *
      * This stage is similar to {@link GeneralStage#mapUsingIMap(IMap,
-     * DistributedFunction, DistributedBiFunction) stageWithoutKey.mapUsingIMap()},
+     * FunctionEx, BiFunctionEx) stageWithoutKey.mapUsingIMap()},
      * but here Jet knows the key and uses it to partition and distribute the input in order
->>>>>>> e5215d59
      * to achieve data locality. The value it fetches from the {@code IMap} is
      * stored on the cluster member where the processing takes place. However,
      * if the map doesn't use the default partitioning strategy, the data
