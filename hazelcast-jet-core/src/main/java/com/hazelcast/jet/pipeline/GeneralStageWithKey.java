/*
 * Copyright (c) 2008-2019, Hazelcast, Inc. All Rights Reserved.
 *
 * Licensed under the Apache License, Version 2.0 (the "License");
 * you may not use this file except in compliance with the License.
 * You may obtain a copy of the License at
 *
 * http://www.apache.org/licenses/LICENSE-2.0
 *
 * Unless required by applicable law or agreed to in writing, software
 * distributed under the License is distributed on an "AS IS" BASIS,
 * WITHOUT WARRANTIES OR CONDITIONS OF ANY KIND, either express or implied.
 * See the License for the specific language governing permissions and
 * limitations under the License.
 */

package com.hazelcast.jet.pipeline;

import com.hazelcast.core.IMap;
import com.hazelcast.jet.Traverser;
import com.hazelcast.jet.Util;
import com.hazelcast.jet.aggregate.AggregateOperation1;
import com.hazelcast.jet.core.Processor;
import com.hazelcast.jet.core.ProcessorSupplier;
import com.hazelcast.jet.function.DistributedBiFunction;
import com.hazelcast.jet.function.DistributedFunction;
import com.hazelcast.jet.function.DistributedTriFunction;
import com.hazelcast.jet.function.DistributedTriPredicate;

import javax.annotation.Nonnull;
import java.util.Map.Entry;
import java.util.concurrent.CompletableFuture;

import static com.hazelcast.jet.Util.toCompletableFuture;

/**
 * An intermediate step when constructing a group-and-aggregate pipeline
 * stage. This is the base type for the batch and stream variants.
 *
 * @param <T> type of the stream item
 * @param <K> type of the grouping key
 */
public interface GeneralStageWithKey<T, K> {

    /**
     * Returns the function that extracts the key from stream items. The
     * purpose of the key varies with the operation you apply.
     */
    @Nonnull
    DistributedFunction<? super T, ? extends K> keyFn();

    /**
     * Attaches a mapping stage which applies the given function to each input
     * item independently and emits the function's result as the output item.
     * The mapping function receives another parameter, the context object,
     * which Jet will create using the supplied {@code contextFactory}. If the
     * mapping result is {@code null}, it emits nothing. Therefore this stage
     * can be used to implement filtering semantics as well.
     * <p>
     * Jet uses the {@link #keyFn() key-extracting function} specified on this
     * stage for partitioning: all the items with the same key will see the
     * same context instance (but note that the same instance serves many keys).
     * One case where this is useful is fetching data from an external system
     * because you can use a near-cache without duplicating the cached data.
     *
     * <h3>Interaction with fault-tolerant unbounded jobs</h3>
     * If you use this stage in a fault-tolerant unbounded job, keep in mind
     * that any state the context object maintains doesn't participate in Jet's
     * fault tolerance protocol. If the state is local, it will be lost after a
     * job restart; if it is saved to some durable storage, the state of that
     * storage won't be rewound to the last checkpoint, so you'll perform
     * duplicate updates.
     *
     * @param <C> type of context object
     * @param <R> the result type of the mapping function
     * @param contextFactory the context factory
     * @param mapFn a stateless mapping function
     * @return the newly attached stage
     */
    @Nonnull
    <C, R> GeneralStage<R> mapUsingContext(
            @Nonnull ContextFactory<C> contextFactory,
            @Nonnull DistributedTriFunction<? super C, ? super K, ? super T, ? extends R> mapFn
    );

    /**
<<<<<<< HEAD
     * Asynchronous version of {@link #mapUsingContext}: the {@code mapAsyncFn}
     * returns a {@code CompletableFuture<R>} instead of just {@code R}.
=======
     * Attaches a mapping stage which applies the supplied function to each
     * input item independently and emits the result of the {@code
     * CompletableFuture} the function returned as the output item, once the
     * future is completed. The mapping function receives another parameter,
     * the context object, which Jet will create using the supplied {@code
     * contextFactory}.
     * <p>
     * The latency of the async call will add to the latency of the items.
>>>>>>> dc6148c7
     * <p>
     * The function can return a null future or the future can return a null
     * result: in both cases it will act just like a filter.
     * <p>
<<<<<<< HEAD
     * The latency of the async call will add to the latency of items.
=======
     * If the mapping result is {@code null}, it emits nothing. Therefore this
     * stage can be used to implement filtering semantics as well.
>>>>>>> dc6148c7
     *
     * @param <C> type of context object
     * @param <R> the future's result type of the mapping function
     * @param contextFactory the context factory
     * @param mapAsyncFn a stateless mapping function. Can map to null (return
     *      a null future)
     * @return the newly attached stage
     */
    @Nonnull
    <C, R> GeneralStage<R> mapUsingContextAsync(
            @Nonnull ContextFactory<C> contextFactory,
            @Nonnull DistributedTriFunction<? super C, ? super K, ? super T, CompletableFuture<R>> mapAsyncFn
    );

    /**
     * Attaches a filtering stage which applies the provided predicate function
     * to each input item to decide whether to pass the item to the output or
     * to discard it. The predicate function receives another parameter, the
     * context object, which Jet will create using the supplied {@code
     * contextFactory}.
     * <p>
     * Jet uses the {@link #keyFn() key-extracting function} specified on this
     * stage for partitioning: all the items with the same key will see the
     * same context instance (but note that the same instance serves many keys).
     * One case where this is useful is fetching data from an external system
     * because you can use a near-cache without duplicating the cached data.
     *
     * <h3>Interaction with fault-tolerant unbounded jobs</h3>
     * If you use this stage in a fault-tolerant unbounded job, keep in mind
     * that any state the context object maintains doesn't participate in Jet's
     * fault tolerance protocol. If the state is local, it will be lost after a
     * job restart; if it is saved to some durable storage, the state of that
     * storage won't be rewound to the last checkpoint, so you'll perform
     * duplicate updates.
     *
     * @param <C> type of context object
     * @param contextFactory the context factory
     * @param filterFn a stateless filter predicate function
     * @return the newly attached stage
     */
    @Nonnull
    <C> GeneralStage<T> filterUsingContext(
            @Nonnull ContextFactory<C> contextFactory,
            @Nonnull DistributedTriPredicate<? super C, ? super K, ? super T> filterFn
    );

    /**
     * Asynchronous version of {@link #filterUsingContext}: the {@code
     * filterAsyncFn} returns a {@code CompletableFuture<Boolean>} instead of
     * just a {@code boolean}.
     * <p>
     * The function must not return a null future.
     * <p>
     * The latency of the async call will add to the latency of items.
     *
     * @param <C> type of context object
     * @param contextFactory the context factory
     * @param filterAsyncFn a stateless filtering function
     * @return the newly attached stage
     */
    @Nonnull
    <C> GeneralStage<T> filterUsingContextAsync(
            @Nonnull ContextFactory<C> contextFactory,
            @Nonnull DistributedTriFunction<? super C, ? super K, ? super T, CompletableFuture<Boolean>> filterAsyncFn
    );

    /**
     * Attaches a flat-mapping stage which applies the supplied function to
     * each input item independently and emits all the items from the
     * {@link Traverser} it returns as the output items. The traverser must
     * be <em>null-terminated</em>. The mapping function receives another
     * parameter, the context object, which Jet will create using the supplied
     * {@code contextFactory}.
     * <p>
     * Jet uses the {@link #keyFn() key-extracting function} specified on this
     * stage for partitioning: all the items with the same key will see the
     * same context instance (but note that the same instance serves many keys).
     * One case where this is useful is fetching data from an external system
     * because you can use a near-cache without duplicating the cached data.
     *
     * <h3>Interaction with fault-tolerant unbounded jobs</h3>
     * If you use this stage in a fault-tolerant unbounded job, keep in mind
     * that any state the context object maintains doesn't participate in Jet's
     * fault tolerance protocol. If the state is local, it will be lost after a
     * job restart; if it is saved to some durable storage, the state of that
     * storage won't be rewound to the last checkpoint, so you'll perform
     * duplicate updates.
     *
     * @param <C> type of context object
     * @param <R> type of the output items
     * @param contextFactory the context factory
     * @param flatMapFn a stateless flatmapping function
     * @return the newly attached stage
     */
    @Nonnull
    <C, R> GeneralStage<R> flatMapUsingContext(
            @Nonnull ContextFactory<C> contextFactory,
            @Nonnull DistributedTriFunction<? super C, ? super K, ? super T, ? extends Traverser<? extends R>> flatMapFn
    );

    /**
     * Asynchronous version of {@link #flatMapUsingContext}: the {@code
     * flatMapAsyncFn} returns a {@code CompletableFuture<Traverser<R>>}
     * instead of just {@code Traverser<R>}.
     * <p>
     * The function can return a null future or the future can return a null
     * traverser: in both cases it will act just like a filter.
     * <p>
     * The latency of the async call will add to the latency of items.
     *
     * @param <C> type of context object
     * @param <R> the type of the returned stage
     * @param contextFactory the context factory
     * @param flatMapAsyncFn a stateless flatmapping function. Can map to null
     *      (return a null future)
     * @return the newly attached stage
     */
    @Nonnull
    <C, R> GeneralStage<R> flatMapUsingContextAsync(
            @Nonnull ContextFactory<C> contextFactory,
            @Nonnull DistributedTriFunction<? super C, ? super K, ? super T, CompletableFuture<Traverser<R>>>
                    flatMapAsyncFn
    );

    /**
     * Attaches a {@link #mapUsingContextAsync} stage where the context is a
     * Hazelcast {@code IMap} with the supplied name. Jet will use the
     * specified {@linkplain #keyFn() key function} to retrieve the value from
     * the map and pass it to the mapping function you supply, as the second
     * argument.
     * <p>
     * This stage is similar to {@link GeneralStage#mapUsingIMapAsync(String,
     * DistributedBiFunction) stageWithoutKey.mapUsingIMap()}, but here Jet
     * knows the key and uses it to partition and distribute the input in order
     * to achieve data locality. The value it fetches from the {@code IMap} is
     * stored on the cluster member where the processing takes place. However,
     * if the map doesn't use the default partitioning strategy, the data
     * locality will be broken.
     *
     * @param mapName name of the {@code IMap}
     * @param mapFn the mapping function
     * @param <V> type of the value in the {@code IMap}
     * @param <R> type of the output item
     * @return the newly attached stage
     */
    @Nonnull
    default <V, R> GeneralStage<R> mapUsingIMapAsync(
            @Nonnull String mapName,
            @Nonnull DistributedBiFunction<? super T, ? super V, ? extends R> mapFn
    ) {
        return mapUsingContextAsync(ContextFactories.<K, V>iMapContext(mapName),
                (map, key, item) -> toCompletableFuture(map.getAsync(key)).thenApply(value -> mapFn.apply(item, value)));
    }

    /**
     * Attaches a {@link #mapUsingContext} stage where the context is a
     * Hazelcast {@code IMap}. <strong>It is not necessarily the map you
     * provide here</strong>, but a map with the same name in the Jet cluster
     * that executes the pipeline. Jet will use the specified {@linkplain
     * #keyFn() key function} to retrieve a value from the map and pass it to
     * the mapping function you supply, as the second argument.
     * <p>
     * This stage is similar to {@link GeneralStage#mapUsingIMapAsync(IMap,
     * DistributedBiFunction) stageWithoutKey.mapUsingIMap()}, but here Jet
     * knows the key and uses it to partition and distribute the input in order
     * to achieve data locality. The value it fetches from the {@code IMap} is
     * stored on the cluster member where the processing takes place. However,
     * if the map doesn't use the default partitioning strategy, the data
     * locality will be broken.
     *
     * @param iMap the {@code IMap} to use as the context
     * @param mapFn the mapping function
     * @param <V> type of the value in the {@code IMap}
     * @param <R> type of the output item
     * @return the newly attached stage
     */
    @Nonnull
    default <V, R> GeneralStage<R> mapUsingIMapAsync(
            @Nonnull IMap<K, V> iMap,
            @Nonnull DistributedBiFunction<? super T, ? super V, ? extends R> mapFn
    ) {
        return mapUsingIMapAsync(iMap.getName(), mapFn);
    }

    /**
     * Attaches a rolling aggregation stage. As opposed to regular aggregation,
     * this stage emits the current aggregation result after receiving each
     * item. For example, if your aggregation is <em>summing</em> and the input
     * under a given key is {@code {2, 7, 8, -5}}, the output will be {@code {2,
     * 9, 17, 12}}.
     * <p>
     * This stage is fault-tolerant and saves its state to the snapshot.
     * <p>
     * <strong>NOTE:</strong> if you plan to use an aggregate operation whose
     * result size grows with input size (such as {@code toList} and your data
     * source is unbounded, carefully consider the memory demands this implies.
     * The result will keep growing forever.
     *
     * @param aggrOp the aggregate operation to perform
     * @param mapToOutputFn function that transforms the key and the aggregation result into the
     *                      output item
     * @param <R> type of the aggregate operation result
     * @param <OUT> type of the output item
     * @return the newly attached stage
     */
    @Nonnull
    @SuppressWarnings("unchecked")
    <R, OUT> GeneralStage<OUT> rollingAggregate(
            @Nonnull AggregateOperation1<? super T, ?, ? extends R> aggrOp,
            @Nonnull DistributedBiFunction<? super K, ? super R, ? extends OUT> mapToOutputFn
    );

    /**
     * A shortcut for:
     * <blockquote>
     *     {@link #rollingAggregate(AggregateOperation1,
     *     DistributedBiFunction) aggregateRolling(aggrOp, Util::entry)}.
     * </blockquote>
     */
    @Nonnull
    default <R> GeneralStage<Entry<K, R>> rollingAggregate(
            @Nonnull AggregateOperation1<? super T, ?, ? extends R> aggrOp
    ) {
        return rollingAggregate(aggrOp, Util::entry);
    }

    /**
     * Attaches a stage with a custom transform based on the provided supplier
     * of Core API {@link Processor}s. The inbound edge will be distributed and
     * partitioned using the key function assigned to this stage.
     * <p>
     * Note that the type parameter of the returned stage is inferred from the
     * call site and not propagated from the processor that will produce the
     * result, so there is no actual type safety provided.
     *
     * @param <R> the type of the output items
     * @param stageName a human-readable name for the custom stage
     * @param procSupplier the supplier of processors
     */
    @Nonnull
    <R> GeneralStage<R> customTransform(@Nonnull String stageName, @Nonnull ProcessorSupplier procSupplier);
}<|MERGE_RESOLUTION|>--- conflicted
+++ resolved
@@ -84,29 +84,13 @@
     );
 
     /**
-<<<<<<< HEAD
      * Asynchronous version of {@link #mapUsingContext}: the {@code mapAsyncFn}
      * returns a {@code CompletableFuture<R>} instead of just {@code R}.
-=======
-     * Attaches a mapping stage which applies the supplied function to each
-     * input item independently and emits the result of the {@code
-     * CompletableFuture} the function returned as the output item, once the
-     * future is completed. The mapping function receives another parameter,
-     * the context object, which Jet will create using the supplied {@code
-     * contextFactory}.
-     * <p>
-     * The latency of the async call will add to the latency of the items.
->>>>>>> dc6148c7
      * <p>
      * The function can return a null future or the future can return a null
      * result: in both cases it will act just like a filter.
      * <p>
-<<<<<<< HEAD
-     * The latency of the async call will add to the latency of items.
-=======
-     * If the mapping result is {@code null}, it emits nothing. Therefore this
-     * stage can be used to implement filtering semantics as well.
->>>>>>> dc6148c7
+     * The latency of the async call will add to the latency of the items.
      *
      * @param <C> type of context object
      * @param <R> the future's result type of the mapping function
@@ -160,7 +144,7 @@
      * <p>
      * The function must not return a null future.
      * <p>
-     * The latency of the async call will add to the latency of items.
+     * The latency of the async call will add to the latency of the items.
      *
      * @param <C> type of context object
      * @param contextFactory the context factory
@@ -215,7 +199,7 @@
      * The function can return a null future or the future can return a null
      * traverser: in both cases it will act just like a filter.
      * <p>
-     * The latency of the async call will add to the latency of items.
+     * The latency of the async call will add to the latency of the items.
      *
      * @param <C> type of context object
      * @param <R> the type of the returned stage
