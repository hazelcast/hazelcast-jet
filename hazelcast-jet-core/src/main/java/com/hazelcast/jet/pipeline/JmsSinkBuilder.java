--- conflicted
+++ resolved
@@ -194,16 +194,9 @@
 
         FunctionEx<ConnectionFactory, Connection> connectionFnLocal = connectionFn;
         SupplierEx<ConnectionFactory> factorySupplierLocal = factorySupplier;
-<<<<<<< HEAD
-        SupplierEx<Connection> connectionSupplier = () -> connectionFnLocal.apply(factorySupplierLocal.get());
+        SupplierEx<Connection> newConnectionFn = () -> connectionFnLocal.apply(factorySupplierLocal.get());
         return Sinks.fromProcessor(sinkName(),
-            WriteJmsP.supplier(connectionSupplier, sessionFn, messageFn, sendFn, flushFn, destinationName, isTopic)
-        );
-=======
-        SupplierEx<Connection> newConnectionFn = () -> connectionFnLocal.apply(factorySupplierLocal.get());
-        return new SinkImpl<>(sinkName(),
                 WriteJmsP.supplier(newConnectionFn, sessionFn, messageFn, sendFn, flushFn, destinationName, isTopic));
->>>>>>> 3ce4e00e
     }
 
     private String sinkName() {
