--- conflicted
+++ resolved
@@ -17,15 +17,11 @@
 package com.hazelcast.jet.impl.connector;
 
 import com.hazelcast.core.HazelcastInstance;
-<<<<<<< HEAD
-=======
 import com.hazelcast.internal.serialization.Data;
->>>>>>> dc3ff0f9
 import com.hazelcast.internal.serialization.SerializationService;
 import com.hazelcast.jet.core.Inbox;
 import com.hazelcast.jet.core.Outbox;
 import com.hazelcast.jet.core.Processor;
-import com.hazelcast.jet.impl.execution.init.Contexts.ProcCtx;
 import com.hazelcast.jet.impl.observer.ObservableImpl;
 import com.hazelcast.ringbuffer.OverflowPolicy;
 import com.hazelcast.ringbuffer.Ringbuffer;
@@ -42,14 +38,17 @@
     private static final int MAX_BATCH_SIZE = RingbufferProxy.MAX_BATCH_SIZE;
 
     private final String observableName;
+    private final Function<T, Data> mapper;
     private final List<Data> batch = new ArrayList<>(MAX_BATCH_SIZE);
 
     private Ringbuffer<Data> ringbuffer;
-    private Function<T, Data> mapper;
 
-    private WriteObservableP(String observableName, HazelcastInstance instance) {
+    private WriteObservableP(String observableName,
+                             @Nonnull HazelcastInstance instance,
+                             @Nonnull SerializationService serializationService) {
         super(instance, MAX_PARALLEL_ASYNC_OPS);
         this.observableName = observableName;
+        this.mapper = serializationService::toData;
     }
 
     @Override
@@ -58,9 +57,6 @@
         // maximize the window when its properties (like capacity) can still be
         // configured
         ringbuffer = instance().getRingbuffer(ObservableImpl.ringbufferName(observableName));
-
-        SerializationService serializationService = ((ProcCtx) context).serializationService();
-        mapper = serializationService::toData;
     }
 
     @Override
@@ -99,7 +95,7 @@
 
         @Override
         protected Processor createProcessor(HazelcastInstance instance, SerializationService serializationService) {
-            return new WriteObservableP<>(observableName, instance);
+            return new WriteObservableP<>(observableName, instance, serializationService);
         }
     }
 }