--- conflicted
+++ resolved
@@ -19,12 +19,8 @@
 import com.hazelcast.core.HazelcastInstanceNotActiveException;
 import com.hazelcast.internal.nio.Bits;
 import com.hazelcast.internal.partition.IPartitionService;
-<<<<<<< HEAD
-import com.hazelcast.internal.serialization.InternalSerializationService;
-=======
 import com.hazelcast.internal.serialization.Data;
 import com.hazelcast.internal.serialization.SerializationService;
->>>>>>> 44e0155d
 import com.hazelcast.internal.serialization.impl.HeapData;
 import com.hazelcast.internal.serialization.impl.SerializationConstants;
 import com.hazelcast.jet.impl.JetService;
@@ -89,11 +85,7 @@
                                    String vertexName,
                                    int memberIndex,
                                    int memberCount,
-<<<<<<< HEAD
-                                   InternalSerializationService serializationService) {
-=======
                                    SerializationService serializationService) {
->>>>>>> 44e0155d
         this(DEFAULT_CHUNK_SIZE, nodeEngine, snapshotContext, vertexName, memberIndex, memberCount, serializationService);
     }
 
@@ -104,11 +96,7 @@
                             String vertexName,
                             int memberIndex,
                             int memberCount,
-<<<<<<< HEAD
-                            InternalSerializationService serializationService) {
-=======
                             SerializationService serializationService) {
->>>>>>> 44e0155d
         if (Integer.bitCount(chunkSize) != 1) {
             throw new IllegalArgumentException("chunkSize must be a power of two, but is " + chunkSize);
         }
