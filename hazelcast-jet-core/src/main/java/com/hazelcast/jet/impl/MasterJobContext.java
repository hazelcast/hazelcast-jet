/*
 * Copyright (c) 2008-2019, Hazelcast, Inc. All Rights Reserved.
 *
 * Licensed under the Apache License, Version 2.0 (the "License");
 * you may not use this file except in compliance with the License.
 * You may obtain a copy of the License at
 *
 * http://www.apache.org/licenses/LICENSE-2.0
 *
 * Unless required by applicable law or agreed to in writing, software
 * distributed under the License is distributed on an "AS IS" BASIS,
 * WITHOUT WARRANTIES OR CONDITIONS OF ANY KIND, either express or implied.
 * See the License for the specific language governing permissions and
 * limitations under the License.
 */

package com.hazelcast.jet.impl;

import com.hazelcast.core.IMap;
import com.hazelcast.core.LocalMemberResetException;
import com.hazelcast.internal.cluster.MemberInfo;
import com.hazelcast.internal.cluster.impl.ClusterServiceImpl;
import com.hazelcast.internal.cluster.impl.MembersView;
import com.hazelcast.jet.Job;
import com.hazelcast.jet.core.DAG;
import com.hazelcast.jet.core.Edge;
import com.hazelcast.jet.core.JobStatus;
import com.hazelcast.jet.core.TopologyChangedException;
import com.hazelcast.jet.core.Vertex;
import com.hazelcast.jet.datamodel.Tuple2;
import com.hazelcast.jet.impl.TerminationMode.ActionAfterTerminate;
import com.hazelcast.jet.impl.exception.JobTerminateRequestedException;
import com.hazelcast.jet.impl.exception.TerminatedWithSnapshotException;
import com.hazelcast.jet.impl.execution.init.ExecutionPlan;
import com.hazelcast.jet.impl.operation.CompleteExecutionOperation;
import com.hazelcast.jet.impl.operation.InitExecutionOperation;
import com.hazelcast.jet.impl.operation.StartExecutionOperation;
import com.hazelcast.jet.impl.operation.TerminateExecutionOperation;
import com.hazelcast.jet.impl.util.ExceptionUtil;
import com.hazelcast.jet.impl.util.LoggingUtil;
import com.hazelcast.jet.impl.util.NonCompletableFuture;
import com.hazelcast.jet.impl.util.Util;
import com.hazelcast.logging.ILogger;
import com.hazelcast.spi.ExecutionService;
import com.hazelcast.spi.Operation;

import javax.annotation.Nonnull;
import javax.annotation.Nullable;
import java.util.ArrayList;
import java.util.Collection;
import java.util.HashMap;
import java.util.HashSet;
import java.util.List;
import java.util.Map;
import java.util.Objects;
import java.util.Set;
import java.util.concurrent.CancellationException;
import java.util.concurrent.CompletableFuture;
import java.util.concurrent.atomic.AtomicBoolean;
import java.util.function.Consumer;
import java.util.function.Function;

import static com.hazelcast.jet.Util.idToString;
import static com.hazelcast.jet.config.ProcessingGuarantee.NONE;
import static com.hazelcast.jet.core.Edge.between;
import static com.hazelcast.jet.core.JobStatus.COMPLETED;
import static com.hazelcast.jet.core.JobStatus.FAILED;
import static com.hazelcast.jet.core.JobStatus.NOT_RUNNING;
import static com.hazelcast.jet.core.JobStatus.RUNNING;
import static com.hazelcast.jet.core.JobStatus.STARTING;
import static com.hazelcast.jet.core.JobStatus.SUSPENDED;
import static com.hazelcast.jet.core.JobStatus.SUSPENDED_EXPORTING_SNAPSHOT;
import static com.hazelcast.jet.core.processor.SourceProcessors.readMapP;
import static com.hazelcast.jet.datamodel.Tuple2.tuple2;
import static com.hazelcast.jet.function.Functions.entryKey;
import static com.hazelcast.jet.impl.JobRepository.EXPORTED_SNAPSHOTS_PREFIX;
import static com.hazelcast.jet.impl.SnapshotValidator.validateSnapshot;
import static com.hazelcast.jet.impl.TerminationMode.ActionAfterTerminate.RESTART;
import static com.hazelcast.jet.impl.TerminationMode.ActionAfterTerminate.SUSPEND;
import static com.hazelcast.jet.impl.TerminationMode.CANCEL_FORCEFUL;
import static com.hazelcast.jet.impl.TerminationMode.CANCEL_GRACEFUL;
import static com.hazelcast.jet.impl.TerminationMode.RESTART_GRACEFUL;
import static com.hazelcast.jet.impl.execution.init.CustomClassLoadedObject.deserializeWithCustomClassLoader;
import static com.hazelcast.jet.impl.execution.init.ExecutionPlanBuilder.createExecutionPlans;
import static com.hazelcast.jet.impl.util.ExceptionUtil.isRestartableException;
import static com.hazelcast.jet.impl.util.ExceptionUtil.isTopologyException;
import static com.hazelcast.jet.impl.util.ExceptionUtil.peel;
import static com.hazelcast.jet.impl.util.ExceptionUtil.rethrow;
import static com.hazelcast.jet.impl.util.ExceptionUtil.withTryCatch;
import static java.util.Collections.emptyList;
import static java.util.concurrent.CompletableFuture.completedFuture;
import static java.util.concurrent.TimeUnit.NANOSECONDS;
import static java.util.stream.Collectors.partitioningBy;

/**
 * Part of {@link MasterContext} that deals with execution starting and
 * termination.
 */
public class MasterJobContext {

    public static final int SNAPSHOT_RESTORE_EDGE_PRIORITY = Integer.MIN_VALUE;
    public static final String SNAPSHOT_VERTEX_PREFIX = "__snapshot_";
    private static final Runnable NO_OP = () -> {
    };

    private final MasterContext mc;
    private final ILogger logger;

    private volatile long executionStartTime = System.nanoTime();
    private volatile ExecutionFailureCallback executionFailureCallback;
    private volatile Set<Vertex> vertices;

    /**
     * A future (re)created when the job is started and completed when its
     * execution ends. Execution ending doesn't mean the job is done, it may
     * be just temporarily stopping due to suspension, job restarting, etc.
     *
     * <p>It's always completed normally, even if the execution fails.
     */
    @Nonnull
    private volatile CompletableFuture<Void> executionCompletionFuture = completedFuture(null);

    /**
     * A future completed when the job fully completes. It's NOT completed when
     * the job is suspended or when it is going to be restarted. It's used for
     * {@link Job#join()}.
     */
    private final NonCompletableFuture jobCompletionFuture = new NonCompletableFuture();

    /**
     * Null initially. When a job termination is requested, it is assigned a
     * termination mode. It's reset back to null when execute operations
     * complete.
     */
    private volatile TerminationMode requestedTerminationMode;

    MasterJobContext(MasterContext masterContext, ILogger logger) {
        this.mc = masterContext;
        this.logger = logger;
    }

    public CompletableFuture<Void> jobCompletionFuture() {
        return jobCompletionFuture;
    }

    TerminationMode requestedTerminationMode() {
        return requestedTerminationMode;
    }

    private boolean isCancelled() {
        return requestedTerminationMode == CANCEL_FORCEFUL;
    }

    /**
     * Starts the execution of the job if it is not already completed,
     * cancelled or failed.
     * <p>
     * If the job is already cancelled, triggers the job completion procedure.
     * <p>
     * If the job quorum is not satisfied, reschedules the job restart.
     * <p>
     * If there was a membership change and the partition table is not completely
     * fixed yet, reschedules the job restart.
     */
    void tryStartJob(Function<Long, Long> executionIdSupplier) {
        executionStartTime = System.nanoTime();
        try {
            Tuple2<DAG, ClassLoader> dagAndClassloader = resolveDagAndCL(executionIdSupplier);
            if (dagAndClassloader == null) {
                return;
            }
            DAG dag = dagAndClassloader.f0();
            ClassLoader classLoader = dagAndClassloader.f1();
            JobExecutionRecord jobExecRec = mc.jobExecutionRecord();
<<<<<<< HEAD
=======
            jobExecRec.markExecuted();
>>>>>>> f389938b
            String dotRepresentation = dag.toDotString(); // must call this before rewriteDagWithSnapshotRestore()
            long snapshotId = jobExecRec.snapshotId();
            String snapshotName = mc.jobConfig().getInitialSnapshotName();
            String mapName =
                    snapshotId >= 0 ? jobExecRec.successfulSnapshotDataMapName(mc.jobId())
                    : snapshotName != null ? EXPORTED_SNAPSHOTS_PREFIX + snapshotName
                    : null;
            if (mapName != null) {
                rewriteDagWithSnapshotRestore(dag, snapshotId, mapName, snapshotName);
            } else {
                logger.info("Didn't find any snapshot to restore for " + mc.jobIdString());
            }
            MembersView membersView = getMembersView();
            logger.info("Start executing " + mc.jobIdString()
                    + ", execution graph in DOT format:\n" + dotRepresentation
                    + "\nHINT: You can use graphviz or http://viz-js.com to visualize the printed graph.");
            logger.fine("Building execution plan for " + mc.jobIdString());
            try {
                Util.doWithClassLoader(classLoader, () ->
                        mc.setExecutionPlanMap(createExecutionPlans(mc.nodeEngine(), membersView, dag, mc.jobId(),
                                mc.executionId(), mc.jobConfig(), jobExecRec.ongoingSnapshotId())));
            } catch (Exception e) {
                throw new UserCausedException(e);
            }
            logger.fine("Built execution plans for " + mc.jobIdString());
            Set<MemberInfo> participants = mc.executionPlanMap().keySet();
            Function<ExecutionPlan, Operation> operationCtor = plan ->
                    new InitExecutionOperation(mc.jobId(), mc.executionId(), membersView.getVersion(), participants,
                            mc.nodeEngine().getSerializationService().toData(plan));
            mc.invokeOnParticipants(operationCtor, this::onInitStepCompleted, null, false);
        } catch (UserCausedException e) {
            finalizeJob(e.getCause());
        }
    }

    @Nullable
    private Tuple2<DAG, ClassLoader> resolveDagAndCL(Function<Long, Long> executionIdSupplier)
            throws UserCausedException {
        mc.lock();
        try {
            if (isCancelled()) {
                logger.fine("Skipping init job '" + mc.jobName() + "': is already cancelled.");
                throw new UserCausedException(new CancellationException());
            }
            if (mc.jobStatus() != NOT_RUNNING) {
                logger.fine("Not starting job '" + mc.jobName() + "': status is " + mc.jobStatus());
                return null;
            }
            if (mc.jobExecutionRecord().isSuspended()) {
                mc.jobExecutionRecord().setSuspended(false);
                mc.writeJobExecutionRecord(false);
                mc.setJobStatus(NOT_RUNNING);
            }
            if (scheduleRestartIfQuorumAbsent() || scheduleRestartIfClusterIsNotSafe()) {
                return null;
            }
            mc.setJobStatus(STARTING);

            // ensure JobExecutionRecord exists
            mc.writeJobExecutionRecord(true);

            if (requestedTerminationMode != null) {
                if (requestedTerminationMode.actionAfterTerminate() != RESTART) {
                    throw new UserCausedException(new JobTerminateRequestedException(requestedTerminationMode));
                }
                // requested termination mode is RESTART, ignore it because we are just starting
                requestedTerminationMode = null;
            }
            ClassLoader classLoader = mc.getJetService().getClassLoader(mc.jobId());
            DAG dag;
            try {
                dag = deserializeWithCustomClassLoader(mc.nodeEngine().getSerializationService(),
                        classLoader, mc.jobRecord().getDag());
            } catch (Exception e) {
                logger.warning("DAG deserialization failed", e);
                throw new UserCausedException(e);
            }
            // save a copy of the vertex list because it is going to change
            vertices = new HashSet<>();
            dag.iterator().forEachRemaining(vertices::add);
            mc.setExecutionId(executionIdSupplier.apply(mc.jobId()));
            mc.snapshotContext().onExecutionStarted();
            executionCompletionFuture = new CompletableFuture<>();
            return tuple2(dag, classLoader);
        } finally {
            mc.unlock();
        }
    }

    // Used only in tryStartJob() and its callees, should never escape that method.
    private static class UserCausedException extends Exception {
        UserCausedException(Exception cause) {
            super("", cause, false, false);
        }
    }

    /**
     * Returns a tuple of:<ol>
     *     <li>a future that will be completed when the execution completes (or
     *          a completed future, if execution is not RUNNING or STARTING)
     *     <li>a string with a message why this call did nothing or null, if
     *          this call actually initiated the termination
     * </ol>
     *
     * @param allowWhileExportingSnapshot if false and jobStatus is
     *      SUSPENDED_EXPORTING_SNAPSHOT, termination will be rejected
     */
    @Nonnull
    Tuple2<CompletableFuture<Void>, String> requestTermination(
            TerminationMode mode, boolean allowWhileExportingSnapshot
    ) {
        // Switch graceful method to forceful if we don't do snapshots, except for graceful
        // cancellation, which is allowed even if not snapshotting.
        if (mc.jobConfig().getProcessingGuarantee() == NONE && mode != CANCEL_GRACEFUL) {
            mode = mode.withoutTerminalSnapshot();
        }

        JobStatus localStatus;
        Tuple2<CompletableFuture<Void>, String> result;
        mc.lock();
        try {
            localStatus = mc.jobStatus();
            if (localStatus == SUSPENDED_EXPORTING_SNAPSHOT && !allowWhileExportingSnapshot) {
                return tuple2(executionCompletionFuture, "Cannot cancel when job status is "
                        + SUSPENDED_EXPORTING_SNAPSHOT);
            }
            if (localStatus == SUSPENDED && mode != CANCEL_FORCEFUL) {
                // if suspended, we can only cancel the job. Other terminations have no effect.
                return tuple2(executionCompletionFuture, "Job is " + SUSPENDED);
            }
            if (requestedTerminationMode != null) {
                // don't report the cancellation of a cancelled job as an error
                String message = requestedTerminationMode == CANCEL_FORCEFUL && mode == CANCEL_FORCEFUL ? null
                        : "Job is already terminating in mode: " + requestedTerminationMode.name();
                return tuple2(executionCompletionFuture, message);
            }
            requestedTerminationMode = mode;
            // handle cancellation of a suspended job
            if (localStatus == SUSPENDED || localStatus == SUSPENDED_EXPORTING_SNAPSHOT) {
                mc.setJobStatus(FAILED);
                setFinalResult(new CancellationException());
            }
            if (mode.isWithTerminalSnapshot()) {
                mc.snapshotContext().enqueueSnapshot(null, true, null);
            }

            result = tuple2(executionCompletionFuture, null);
        } finally {
            mc.unlock();
        }

        if (localStatus == SUSPENDED) {
            try {
                mc.coordinationService().completeJob(mc, System.currentTimeMillis(), new CancellationException()).get();
            } catch (Exception e) {
                throw rethrow(e);
            }
        } else {
            if (localStatus == RUNNING || localStatus == STARTING) {
                handleTermination(mode);
            }
        }

        return result;
    }

    private void rewriteDagWithSnapshotRestore(
            DAG dag, long snapshotId, String mapName, String snapshotName
    ) throws UserCausedException {
        try {
            IMap<Object, Object> snapshotMap = mc.nodeEngine().getHazelcastInstance().getMap(mapName);
            long resolvedSnapshotId = validateSnapshot(
                    snapshotId, snapshotMap, mc.jobIdString(), snapshotName);
            logger.info(String.format(
                    "About to restore the state of %s from snapshot %d, mapName = %s",
                    mc.jobIdString(), resolvedSnapshotId, mapName));
            List<Vertex> originalVertices = new ArrayList<>();
            dag.iterator().forEachRemaining(originalVertices::add);

            Map<String, Integer> vertexToOrdinal = new HashMap<>();
            Vertex readSnapshotVertex = dag.newVertex(SNAPSHOT_VERTEX_PREFIX + "read", readMapP(mapName));
            Vertex explodeVertex = dag.newVertex(SNAPSHOT_VERTEX_PREFIX + "explode",
                    () -> new ExplodeSnapshotP(vertexToOrdinal, resolvedSnapshotId));
            dag.edge(between(readSnapshotVertex, explodeVertex).isolated());

            int index = 0;
            // add the edges
            for (Vertex userVertex : originalVertices) {
                vertexToOrdinal.put(userVertex.getName(), index);
                int destOrdinal = dag.getInboundEdges(userVertex.getName()).size();
                dag.edge(new SnapshotRestoreEdge(explodeVertex, index, userVertex, destOrdinal));
                index++;
            }
        } catch (Exception e) {
            throw new UserCausedException(e);
        }
    }

    private boolean scheduleRestartIfQuorumAbsent() {
        int quorumSize = mc.jobExecutionRecord().getQuorumSize();
        if (mc.coordinationService().isQuorumPresent(quorumSize)) {
            return false;
        }

        logger.fine("Rescheduling restart of '" + mc.jobName() + "': quorum size " + quorumSize + " is not met");
        scheduleRestart();
        return true;
    }

    private boolean scheduleRestartIfClusterIsNotSafe() {
        if (mc.coordinationService().shouldStartJobs()) {
            return false;
        }

        logger.fine("Rescheduling restart of '" + mc.jobName() + "': cluster is not safe");
        scheduleRestart();
        return true;
    }

    private void scheduleRestart() {
        mc.assertLockHeld();
        JobStatus jobStatus = mc.jobStatus();
        if (jobStatus != NOT_RUNNING && jobStatus != STARTING && jobStatus != RUNNING) {
            throw new IllegalStateException("Restart scheduled in an unexpected state: " + jobStatus);
        }
        mc.setJobStatus(NOT_RUNNING);
        mc.coordinationService().scheduleRestart(mc.jobId());
    }

    private MembersView getMembersView() {
        ClusterServiceImpl clusterService = (ClusterServiceImpl) mc.nodeEngine().getClusterService();
        return clusterService.getMembershipManager().getMembersView();
    }

    // Called as callback when all InitOperation invocations are done
    private void onInitStepCompleted(Collection<Object> responses) {
        Throwable error = getResult("Init", responses);
        JobStatus status = mc.jobStatus();
        if (error == null && status == STARTING) {
            invokeStartExecution();
        } else {
            invokeCompleteExecution(error != null ? error
                    : new IllegalStateException("Cannot execute " + mc.jobIdString() + ": status is " + status));
        }
    }

    // If a participant leaves or the execution fails in a participant locally, executions are cancelled
    // on the remaining participants and the callback is completed after all invocations return.
    private void invokeStartExecution() {
        logger.fine("Executing " + mc.jobIdString());

        long executionId = mc.executionId();

        executionFailureCallback = new ExecutionFailureCallback(executionId);
        if (requestedTerminationMode != null) {
            handleTermination(requestedTerminationMode);
        }

        Function<ExecutionPlan, Operation> operationCtor = plan -> new StartExecutionOperation(mc.jobId(), executionId);
        Consumer<Collection<Object>> completionCallback = this::onExecuteStepCompleted;

        mc.setJobStatus(RUNNING);

        mc.invokeOnParticipants(operationCtor, completionCallback, executionFailureCallback, false);

        if (mc.jobConfig().getProcessingGuarantee() != NONE) {
            mc.coordinationService().scheduleSnapshot(mc, executionId);
        }
    }

    private void handleTermination(@Nonnull TerminationMode mode) {
        // this method can be called multiple times to handle the termination, it must
        // be safe against it (idempotent).
        if (mode.isWithTerminalSnapshot()) {
            mc.snapshotContext().tryBeginSnapshot();
        } else if (executionFailureCallback != null) {
            executionFailureCallback.cancelInvocations(mode);
        }
    }

    // Called as callback when all ExecuteOperation invocations are done
    private void onExecuteStepCompleted(Collection<Object> responses) {
        invokeCompleteExecution(getResult("Execution", responses));
    }

    void setFinalResult(Throwable failure) {
        if (failure == null) {
            jobCompletionFuture.internalComplete();
        } else {
            jobCompletionFuture.internalCompleteExceptionally(failure);
        }
    }

    /**
     * <ul>
     * <li>Returns {@code null} if there is no failure
     * <li>Returns a {@link CancellationException} if the job is cancelled
     *     forcefully.
     * <li>Returns a {@link JobTerminateRequestedException} if the current
     *     execution is stopped due to a requested termination, except for
     *     CANCEL_GRACEFUL, in which case CancellationException is returned.
     * <li>If there is at least one user failure, such as an exception in user
     *     code (restartable or not), then returns that failure.
     * <li>Otherwise, the failure is because a job participant has left the
     *     cluster. In that case, it returns {@code TopologyChangeException} so
     *     that the job will be restarted
     * </ul>
     */
    private Throwable getResult(String opName, Collection<Object> responses) {
        if (isCancelled()) {
            logger.fine(mc.jobIdString() + " to be cancelled after " + opName);
            return new CancellationException();
        }

        Map<Boolean, List<Object>> grouped = groupResponses(responses);
        int successfulMembersCount = grouped.get(false).size();

        List<Object> failures = grouped.get(true);
        if (!failures.isEmpty()) {
            logger.fine(opName + " of " + mc.jobIdString() + " has failures: " + failures);
        }

        if (successfulMembersCount == mc.executionPlanMap().size()) {
            logger.fine(opName + " of " + mc.jobIdString() + " was successful");
            return null;
        }

        // Handle TerminatedWithSnapshotException. If only part of the members
        // threw it and others completed normally, the terminal snapshot will fail,
        // but we still handle it as if terminal snapshot was done. If there are
        // other exceptions, ignore this and handle the other exception.
        if (failures.stream().allMatch(entry -> entry instanceof TerminatedWithSnapshotException)) {
            assert opName.equals("Execution") : "opName is '" + opName + "', expected 'Execution'";
            logger.fine(opName + " of " + mc.jobIdString() + " terminated after a terminal snapshot");
            TerminationMode mode = requestedTerminationMode;
            assert mode != null && mode.isWithTerminalSnapshot() : "mode=" + mode;
            return mode == CANCEL_GRACEFUL ? new CancellationException() : new JobTerminateRequestedException(mode);
        }

        // If there is no user-code exception, it means at least one job
        // participant has left the cluster. In that case, all remaining
        // participants return a TopologyChangedException.
        return failures
                .stream()
                .map(entry -> (Throwable) entry)
                .filter(e -> !(e instanceof CancellationException
                        || e instanceof TerminatedWithSnapshotException
                        || isTopologyException(e)))
                .findFirst()
                .map(ExceptionUtil::peel)
                .orElseGet(TopologyChangedException::new);
    }

    private void invokeCompleteExecution(Throwable error) {
        JobStatus status = mc.jobStatus();

        Throwable finalError;
        if (status == STARTING || status == RUNNING) {
            logger.fine("Sending CompleteExecutionOperation for " + mc.jobIdString());
            finalError = error;
        } else {
            logCannotComplete(error);
            finalError = new IllegalStateException("Job coordination failed");
        }

        Function<ExecutionPlan, Operation> operationCtor = plan ->
                new CompleteExecutionOperation(mc.executionId(), finalError);
        mc.invokeOnParticipants(operationCtor, responses -> {
            if (responses.stream().anyMatch(Objects::nonNull)) {
                // log errors
                logger.severe(mc.jobIdString() + ": some CompleteExecutionOperation invocations failed, execution " +
                        "resources might leak: " + responses);
            }
            onCompleteExecutionCompleted(error);
        }, null, true);
    }

    private void logCannotComplete(Throwable error) {
        if (error != null) {
            logger.severe("Cannot properly complete failed " + mc.jobIdString()
                    + ": status is " + mc.jobStatus(), error);
        } else {
            logger.severe("Cannot properly complete " + mc.jobIdString()
                    + ": status is " + mc.jobStatus());
        }
    }

    private void onCompleteExecutionCompleted(Throwable error) {
        if (error instanceof JobTerminateRequestedException
                && ((JobTerminateRequestedException) error).mode().isWithTerminalSnapshot()) {
            // have to use Async version, the future is completed inside a synchronized block
            mc.snapshotContext().terminalSnapshotFuture()
              .whenCompleteAsync(withTryCatch(logger, (r, e) -> finalizeJob(error)));
        } else {
            finalizeJob(error);
        }
    }

    void cancelExecutionInvocations(long jobId, long executionId, TerminationMode mode) {
        mc.nodeEngine().getExecutionService().execute(ExecutionService.ASYNC_EXECUTOR, () ->
                mc.invokeOnParticipants(plan -> new TerminateExecutionOperation(jobId, executionId, mode),
                        responses -> {
                            if (responses.stream().anyMatch(Objects::nonNull)) {
                                // log errors
                                logger.severe(mc.jobIdString() + ": some TerminateExecutionOperation invocations " +
                                        "failed, execution might remain stuck: " + responses);
                            }
                        }, null, true));
    }

    void finalizeJob(@Nullable Throwable failure) {
        final Runnable nonSynchronizedAction;
        mc.lock();
        try {
            JobStatus status = mc.jobStatus();
            if (status == COMPLETED || status == FAILED) {
                logIgnoredCompletion(failure, status);
                return;
            }
            completeVertices(failure);

            // reset state for the next execution
            requestedTerminationMode = null;
            executionFailureCallback = null;
            ActionAfterTerminate terminationModeAction = failure instanceof JobTerminateRequestedException
                    ? ((JobTerminateRequestedException) failure).mode().actionAfterTerminate() : null;
            mc.snapshotContext().onExecutionTerminated();

            // if restart was requested, restart immediately
            if (terminationModeAction == RESTART) {
                mc.setJobStatus(NOT_RUNNING);
                nonSynchronizedAction = () -> mc.coordinationService().restartJob(mc.jobId());
            } else if (isRestartableException(failure) && mc.jobConfig().isAutoScaling()) {
                // if restart is due to a failure, schedule a restart after a delay
                scheduleRestart();
                nonSynchronizedAction = NO_OP;
            } else if (terminationModeAction == SUSPEND
                    || isRestartableException(failure)
                    && !mc.jobConfig().isAutoScaling()
                    && mc.jobConfig().getProcessingGuarantee() != NONE
            ) {
                mc.setJobStatus(SUSPENDED);
                mc.jobExecutionRecord().setSuspended(true);
                nonSynchronizedAction = () -> mc.writeJobExecutionRecord(false);
            } else {
                mc.setJobStatus(isSuccess(failure) ? COMPLETED : FAILED);
                if (failure instanceof LocalMemberResetException) {
                    logger.fine("Cancelling job " + mc.jobIdString() + " locally: member (local or remote) reset. " +
                            "We don't delete job metadata: job will restart on majority cluster");
                    setFinalResult(new CancellationException());
                    return;
                }
                mc.coordinationService()
                  .completeJob(mc, System.currentTimeMillis(), failure)
                  .whenComplete(withTryCatch(logger, (r, f) -> {
                      if (f != null) {
                          logger.warning("Completion of " + mc.jobIdString() + " failed", f);
                      } else {
                          setFinalResult(failure);
                      }
                  }));
                nonSynchronizedAction = NO_OP;
            }
        } finally {
            mc.unlock();
        }
        executionCompletionFuture.complete(null);
        nonSynchronizedAction.run();
    }

    private boolean isSuccess(@Nullable Throwable failure) {
        long elapsed = NANOSECONDS.toMillis(System.nanoTime() - executionStartTime);
        if (failure == null) {
            logger.info(String.format("Execution of %s completed in %,d ms", mc.jobIdString(), elapsed));
            return true;
        }
        if (failure instanceof CancellationException || failure instanceof JobTerminateRequestedException) {
            logger.info(String.format("Execution of %s completed in %,d ms, reason=%s",
                    mc.jobIdString(), elapsed, failure));
            return false;
        }
        logger.severe(String.format("Execution of %s failed after %,d ms", mc.jobIdString(), elapsed), failure);
        return false;
    }

    private void logIgnoredCompletion(@Nullable Throwable failure, JobStatus status) {
        if (failure != null) {
            logger.severe("Ignoring failure completion of " + idToString(mc.jobId()) + " because status is " + status,
                    failure);
        } else {
            logger.severe("Ignoring completion of " + idToString(mc.jobId()) + " because status is " + status);
        }
    }

    private void completeVertices(@Nullable Throwable failure) {
        if (vertices != null) {
            for (Vertex vertex : vertices) {
                try {
                    vertex.getMetaSupplier().close(failure);
                } catch (Exception e) {
                    logger.severe(mc.jobIdString()
                            + " encountered an exception in ProcessorMetaSupplier.complete(), ignoring it", e);
                }
            }
        }
    }

    void resumeJob(Function<Long, Long> executionIdSupplier) {
        mc.lock();
        try {
            if (mc.jobStatus() != SUSPENDED) {
                logger.info("Not resuming " + mc.jobIdString() + ": not " + SUSPENDED + ", but " + mc.jobStatus());
                return;
            }
            mc.setJobStatus(NOT_RUNNING);
        } finally {
            mc.unlock();
        }
        logger.fine("Resuming job " + mc.jobName());
        tryStartJob(executionIdSupplier);
    }

    private boolean hasParticipant(String uuid) {
        // a member is a participant when it is a master member (that's we) or it's in the execution plan
        Map<MemberInfo, ExecutionPlan> planMap = mc.executionPlanMap();
        return mc.nodeEngine().getLocalMember().getUuid().equals(uuid)
                || planMap != null && planMap.keySet().stream().anyMatch(mi -> mi.getUuid().equals(uuid));
    }

    /**
     * Called when job participant is going to gracefully shut down. Will
     * initiate terminal snapshot and when it's done, it will complete the
     * returned future.
     *
     * @return a future to wait for, which may be already completed
     */
    @Nonnull
    CompletableFuture<Void> onParticipantGracefulShutdown(String uuid) {
        return hasParticipant(uuid) ? gracefullyTerminate() : completedFuture(null);
    }

    @Nonnull
    CompletableFuture<Void> gracefullyTerminate() {
        return requestTermination(RESTART_GRACEFUL, false).f0();
    }

    /**
     * Checks if the job is running on all members and maybe restart it.
     *
     * <p>Returns {@code false}, if this method should be scheduled to
     * be called later. That is, when the job is running, but we've
     * failed to request the restart.
     *
     * <p>Returns {@code true}, if the job is not running, has
     * auto-scaling disabled, is already running on all members or if
     * we've managed to request a restart.
     */
    boolean maybeScaleUp(int dataMembersWithPartitionsCount) {
        if (!mc.jobConfig().isAutoScaling()) {
            return true;
        }

        // We only compare the number of our participating members and current members.
        // If there is any member in our participants that is not among current data members,
        // this job will be restarted anyway. If it's the other way, then the sizes won't match.
        if (mc.executionPlanMap() == null || mc.executionPlanMap().size() == dataMembersWithPartitionsCount) {
            LoggingUtil.logFine(logger, "Not scaling up %s: not running or already running on all members",
                    mc.jobIdString());
            return true;
        }

        JobStatus localStatus = mc.jobStatus();
        if (localStatus == RUNNING && requestTermination(TerminationMode.RESTART_GRACEFUL, false).f1() == null) {
            logger.info("Requested restart of " + mc.jobIdString() + " to make use of added member(s). "
                    + "Job was running on " + mc.executionPlanMap().size() + " members, cluster now has "
                    + dataMembersWithPartitionsCount + " data members with assigned partitions");
            return true;
        }

        // if status was not RUNNING or requestTermination didn't succeed, we'll try again later.
        return false;
    }

    // true -> failures, false -> success responses
    private Map<Boolean, List<Object>> groupResponses(Collection<Object> responses) {
        Map<Boolean, List<Object>> grouped = responses
                .stream()
                .collect(partitioningBy(e -> e instanceof Throwable));

        grouped.putIfAbsent(true, emptyList());
        grouped.putIfAbsent(false, emptyList());

        return grouped;
    }

    /**
     * Specific type of edge to be used when restoring snapshots
     */
    private static class SnapshotRestoreEdge extends Edge {

        SnapshotRestoreEdge(Vertex source, int sourceOrdinal, Vertex destination, int destOrdinal) {
            super(source, sourceOrdinal, destination, destOrdinal);
            distributed();
            partitioned(entryKey());
        }

        @Override
        public int getPriority() {
            return SNAPSHOT_RESTORE_EDGE_PRIORITY;
        }
    }

    /**
     * Attached to {@link StartExecutionOperation} invocations to cancel
     * invocations in case of a failure.
     */
    private class ExecutionFailureCallback implements Consumer<Throwable> {

        private final AtomicBoolean invocationsCancelled = new AtomicBoolean();
        private final long executionId;

        ExecutionFailureCallback(long executionId) {
            this.executionId = executionId;
        }

        @Override
        public void accept(Throwable t) {
            if (!(peel(t) instanceof TerminatedWithSnapshotException)) {
                cancelInvocations(null);
            }
        }

        void cancelInvocations(TerminationMode mode) {
            if (invocationsCancelled.compareAndSet(false, true)) {
                cancelExecutionInvocations(mc.jobId(), executionId, mode);
            }
        }
    }
}<|MERGE_RESOLUTION|>--- conflicted
+++ resolved
@@ -172,10 +172,7 @@
             DAG dag = dagAndClassloader.f0();
             ClassLoader classLoader = dagAndClassloader.f1();
             JobExecutionRecord jobExecRec = mc.jobExecutionRecord();
-<<<<<<< HEAD
-=======
             jobExecRec.markExecuted();
->>>>>>> f389938b
             String dotRepresentation = dag.toDotString(); // must call this before rewriteDagWithSnapshotRestore()
             long snapshotId = jobExecRec.snapshotId();
             String snapshotName = mc.jobConfig().getInitialSnapshotName();
