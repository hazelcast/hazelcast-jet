/*
 * Copyright (c) 2008-2020, Hazelcast, Inc. All Rights Reserved.
 *
 * Licensed under the Apache License, Version 2.0 (the "License");
 * you may not use this file except in compliance with the License.
 * You may obtain a copy of the License at
 *
 * http://www.apache.org/licenses/LICENSE-2.0
 *
 * Unless required by applicable law or agreed to in writing, software
 * distributed under the License is distributed on an "AS IS" BASIS,
 * WITHOUT WARRANTIES OR CONDITIONS OF ANY KIND, either express or implied.
 * See the License for the specific language governing permissions and
 * limitations under the License.
 */

package com.hazelcast.jet.impl.execution.init;

import com.hazelcast.cluster.Address;

import java.util.Arrays;
<<<<<<< HEAD
import java.util.HashMap;
import java.util.List;
=======
>>>>>>> e7335c2a
import java.util.Map;
import java.util.stream.Collectors;
import java.util.stream.IntStream;

import static java.util.stream.Collectors.collectingAndThen;
import static java.util.stream.Collectors.groupingBy;

/**
 * Collaborator of {@link ExecutionPlan} that takes care of assigning
 * partition IDs to processors.
 */
class PartitionArrangement {
    /**
     * Mapping from each remote member address to the partition IDs it owns.
     * Members without partitions are missing.
     */
    private final Map<Address, int[]> remotePartitionAssignment;

    /** An array of [0, 1, 2, ... partitionCount-1] */
    private final int[] allPartitions;

    /** Array of local partitions */
    private final int[] localPartitions;

    PartitionArrangement(Address[] partitionOwners, Address thisAddress) {
        localPartitions = IntStream.range(0, partitionOwners.length)
                .filter(partitionId -> thisAddress.equals(partitionOwners[partitionId]))
                .toArray();

        allPartitions = IntStream.range(0, partitionOwners.length).toArray();

        remotePartitionAssignment = IntStream.range(0, partitionOwners.length)
                .filter(partitionId -> !thisAddress.equals(partitionOwners[partitionId]))
                .boxed()
                .collect(groupingBy(partitionId -> partitionOwners[partitionId],
                        collectingAndThen(Collectors.toList(), l -> l.stream().mapToInt(i -> i).toArray())));
    }

    Map<Address, int[]> getRemotePartitionAssignment() {
        return remotePartitionAssignment;
    }

    /**
     * Determines for each processor instance the partition IDs it will be in
     * charge of. The method is called separately for each edge, defined by
     * {@code localParallelism}. For a distributed edge, only partitions owned
     * by the local member will be assigned; for a non-distributed edge, every
     * partition ID will be assigned. Repeating the invocation with the same
     * arguments will always yield the same result.
     *
     * @param localParallelism    number of processor instances
     * @param isEdgeDistributed whether the edge is distributed
     * @return a 2D-array where the major index is the index of a processor and
     * the {@code int[]} at that index is the array of partition IDs assigned to
     * the processor
     */
    int[][] assignPartitionsToProcessors(int localParallelism, boolean isEdgeDistributed) {
        final int[] ptions = isEdgeDistributed ? localPartitions : allPartitions;

        final int[][] ptionsPerProcessor = createPtionArrays(ptions.length, localParallelism);
        for (int i = 0; i < localParallelism; i++) {
            for (int j = 0, ptionIndex = i; ptionIndex < ptions.length; ptionIndex += localParallelism, j++) {
                ptionsPerProcessor[i][j] = ptions[ptionIndex];
            }
        }
        return ptionsPerProcessor;
    }

    private static int[][] createPtionArrays(int ptionCount, int processorCount) {
        final int[][] ptionsPerProcessor = new int[processorCount][];
        final int quot = ptionCount / processorCount;
        final int rem = ptionCount % processorCount;
        Arrays.setAll(ptionsPerProcessor, i -> new int[quot + (i < rem ? 1 : 0)]);
        return ptionsPerProcessor;
    }
<<<<<<< HEAD

    private static Map<Address, int[]> remotePartitionAssignment(Address[] partitionOwners, Address thisAddress) {
        Map<Address, List<Integer>> addrToPartitions = IntStream.range(0, partitionOwners.length)
                .filter(partitionId -> !thisAddress.equals(partitionOwners[partitionId]))
                .boxed()
                .collect(groupingBy(partitionId -> partitionOwners[partitionId]));

        return addrToPartitions.entrySet().stream().collect(toMap(
                Map.Entry::getKey, e -> e.getValue().stream().mapToInt(x -> x).toArray()));
    }

    /**
     * Returns an assignment where all partitions are assigned to the target
     * member and no partitions are assigned to other members.
     */
    public Map<Address, int[]> remotePartitionAssignmentToOne(Address target) {
        Map<Address, int[]> res = new HashMap<>();
        res.put(target, allPartitions.get());
        for (Address address : remotePartitionAssignment.get().keySet()) {
            res.putIfAbsent(address, new int[0]);
        }
        return res;
    }
=======
>>>>>>> e7335c2a
}<|MERGE_RESOLUTION|>--- conflicted
+++ resolved
@@ -19,11 +19,7 @@
 import com.hazelcast.cluster.Address;
 
 import java.util.Arrays;
-<<<<<<< HEAD
 import java.util.HashMap;
-import java.util.List;
-=======
->>>>>>> e7335c2a
 import java.util.Map;
 import java.util.stream.Collectors;
 import java.util.stream.IntStream;
@@ -99,17 +95,6 @@
         Arrays.setAll(ptionsPerProcessor, i -> new int[quot + (i < rem ? 1 : 0)]);
         return ptionsPerProcessor;
     }
-<<<<<<< HEAD
-
-    private static Map<Address, int[]> remotePartitionAssignment(Address[] partitionOwners, Address thisAddress) {
-        Map<Address, List<Integer>> addrToPartitions = IntStream.range(0, partitionOwners.length)
-                .filter(partitionId -> !thisAddress.equals(partitionOwners[partitionId]))
-                .boxed()
-                .collect(groupingBy(partitionId -> partitionOwners[partitionId]));
-
-        return addrToPartitions.entrySet().stream().collect(toMap(
-                Map.Entry::getKey, e -> e.getValue().stream().mapToInt(x -> x).toArray()));
-    }
 
     /**
      * Returns an assignment where all partitions are assigned to the target
@@ -117,12 +102,10 @@
      */
     public Map<Address, int[]> remotePartitionAssignmentToOne(Address target) {
         Map<Address, int[]> res = new HashMap<>();
-        res.put(target, allPartitions.get());
-        for (Address address : remotePartitionAssignment.get().keySet()) {
+        res.put(target, allPartitions);
+        for (Address address : remotePartitionAssignment.keySet()) {
             res.putIfAbsent(address, new int[0]);
         }
         return res;
     }
-=======
->>>>>>> e7335c2a
 }