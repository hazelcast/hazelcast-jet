--- conflicted
+++ resolved
@@ -33,6 +33,7 @@
 import java.util.Collection;
 import java.util.LinkedList;
 import java.util.Map;
+import java.util.Map.Entry;
 import java.util.Queue;
 import java.util.concurrent.CompletableFuture;
 import java.util.function.Function;
@@ -152,7 +153,7 @@
         boolean isExport = snapshotMapName != null;
         String finalMapName = isExport ? exportedSnapshotMapName(snapshotMapName)
                 : snapshotDataMapName(mc.jobId(), mc.jobExecutionRecord().ongoingDataMapIndex());
-        mc.nodeEngine().getHazelcastInstance().getMap(finalMapName).clear();
+            mc.nodeEngine().getHazelcastInstance().getMap(finalMapName).clear();
         logger.info(String.format("Starting snapshot %d for %s", newSnapshotId, mc.jobIdString())
                 + (isTerminal ? ", terminal" : "")
                 + (isExport ? ", exporting to '" + snapshotMapName + '\'' : ""));
@@ -171,13 +172,8 @@
                 null, true);
     }
 
-<<<<<<< HEAD
     private void onSnapshotPhase1Complete(
-            Collection<Object> responses,
-=======
-    private void onSnapshotCompleted(
             Collection<Map.Entry<MemberInfo, Object>> responses,
->>>>>>> 74acab57
             long executionId,
             long snapshotId,
             String snapshotMapName,
@@ -263,17 +259,17 @@
 
     private void onSnapshotPhase2Complete(
             String phase1Error,
-            Collection<Object> responses,
+            Collection<Entry<MemberInfo, Object>> responses,
             long executionId,
             long snapshotId,
             boolean wasExport,
             boolean wasTerminal,
             @Nullable CompletableFuture<Void> future,
             long startTime) {
-        for (Object response : responses) {
-            if (response instanceof Throwable) {
-                logger.warning("SnapshotCompleteOperation for snapshot " + snapshotId + " in " + mc.jobIdString()
-                        + " failed on member: " + response, (Throwable) response);
+        for (Entry<MemberInfo, Object> response : responses) {
+            if (response.getValue() instanceof Throwable) {
+                logger.warning(SnapshotCompleteOperation.class.getSimpleName() + " for snapshot " + snapshotId + " in "
+                        + mc.jobIdString() + " failed on member: " + response, (Throwable) response);
             }
         }
 
