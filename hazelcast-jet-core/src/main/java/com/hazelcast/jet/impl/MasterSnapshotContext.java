--- conflicted
+++ resolved
@@ -154,16 +154,9 @@
         boolean isExport = snapshotMapName != null;
         String finalMapName = isExport ? exportedSnapshotMapName(snapshotMapName)
                 : snapshotDataMapName(mc.jobId(), mc.jobExecutionRecord().ongoingDataMapIndex());
-<<<<<<< HEAD
             mc.nodeEngine().getHazelcastInstance().getMap(finalMapName).clear();
-        logger.info(String.format("Starting snapshot %d for %s", newSnapshotId, mc.jobIdString())
-                + (isTerminal ? ", terminal" : "")
-                + (isExport ? ", exporting to '" + snapshotMapName + '\'' : ""));
-=======
-        mc.nodeEngine().getHazelcastInstance().getMap(finalMapName).clear();
         logFine(logger, "Starting snapshot %d for %s, terminal: %s, writing to: %s",
                 newSnapshotId, mc.jobIdString(), isTerminal ? "yes" : "no", snapshotMapName);
->>>>>>> 7ed9fb68
 
         Function<ExecutionPlan, Operation> factory =
                 plan -> new SnapshotOperation(mc.jobId(), mc.executionId(), newSnapshotId, finalMapName, isTerminal);
@@ -249,21 +242,6 @@
                                 + "' after a failure", e);
             }
         }
-<<<<<<< HEAD
-=======
-        SnapshotStats stats = mc.jobExecutionRecord().ongoingSnapshotDone(
-                mergedResult.getNumBytes(), mergedResult.getNumKeys(), mergedResult.getNumChunks(),
-                mergedResult.getError());
-        mc.writeJobExecutionRecord(false);
-        if (logger.isFineEnabled()) {
-            logger.fine(String.format("Snapshot %d for %s completed with status %s in %dms, " +
-                            "%,d bytes, %,d keys in %,d chunks, stored in '%s'",
-                    snapshotId, mc.jobIdString(), isSuccess ? "SUCCESS" : "FAILURE",
-                    stats.duration(), stats.numBytes(),
-                    stats.numKeys(), stats.numChunks(),
-                    snapshotMapName));
-        }
->>>>>>> 7ed9fb68
         if (!wasExport) {
             mc.jobRepository().clearSnapshotData(mc.jobId(), mc.jobExecutionRecord().ongoingDataMapIndex());
         }
@@ -329,9 +307,11 @@
         } finally {
             mc.unlock();
         }
-        logger.info("Snapshot " + snapshotId + " for " + mc.jobIdString() + " completed in "
-                + NANOSECONDS.toMillis(System.nanoTime() - startTime) + "ms, status="
-                + (phase1Error == null ? "success" : "failure: " + phase1Error));
+        if (logger.isFineEnabled()) {
+            logger.fine("Snapshot " + snapshotId + " for " + mc.jobIdString() + " completed in "
+                    + NANOSECONDS.toMillis(System.nanoTime() - startTime) + "ms, status="
+                    + (phase1Error == null ? "success" : "failure: " + phase1Error));
+        }
 
         tryBeginSnapshotPhase1();
     }
