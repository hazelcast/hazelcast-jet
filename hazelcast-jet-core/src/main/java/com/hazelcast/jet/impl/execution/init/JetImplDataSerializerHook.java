/*
 * Copyright (c) 2008-2017, Hazelcast, Inc. All Rights Reserved.
 *
 * Licensed under the Apache License, Version 2.0 (the "License");
 * you may not use this file except in compliance with the License.
 * You may obtain a copy of the License at
 *
 * http://www.apache.org/licenses/LICENSE-2.0
 *
 * Unless required by applicable law or agreed to in writing, software
 * distributed under the License is distributed on an "AS IS" BASIS,
 * WITHOUT WARRANTIES OR CONDITIONS OF ANY KIND, either express or implied.
 * See the License for the specific language governing permissions and
 * limitations under the License.
 */

package com.hazelcast.jet.impl.execution.init;

import com.hazelcast.internal.serialization.DataSerializerHook;
import com.hazelcast.internal.serialization.impl.FactoryIdHelper;
import com.hazelcast.jet.impl.JobRecord;
import com.hazelcast.jet.impl.JobResult;
<<<<<<< HEAD
import com.hazelcast.jet.impl.execution.SnapshotRecord;
=======
import com.hazelcast.jet.impl.coordination.JobRepository.FilterExecutionIdByJobIdPredicate;
import com.hazelcast.jet.impl.coordination.JobRepository.FilterJobIdPredicate;
>>>>>>> 39fd2e20
import com.hazelcast.jet.impl.operation.CompleteOperation;
import com.hazelcast.jet.impl.operation.SnapshotOperation;
import com.hazelcast.jet.impl.operation.ExecuteOperation;
import com.hazelcast.jet.impl.operation.GetJobStatusOperation;
import com.hazelcast.jet.impl.operation.InitOperation;
import com.hazelcast.jet.impl.operation.JoinJobOperation;
import com.hazelcast.jet.impl.processor.SessionWindowP;
import com.hazelcast.jet.impl.util.MaxByAggregator;
import com.hazelcast.nio.serialization.DataSerializableFactory;
import com.hazelcast.nio.serialization.IdentifiedDataSerializable;

public final class JetImplDataSerializerHook implements DataSerializerHook {

    public static final String JET_IMPL_DS_FACTORY = "hazelcast.serialization.ds.jet.impl";
    public static final int JET_IMPL_DS_FACTORY_ID = -10002;

    public static final int EXECUTION_PLAN = 0;
    public static final int VERTEX_DEF = 1;
    public static final int EDGE_DEF = 2;
    public static final int JOB_RECORD = 3;
    public static final int JOB_RESULT = 4;
    public static final int INIT_OP = 5;
    public static final int EXECUTE_OP = 6;
    public static final int COMPLETE_OP = 7;
    public static final int JOIN_JOB_OP = 8;
    public static final int GET_JOB_STATUS_OP = 9;
<<<<<<< HEAD
    public static final int JOB_RESOURCE_KEY = 10;
    public static final int SNAPSHOT_OP = 11;
    public static final int MASTER_SNAPSHOT_RECORD = 12;
    public static final int SESSION_WINDOW_P_WINDOWS = 13;
    public static final int MAX_BY_AGGREGATOR = 14;

=======
    public static final int FILTER_EXECUTION_ID_BY_JOB_ID_PREDICATE = 10;
    public static final int FILTER_JOB_ID = 11;
>>>>>>> 39fd2e20
    public static final int FACTORY_ID = FactoryIdHelper.getFactoryId(JET_IMPL_DS_FACTORY, JET_IMPL_DS_FACTORY_ID);


    @Override
    public int getFactoryId() {
        return FACTORY_ID;
    }

    @Override
    public DataSerializableFactory createFactory() {
        return new Factory();
    }

    private static class Factory implements DataSerializableFactory {
        @SuppressWarnings("checkstyle:returncount")
        @Override
        public IdentifiedDataSerializable create(int typeId) {
            switch (typeId) {
                case EXECUTION_PLAN:
                    return new ExecutionPlan();
                case EDGE_DEF:
                    return new EdgeDef();
                case VERTEX_DEF:
                    return new VertexDef();
                case JOB_RECORD:
                    return new JobRecord();
                case JOB_RESULT:
                    return new JobResult();
                case INIT_OP:
                    return new InitOperation();
                case EXECUTE_OP:
                    return new ExecuteOperation();
                case COMPLETE_OP:
                    return new CompleteOperation();
                case JOIN_JOB_OP:
                    return new JoinJobOperation();
                case GET_JOB_STATUS_OP:
                    return new GetJobStatusOperation();
<<<<<<< HEAD
                case JOB_RESOURCE_KEY:
                    return new JobResourceKey();
                case SNAPSHOT_OP:
                    return new SnapshotOperation();
                case MASTER_SNAPSHOT_RECORD:
                    return new SnapshotRecord();
                case SESSION_WINDOW_P_WINDOWS:
                    return new SessionWindowP.Windows<>();
                case MAX_BY_AGGREGATOR:
                    return new MaxByAggregator();
=======
                case FILTER_EXECUTION_ID_BY_JOB_ID_PREDICATE:
                    return new FilterExecutionIdByJobIdPredicate();
                case FILTER_JOB_ID:
                    return new FilterJobIdPredicate();
>>>>>>> 39fd2e20
                default:
                    throw new IllegalArgumentException("Unknown type id " + typeId);
            }
        }
    }
}<|MERGE_RESOLUTION|>--- conflicted
+++ resolved
@@ -20,12 +20,9 @@
 import com.hazelcast.internal.serialization.impl.FactoryIdHelper;
 import com.hazelcast.jet.impl.JobRecord;
 import com.hazelcast.jet.impl.JobResult;
-<<<<<<< HEAD
 import com.hazelcast.jet.impl.execution.SnapshotRecord;
-=======
 import com.hazelcast.jet.impl.coordination.JobRepository.FilterExecutionIdByJobIdPredicate;
 import com.hazelcast.jet.impl.coordination.JobRepository.FilterJobIdPredicate;
->>>>>>> 39fd2e20
 import com.hazelcast.jet.impl.operation.CompleteOperation;
 import com.hazelcast.jet.impl.operation.SnapshotOperation;
 import com.hazelcast.jet.impl.operation.ExecuteOperation;
@@ -52,17 +49,13 @@
     public static final int COMPLETE_OP = 7;
     public static final int JOIN_JOB_OP = 8;
     public static final int GET_JOB_STATUS_OP = 9;
-<<<<<<< HEAD
-    public static final int JOB_RESOURCE_KEY = 10;
-    public static final int SNAPSHOT_OP = 11;
-    public static final int MASTER_SNAPSHOT_RECORD = 12;
-    public static final int SESSION_WINDOW_P_WINDOWS = 13;
-    public static final int MAX_BY_AGGREGATOR = 14;
+    public static final int SNAPSHOT_OP = 10;
+    public static final int MASTER_SNAPSHOT_RECORD = 11;
+    public static final int SESSION_WINDOW_P_WINDOWS = 12;
+    public static final int MAX_BY_AGGREGATOR = 13;
+    public static final int FILTER_EXECUTION_ID_BY_JOB_ID_PREDICATE = 14;
+    public static final int FILTER_JOB_ID = 15;
 
-=======
-    public static final int FILTER_EXECUTION_ID_BY_JOB_ID_PREDICATE = 10;
-    public static final int FILTER_JOB_ID = 11;
->>>>>>> 39fd2e20
     public static final int FACTORY_ID = FactoryIdHelper.getFactoryId(JET_IMPL_DS_FACTORY, JET_IMPL_DS_FACTORY_ID);
 
 
@@ -101,9 +94,6 @@
                     return new JoinJobOperation();
                 case GET_JOB_STATUS_OP:
                     return new GetJobStatusOperation();
-<<<<<<< HEAD
-                case JOB_RESOURCE_KEY:
-                    return new JobResourceKey();
                 case SNAPSHOT_OP:
                     return new SnapshotOperation();
                 case MASTER_SNAPSHOT_RECORD:
@@ -112,12 +102,10 @@
                     return new SessionWindowP.Windows<>();
                 case MAX_BY_AGGREGATOR:
                     return new MaxByAggregator();
-=======
                 case FILTER_EXECUTION_ID_BY_JOB_ID_PREDICATE:
                     return new FilterExecutionIdByJobIdPredicate();
                 case FILTER_JOB_ID:
                     return new FilterJobIdPredicate();
->>>>>>> 39fd2e20
                 default:
                     throw new IllegalArgumentException("Unknown type id " + typeId);
             }
