--- conflicted
+++ resolved
@@ -97,13 +97,10 @@
     public static final int SNAPSHOT_VALIDATION_RECORD = 35;
     public static final int CLUSTER_METADATA = 36;
     public static final int GET_CLUSTER_METADATA_OP = 37;
-<<<<<<< HEAD
-    public static final int SNAPSHOT_COMPLETE_OPERATION = 38;
-=======
     public static final int AGGREGATE_OP_AGGREGATOR = 38;
     public static final int GET_JOB_METRICS_OP = 39;
     public static final int GET_LOCAL_JOB_METRICS_OP = 40;
->>>>>>> 74acab57
+    public static final int SNAPSHOT_COMPLETE_OPERATION = 41;
 
     public static final int FACTORY_ID = FactoryIdHelper.getFactoryId(JET_IMPL_DS_FACTORY, JET_IMPL_DS_FACTORY_ID);
 
@@ -192,17 +189,14 @@
                     return new ClusterMetadata();
                 case GET_CLUSTER_METADATA_OP:
                     return new GetClusterMetadataOperation();
-<<<<<<< HEAD
-                case SNAPSHOT_COMPLETE_OPERATION:
-                    return new SnapshotCompleteOperation();
-=======
                 case AGGREGATE_OP_AGGREGATOR:
                     return new AggregateOpAggregator<>();
                 case GET_JOB_METRICS_OP:
                     return new GetJobMetricsOperation();
                 case GET_LOCAL_JOB_METRICS_OP:
                     return new GetLocalJobMetricsOperation();
->>>>>>> 74acab57
+                case SNAPSHOT_COMPLETE_OPERATION:
+                    return new SnapshotCompleteOperation();
                 default:
                     throw new IllegalArgumentException("Unknown type id " + typeId);
             }
