/*
 * Copyright (c) 2008-2018, Hazelcast, Inc. All Rights Reserved.
 *
 * Licensed under the Apache License, Version 2.0 (the "License");
 * you may not use this file except in compliance with the License.
 * You may obtain a copy of the License at
 *
 * http://www.apache.org/licenses/LICENSE-2.0
 *
 * Unless required by applicable law or agreed to in writing, software
 * distributed under the License is distributed on an "AS IS" BASIS,
 * WITHOUT WARRANTIES OR CONDITIONS OF ANY KIND, either express or implied.
 * See the License for the specific language governing permissions and
 * limitations under the License.
 */

package com.hazelcast.jet.impl.metrics.mancenter;

import com.hazelcast.core.OperationTimeoutException;
import com.hazelcast.jet.impl.metrics.JetMetricsService;
import com.hazelcast.jet.impl.metrics.mancenter.ConcurrentArrayRingbuffer.RingbufferSlice;
import com.hazelcast.spi.BlockingOperation;
import com.hazelcast.spi.Operation;
import com.hazelcast.spi.ReadonlyOperation;
import com.hazelcast.spi.WaitNotifyKey;

import java.util.Map.Entry;
import java.util.concurrent.TimeUnit;

public class ReadMetricsOperation extends Operation implements BlockingOperation, ReadonlyOperation {

    private static final int MIN_TIMEOUT_SECONDS = 5;
    private long offset;
    private RingbufferSlice<Entry<Long, byte[]>> resultSet;

    public ReadMetricsOperation(long offset, int collectionIntervalSeconds) {
        this.offset = offset;
<<<<<<< HEAD
        int timeoutSeconds = 1 + collectionIntervalSeconds * 2;
=======
        int timeoutSeconds = Math.min(MIN_TIMEOUT_SECONDS, collectionIntervalSeconds * 2);
>>>>>>> 5f44791b
        setWaitTimeout(TimeUnit.SECONDS.toMillis(timeoutSeconds));
    }

    @Override
    public Object getResponse() {
        return resultSet;
    }

    @Override
    public String getServiceName() {
        return JetMetricsService.SERVICE_NAME;
    }

    @Override
    public WaitNotifyKey getWaitKey() {
        JetMetricsService service = getService();
        return service.waitNotifyKey();
    }

    @Override
    public boolean shouldWait() {
        JetMetricsService service = getService();
        this.resultSet = service.readMetrics(offset);
        return resultSet.elements().isEmpty();
    }

    @Override
    public void onWaitExpire() {
        sendResponse(new OperationTimeoutException("No metrics were retrieved for " + getWaitTimeout() + "ms"));
    }

}<|MERGE_RESOLUTION|>--- conflicted
+++ resolved
@@ -35,11 +35,7 @@
 
     public ReadMetricsOperation(long offset, int collectionIntervalSeconds) {
         this.offset = offset;
-<<<<<<< HEAD
-        int timeoutSeconds = 1 + collectionIntervalSeconds * 2;
-=======
         int timeoutSeconds = Math.min(MIN_TIMEOUT_SECONDS, collectionIntervalSeconds * 2);
->>>>>>> 5f44791b
         setWaitTimeout(TimeUnit.SECONDS.toMillis(timeoutSeconds));
     }
 
