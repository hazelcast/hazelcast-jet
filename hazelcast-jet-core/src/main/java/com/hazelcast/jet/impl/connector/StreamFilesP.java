--- conflicted
+++ resolved
@@ -19,7 +19,6 @@
 import com.hazelcast.jet.AbstractProcessor;
 import com.hazelcast.jet.JetException;
 import com.hazelcast.jet.ProcessorSupplier;
-import com.hazelcast.jet.processor.SourceProcessors;
 import com.hazelcast.logging.ILogger;
 
 import javax.annotation.Nonnull;
@@ -58,11 +57,8 @@
 import static java.util.concurrent.TimeUnit.SECONDS;
 
 /**
-<<<<<<< HEAD
- * Private API. Access via SourceProcessors#streamFiles(String, Charset, String).
-=======
- * @see SourceProcessors#streamFiles(String, Charset, String)
->>>>>>> e2024c35
+ * Private API. Access via {@link
+ * com.hazelcast.jet.processor.SourceProcessors#streamFiles(String, Charset, String).
  */
 public class StreamFilesP extends AbstractProcessor implements Closeable {
 
@@ -315,11 +311,9 @@
     }
 
     /**
-<<<<<<< HEAD
-     * Private API. Use {@link SourceProcessors#streamFiles(String, Charset, String)} instead.
-=======
-     * @see SourceProcessors#streamFiles(String, Charset, String)
->>>>>>> e2024c35
+     * Private API. Use {@link
+     * com.hazelcast.jet.processor.SourceProcessors#streamFiles(String, Charset, String)}
+     * instead.
      */
     @Nonnull
     public static ProcessorSupplier supplier(
