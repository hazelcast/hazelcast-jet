--- conflicted
+++ resolved
@@ -29,11 +29,8 @@
 import com.hazelcast.jet.core.ProcessorSupplier;
 import com.hazelcast.jet.impl.deployment.IMapInputStream;
 import com.hazelcast.jet.impl.util.ExceptionUtil;
-<<<<<<< HEAD
 import com.hazelcast.jet.rocksdb.RocksDBStateBackend;
-=======
 import com.hazelcast.jet.impl.util.IOUtil;
->>>>>>> ba823c84
 import com.hazelcast.logging.ILogger;
 import com.hazelcast.map.IMap;
 
@@ -244,7 +241,6 @@
         public InternalSerializationService serializationService() {
             return serializationService;
         }
-
     }
 
     public static class ProcCtx extends ProcSupplierCtx implements Processor.Context {
