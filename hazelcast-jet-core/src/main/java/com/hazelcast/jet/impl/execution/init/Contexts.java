--- conflicted
+++ resolved
@@ -16,10 +16,7 @@
 
 package com.hazelcast.jet.impl.execution.init;
 
-<<<<<<< HEAD
-=======
 import com.hazelcast.core.ManagedContext;
->>>>>>> 44e0155d
 import com.hazelcast.internal.serialization.InternalSerializationService;
 import com.hazelcast.internal.util.Preconditions;
 import com.hazelcast.jet.JetException;
@@ -234,17 +231,12 @@
                     + "-" + resourceId.substring(0, min(32, resourceId.length())).replaceAll("[^\\w.\\-$]", "_");
         }
 
-<<<<<<< HEAD
-        @Nonnull
-        @Override
-=======
         @Nonnull @Override
         public ManagedContext managedContext() {
             return serializationService.getManagedContext();
         }
 
         @Nonnull
->>>>>>> 44e0155d
         public InternalSerializationService serializationService() {
             return serializationService;
         }
