/*
 * Copyright (c) 2008-2020, Hazelcast, Inc. All Rights Reserved.
 *
 * Licensed under the Apache License, Version 2.0 (the "License");
 * you may not use this file except in compliance with the License.
 * You may obtain a copy of the License at
 *
 * http://www.apache.org/licenses/LICENSE-2.0
 *
 * Unless required by applicable law or agreed to in writing, software
 * distributed under the License is distributed on an "AS IS" BASIS,
 * WITHOUT WARRANTIES OR CONDITIONS OF ANY KIND, either express or implied.
 * See the License for the specific language governing permissions and
 * limitations under the License.
 */

package com.hazelcast.jet.impl;

import com.hazelcast.core.LocalMemberResetException;
import com.hazelcast.core.MemberLeftException;
import com.hazelcast.internal.serialization.Data;
import com.hazelcast.internal.serialization.SerializationService;
import com.hazelcast.jet.Job;
import com.hazelcast.jet.config.JobConfig;
import com.hazelcast.jet.impl.util.NonCompletableFuture;
import com.hazelcast.logging.ILogger;
import com.hazelcast.logging.LoggingService;
import com.hazelcast.spi.exception.TargetDisconnectedException;
import com.hazelcast.spi.exception.TargetNotMemberException;

import javax.annotation.Nonnull;
import java.util.UUID;
import java.util.concurrent.CancellationException;
import java.util.concurrent.CompletableFuture;
import java.util.concurrent.atomic.AtomicBoolean;
import java.util.function.BiConsumer;
import java.util.function.Supplier;

import static com.hazelcast.jet.impl.util.ExceptionUtil.peel;
import static com.hazelcast.jet.impl.util.ExceptionUtil.rethrow;
import static com.hazelcast.jet.impl.util.Util.memoizeConcurrent;
import static com.hazelcast.jet.impl.util.Util.toLocalDateTime;

/**
 * Base {@link Job} implementation for both client and member proxy.
 */
public abstract class AbstractJobProxy<T> implements Job {

    private final long jobId;
    private final ILogger logger;
    private final T container;

    /**
     * Future that will be completed when we learn that the coordinator
     * completed the job, but only if {@link #joinedJob} is true.
     */
    private final NonCompletableFuture future = new NonCompletableFuture();

    // Flag which indicates if this proxy has sent a request to join the job result or not
    private final AtomicBoolean joinedJob = new AtomicBoolean();
    private final BiConsumer<Void, Throwable> joinJobCallback = new JoinJobCallback();

    private volatile JobConfig jobConfig;
    private final Supplier<Long> submissionTimeSup = memoizeConcurrent(this::doGetJobSubmissionTime);

    AbstractJobProxy(T container, long jobId) {
        this.jobId = jobId;
        this.container = container;
        this.logger = loggingService().getLogger(Job.class);
    }

<<<<<<< HEAD
    AbstractJobProxy(T container, long jobId, DAG dag, JobConfig config) {
        this(container, jobId);
=======
    AbstractJobProxy(T container, long jobId, Object jobDefinition, JobConfig config) {
        this.jobId = jobId;
        this.container = container;
        this.logger = loggingService().getLogger(Job.class);
>>>>>>> 0cf6b763

        try {
            doSubmitJob(jobDefinition, config);
            joinedJob.set(true);
            doInvokeJoinJob();
        } catch (Throwable t) {
            throw rethrow(t);
        }
    }

    @Override
    public long getId() {
        return jobId;
    }

    @Nonnull
    @Override
    public JobConfig getConfig() {
        // The common path will use a single volatile load
        JobConfig loadResult = jobConfig;
        if (loadResult != null) {
            return loadResult;
        }
        synchronized (this) {
            // The uncommon path can use simpler code with multiple volatile loads
            if (jobConfig != null) {
                return jobConfig;
            }
            jobConfig = doGetJobConfig();
            if (jobConfig == null) {
                throw new NullPointerException("Supplier returned null");
            }
            return jobConfig;
        }
    }

    /**
     * Returns the string {@code <jobId> (name <jobName>)} without risking
     * triggering of lazy-loading of JobConfig: if we don't have it, it will
     * say {@code name ??}. If we have it and it is null, it will say {@code
     * name ''}.
     */
    private String idAndName() {
        JobConfig config = jobConfig;
        return getIdString() + " (name "
                + (config != null ? "'" + (config.getName() != null ? config.getName() : "") + "'" : "??")
                + ')';
    }

    @Nonnull
    @Override
    public CompletableFuture<Void> getFuture() {
        if (joinedJob.compareAndSet(false, true)) {
            doInvokeJoinJob();
        }
        return future;
    }

    @Override
    public long getSubmissionTime() {
        return submissionTimeSup.get();
    }

    @Override
    public void cancel() {
        terminate(TerminationMode.CANCEL_FORCEFUL);
    }

    @Override
    public void restart() {
        terminate(TerminationMode.RESTART_GRACEFUL);
    }

    public void restart(boolean graceful) {
        terminate(graceful ? TerminationMode.RESTART_GRACEFUL : TerminationMode.RESTART_FORCEFUL);
    }

    @Override
    public void suspend() {
        terminate(TerminationMode.SUSPEND_GRACEFUL);
    }

    private void terminate(TerminationMode mode) {
        logger.fine("Sending " + mode + " request for job " + idAndName());
        while (true) {
            try {
                invokeTerminateJob(mode).get();
                break;
            } catch (Exception e) {
                if (!isRestartable(e)) {
                    throw rethrow(e);
                }
                logger.fine("Re-sending " + mode + " request for job " + idAndName());
            }
        }
    }

    @Override
    public String toString() {
        return "Job{id=" + getIdString()
                + ", name=" + getName()
                + ", submissionTime=" + toLocalDateTime(getSubmissionTime())
                + ", status=" + getStatus()
                + "}";
    }

    /**
     * Submit and join job with a given DAG and config
     */
    protected abstract CompletableFuture<Void> invokeSubmitJob(Data jobDefinition, JobConfig config);

    /**
     * Join already existing job
     */
    protected abstract CompletableFuture<Void> invokeJoinJob();

    protected abstract CompletableFuture<Void> invokeTerminateJob(TerminationMode mode);

    protected abstract long doGetJobSubmissionTime();

    protected abstract JobConfig doGetJobConfig();

    protected abstract UUID masterUuid();

    protected abstract SerializationService serializationService();

    protected abstract LoggingService loggingService();

    protected T container() {
        return container;
    }

    private void doSubmitJob(Object jobDefinition, JobConfig config) {
        CompletableFuture<Void> submitFuture = new CompletableFuture<>();
        SubmitJobCallback callback = new SubmitJobCallback(submitFuture, jobDefinition, config);
        invokeSubmitJob(serializationService().toData(jobDefinition), config).whenCompleteAsync(callback);
        submitFuture.join();
    }

    private boolean isRestartable(Throwable t) {
        return t instanceof MemberLeftException
                || t instanceof TargetDisconnectedException
                || t instanceof TargetNotMemberException;
    }

    private void doInvokeJoinJob() {
        invokeJoinJob().whenCompleteAsync(joinJobCallback);
    }

    private class SubmitJobCallback implements BiConsumer<Void, Throwable> {
        private final CompletableFuture<Void> future;
        private final Object jobDefinition;
        private final JobConfig config;

        SubmitJobCallback(CompletableFuture<Void> future, Object jobDefinition, JobConfig config) {
            this.future = future;
            this.jobDefinition = jobDefinition;
            this.config = config;
        }

        @Override
        public void accept(Void aVoid, Throwable t) {
            if (t != null) {
                Throwable ex = peel(t);
                if (ex instanceof LocalMemberResetException) {
                    String msg = "Submission of job " + idAndName() + " failed because the cluster is performing " +
                            "split-brain merge";
                    logger.warning(msg, ex);
                    future.completeExceptionally(new CancellationException(msg));
                } else if (!isRestartable(ex)) {
                    future.completeExceptionally(ex);
                } else {
                    try {
                        resubmitJob(t);
                    } catch (Exception e) {
                        future.completeExceptionally(peel(e));
                    }
                }
            } else {
                future.complete(null);
            }
        }

        private void resubmitJob(Throwable t) {
            if (masterUuid() != null) {
                logger.fine("Resubmitting job " + idAndName() + " after " + t.getClass().getSimpleName());
                invokeSubmitJob(serializationService().toData(jobDefinition), config).whenCompleteAsync(this);
                return;
            }
            // job data will be cleaned up eventually by coordinator
            String msg = "Job " + idAndName() + " failed because the cluster is performing "
                    + " split-brain merge and coordinator is not known";
            logger.warning(msg, t);
            future.completeExceptionally(new CancellationException(msg));
        }
    }

    private class JoinJobCallback implements BiConsumer<Void, Throwable> {

        @Override
        public void accept(Void aVoid, Throwable t) {
            if (t != null) {
                Throwable ex = peel(t);
                if (ex instanceof LocalMemberResetException) {
                    String msg = "Job " + idAndName() + " failed because the cluster is performing a split-brain merge";
                    logger.warning(msg, ex);
                    future.internalCompleteExceptionally(new CancellationException(msg));
                } else if (!isRestartable(ex)) {
                    future.internalCompleteExceptionally(ex);
                } else {
                    try {
                        rejoinJob(t);
                    } catch (Exception e) {
                        future.internalCompleteExceptionally(peel(e));
                    }
                }
            } else {
                // job completed successfully
                future.internalComplete();
            }
        }

        private void rejoinJob(Throwable t) {
            if (masterUuid() != null) {
                logger.fine("Rejoining to job " + idAndName() + " after " + t.getClass().getSimpleName());
                doInvokeJoinJob();
                return;
            }
            // job data will be cleaned up eventually by coordinator
            String msg = "Job " + idAndName() + " failed because the cluster is performing "
                    + " split-brain merge and coordinator is not known";
            logger.warning(msg, t);
            future.internalCompleteExceptionally(new CancellationException(msg));
        }
    }
}<|MERGE_RESOLUTION|>--- conflicted
+++ resolved
@@ -69,15 +69,8 @@
         this.logger = loggingService().getLogger(Job.class);
     }
 
-<<<<<<< HEAD
-    AbstractJobProxy(T container, long jobId, DAG dag, JobConfig config) {
+    AbstractJobProxy(T container, long jobId, Object jobDefinition, JobConfig config) {
         this(container, jobId);
-=======
-    AbstractJobProxy(T container, long jobId, Object jobDefinition, JobConfig config) {
-        this.jobId = jobId;
-        this.container = container;
-        this.logger = loggingService().getLogger(Job.class);
->>>>>>> 0cf6b763
 
         try {
             doSubmitJob(jobDefinition, config);
