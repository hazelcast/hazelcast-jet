/*
 * Copyright (c) 2008-2019, Hazelcast, Inc. All Rights Reserved.
 *
 * Licensed under the Apache License, Version 2.0 (the "License");
 * you may not use this file except in compliance with the License.
 * You may obtain a copy of the License at
 *
 * http://www.apache.org/licenses/LICENSE-2.0
 *
 * Unless required by applicable law or agreed to in writing, software
 * distributed under the License is distributed on an "AS IS" BASIS,
 * WITHOUT WARRANTIES OR CONDITIONS OF ANY KIND, either express or implied.
 * See the License for the specific language governing permissions and
 * limitations under the License.
 */

package com.hazelcast.jet.impl.deployment;

import com.hazelcast.core.IMap;
import com.hazelcast.jet.config.JobConfig;
import com.hazelcast.logging.ILogger;
import com.hazelcast.nio.IOUtil;
import com.hazelcast.spi.NodeEngine;

import javax.annotation.Nonnull;
import javax.annotation.Nullable;
import java.io.ByteArrayInputStream;
import java.io.InputStream;
import java.net.MalformedURLException;
import java.net.URL;
import java.net.URLConnection;
import java.net.URLStreamHandler;
import java.util.Enumeration;
import java.util.NoSuchElementException;
import java.util.function.Supplier;
import java.util.zip.InflaterInputStream;

import static com.hazelcast.jet.Util.idToString;
import static com.hazelcast.jet.impl.util.Util.uncheckCall;

public class JetClassLoader extends ClassLoader {

    private static final String JOB_URL_PROTOCOL = "jet-job-resource";

    private final long jobId;
    private final String jobName;
    private final Supplier<IMap<String, byte[]>> resourcesSupplier;
    private final ILogger logger;
    private final JobResourceURLStreamHandler jobResourceURLStreamHandler;

    private volatile boolean isShutdown;

    public JetClassLoader(@Nonnull NodeEngine nodeEngine,
                          @Nullable ClassLoader parent, @Nullable String jobName,
<<<<<<< HEAD
                          long jobId, Supplier<IMap<String, byte[]>> resourcesSupplier) {
=======
                          long jobId, @Nonnull Supplier<IMap<String, byte[]>> resourcesSupplier
    ) {
>>>>>>> ea7500ac
        super(parent == null ? JetClassLoader.class.getClassLoader() : parent);
        this.jobName = jobName;
        this.jobId = jobId;
        this.resourcesSupplier = resourcesSupplier;
        this.logger = nodeEngine.getLogger(getClass());
        jobResourceURLStreamHandler = new JobResourceURLStreamHandler();
    }

    @Override
    protected Class<?> findClass(String name) throws ClassNotFoundException {
        if (isEmpty(name)) {
            return null;
        }
        InputStream classBytesStream = resourceStream(name.replace('.', '/') + ".class");
        if (classBytesStream == null) {
            throw new ClassNotFoundException(name + ". Add it using " + JobConfig.class.getSimpleName()
                    + " or start all members with it on classpath");
        }
        byte[] classBytes = uncheckCall(() -> IOUtil.toByteArray(classBytesStream));
        return defineClass(name, classBytes, 0, classBytes.length);
    }

    @Override
    protected URL findResource(String name) {
        if (!checkShutdown(name)) {
            if (isEmpty(name) || !resourcesSupplier.get().containsKey(name)) {
                return null;
            }

            try {
                return new URL(JOB_URL_PROTOCOL, null, -1, name, jobResourceURLStreamHandler);
            } catch (MalformedURLException e) {
                // this should never happen with custom URLStreamHandler
                throw new RuntimeException(e);
            }
        }
        return null;
    }

    @Override
    protected Enumeration<URL> findResources(String name) {
        return new SingleURLEnumeration(findResource(name));
    }

    public void shutdown() {
        isShutdown = true;
    }

    public boolean isShutdown() {
        return isShutdown;
    }

    @SuppressWarnings("unchecked")
    private InputStream resourceStream(String name) {
        if (!checkShutdown(name)) {
            byte[] classData = resourcesSupplier.get().get(name);
            if (classData == null) {
                return null;
            }
            return new InflaterInputStream(new ByteArrayInputStream(classData));
        }
        return null;
    }

    private boolean checkShutdown(String resource) {
        if (isShutdown) {
            // This class loader is used as the thread context CL in several places. It's possible
            // that another thread inherits this classloader since a Thread inherits the parent's
            // context CL by default (see for example: https://bugs.java.com/bugdatabase/view_bug.do?bug_id=JDK-8172726)
            // In these scenarios the thread might essentially hold a reference to an obsolete classloader.
            // Rather than throwing an unexpected exception we instead print a warning.
            String jobName = this.jobName == null ? idToString(jobId) : "'" + this.jobName + "'";
            logger.warning("Classloader for job " + jobName + " tried to load '" + resource
                    + "' after the job was completed. The classloader used for jobs is disposed after " +
                    "job is completed");
            return true;
        }
        return false;
    }

    private static boolean isEmpty(String className) {
        return className == null || className.isEmpty();
    }

    private final class JobResourceURLStreamHandler extends URLStreamHandler {

        @Override
        protected URLConnection openConnection(URL url) {
            return new JobResourceURLConnection(url);
        }
    }

    private final class JobResourceURLConnection extends URLConnection {

        private JobResourceURLConnection(URL url) {
            super(url);
        }

        @Override
        public void connect() {
        }

        @Override
        public InputStream getInputStream() {
            return resourceStream(url.getFile());
        }
    }

    private static final class SingleURLEnumeration implements Enumeration<URL> {

        private URL url;

        private SingleURLEnumeration(URL url) {
            this.url = url;
        }

        @Override
        public boolean hasMoreElements() {
            return url != null;
        }

        @Override
        public URL nextElement() {
            if (url == null) {
                throw new NoSuchElementException();
            }
            try {
                return url;
            } finally {
                url = null;
            }
        }
    }

    @Override
    public String toString() {
        return "JetClassLoader{" +
                "jobName='" + jobName + '\'' +
                ", jobId=" + jobId +
                '}';
    }
}<|MERGE_RESOLUTION|>--- conflicted
+++ resolved
@@ -52,12 +52,8 @@
 
     public JetClassLoader(@Nonnull NodeEngine nodeEngine,
                           @Nullable ClassLoader parent, @Nullable String jobName,
-<<<<<<< HEAD
-                          long jobId, Supplier<IMap<String, byte[]>> resourcesSupplier) {
-=======
                           long jobId, @Nonnull Supplier<IMap<String, byte[]>> resourcesSupplier
     ) {
->>>>>>> ea7500ac
         super(parent == null ? JetClassLoader.class.getClassLoader() : parent);
         this.jobName = jobName;
         this.jobId = jobId;
