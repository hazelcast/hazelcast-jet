/*
 * Copyright (c) 2008-2020, Hazelcast, Inc. All Rights Reserved.
 *
 * Licensed under the Apache License, Version 2.0 (the "License");
 * you may not use this file except in compliance with the License.
 * You may obtain a copy of the License at
 *
 * http://www.apache.org/licenses/LICENSE-2.0
 *
 * Unless required by applicable law or agreed to in writing, software
 * distributed under the License is distributed on an "AS IS" BASIS,
 * WITHOUT WARRANTIES OR CONDITIONS OF ANY KIND, either express or implied.
 * See the License for the specific language governing permissions and
 * limitations under the License.
 */

package com.hazelcast.jet.impl.pipeline.transform;

import com.hazelcast.jet.aggregate.AggregateOperation;
import com.hazelcast.jet.core.ProcessorMetaSupplier;
import com.hazelcast.jet.core.ProcessorSupplier;
import com.hazelcast.jet.core.Vertex;
import com.hazelcast.jet.impl.pipeline.Planner;
import com.hazelcast.jet.impl.pipeline.Planner.PlannerVertex;
import com.hazelcast.jet.impl.pipeline.PipelineImpl.Context;


import javax.annotation.Nonnull;
import java.util.List;

import static com.hazelcast.jet.core.Edge.between;
import static com.hazelcast.jet.core.processor.Processors.accumulateP;
import static com.hazelcast.jet.core.processor.Processors.aggregateP;
import static com.hazelcast.jet.core.processor.Processors.combineP;

public class AggregateTransform<A, R> extends AbstractTransform {
    public static final String FIRST_STAGE_VERTEX_NAME_SUFFIX = "-prepare";

    @Nonnull
    private final AggregateOperation<A, ? extends R> aggrOp;

    public AggregateTransform(
            @Nonnull List<Transform> upstream,
            @Nonnull AggregateOperation<A, ? extends R> aggrOp
    ) {
        super(createName(upstream), upstream);
        this.aggrOp = aggrOp;
    }

    private static String createName(@Nonnull List<Transform> upstream) {
        return upstream.size() == 1
                ? "aggregate"
                : upstream.size() + "-way co-aggregate";
    }

    @Override
    public void addToDag(Planner p, Context context) {
        determineLocalParallelism(-1, context, true);
        if (aggrOp.combineFn() == null) {
            addToDagSingleStage(p);
        } else {
            addToDagTwoStage(p);
        }
    }

    //               ---------       ---------
    //              | source0 | ... | sourceN |
    //               ---------       ---------
    //                   |              |
    //              distributed    distributed
    //              all-to-one      all-to-one
    //                   \              /
    //                    ---\    /-----
    //                        v  v
    //                   ----------------
    //                  |   aggregateP   | local parallelism = 1
    //                   ----------------
    private void addToDagSingleStage(Planner p) {
        determinedLocalParallelism(1);
        PlannerVertex pv = p.addVertex(this, name(), determinedLocalParallelism(), aggregateP(aggrOp));
        p.addEdges(this, pv.v, edge -> edge.distributed().allToOne(name().hashCode()));
    }

    //               ---------       ---------
    //              | source0 | ... | sourceN |
    //               ---------       ---------
    //                   |              |
    //                 local          local
    //                unicast        unicast
    //                   v              v
    //                  -------------------
    //                 |    accumulateP    |
    //                  -------------------
    //                           |
    //                      distributed
    //                       all-to-one
    //                           v
    //                   ----------------
    //                  |    combineP    | local parallelism = 1
    //                   ----------------
    private void addToDagTwoStage(Planner p) {
        String vertexName = name();
        Vertex v1 = p.dag.newVertex(vertexName + FIRST_STAGE_VERTEX_NAME_SUFFIX, accumulateP(aggrOp))
                         .localParallelism(localParallelism());
<<<<<<< HEAD
        determinedLocalParallelism(1);
        PlannerVertex pv2 = p.addVertex(this, vertexName, determinedLocalParallelism(), combineP(aggrOp));
=======
        PlannerVertex pv2 = p.addVertex(this, vertexName, 1,
                ProcessorMetaSupplier.forceTotalParallelismOne(
                        ProcessorSupplier.of(combineP(aggrOp)), vertexName));
>>>>>>> c2ed8754
        p.addEdges(this, v1);
        p.dag.edge(between(v1, pv2.v)
                .distributed()
                .allToOne(vertexName));
    }
}

<|MERGE_RESOLUTION|>--- conflicted
+++ resolved
@@ -102,18 +102,13 @@
         String vertexName = name();
         Vertex v1 = p.dag.newVertex(vertexName + FIRST_STAGE_VERTEX_NAME_SUFFIX, accumulateP(aggrOp))
                          .localParallelism(localParallelism());
-<<<<<<< HEAD
         determinedLocalParallelism(1);
-        PlannerVertex pv2 = p.addVertex(this, vertexName, determinedLocalParallelism(), combineP(aggrOp));
-=======
-        PlannerVertex pv2 = p.addVertex(this, vertexName, 1,
+        PlannerVertex pv2 = p.addVertex(this, vertexName, determinedLocalParallelism(),
                 ProcessorMetaSupplier.forceTotalParallelismOne(
                         ProcessorSupplier.of(combineP(aggrOp)), vertexName));
->>>>>>> c2ed8754
         p.addEdges(this, v1);
         p.dag.edge(between(v1, pv2.v)
                 .distributed()
                 .allToOne(vertexName));
     }
-}
-
+}