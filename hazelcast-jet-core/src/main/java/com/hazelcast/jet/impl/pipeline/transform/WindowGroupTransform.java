--- conflicted
+++ resolved
@@ -101,13 +101,8 @@
     //             ---------------------------
     //            | aggregateToSlidingWindowP |
     //             ---------------------------
-<<<<<<< HEAD
-    private void addSlidingWindowSingleStage(Planner p, SlidingWindowDef wDef) {
+    private void addSlidingWindowSingleStage(Planner p, SlidingWindowDefinition wDef) {
         PlannerVertex pv = p.addVertex(this, name(), localParallelism(),
-=======
-    private void addSlidingWindowSingleStage(Planner p, SlidingWindowDefinition wDef) {
-        PlannerVertex pv = p.addVertex(this, p.uniqueVertexName(name()), localParallelism(),
->>>>>>> 4d54bb82
                 aggregateToSlidingWindowP(
                         keyFns,
                         nCopies(keyFns.size(), (DistributedToLongFunction<JetEvent>) JetEvent::timestamp),
@@ -137,12 +132,7 @@
     //              -------------------------
     //             | combineToSlidingWindowP |
     //              -------------------------
-<<<<<<< HEAD
-    private void addSlidingWindowTwoStage(Planner p, SlidingWindowDef wDef) {
-=======
     private void addSlidingWindowTwoStage(Planner p, SlidingWindowDefinition wDef) {
-        String vertexName = p.uniqueVertexName(name());
->>>>>>> 4d54bb82
         SlidingWindowPolicy winPolicy = wDef.toSlidingWindowPolicy();
         Vertex v1 = p.dag.newVertex(name() + FIRST_STAGE_VERTEX_NAME_SUFFIX, accumulateByFrameP(
                 keyFns,
@@ -169,13 +159,8 @@
     //             ---------------------------
     //            | aggregateToSessionWindowP |
     //             ---------------------------
-<<<<<<< HEAD
-    private void addSessionWindow(Planner p, SessionWindowDef wDef) {
+    private void addSessionWindow(Planner p, SessionWindowDefinition wDef) {
         PlannerVertex pv = p.addVertex(this, name(), localParallelism(),
-=======
-    private void addSessionWindow(Planner p, SessionWindowDefinition wDef) {
-        PlannerVertex pv = p.addVertex(this, p.uniqueVertexName(name()), localParallelism(),
->>>>>>> 4d54bb82
                 aggregateToSessionWindowP(
                         wDef.sessionTimeout(),
                         wDef.earlyResultsPeriod(),
