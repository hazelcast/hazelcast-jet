--- conflicted
+++ resolved
@@ -21,11 +21,7 @@
 import com.hazelcast.jet.core.BroadcastKey;
 import com.hazelcast.jet.core.EventTimePolicy;
 import com.hazelcast.jet.core.WatermarkSourceUtil;
-<<<<<<< HEAD
-import com.hazelcast.jet.core.kotlin.InsertWatermarksPK;
-=======
 import com.hazelcast.jet.core.processor.Processors;
->>>>>>> 864e4da5
 
 import javax.annotation.Nonnull;
 import javax.annotation.Nullable;
@@ -46,14 +42,8 @@
     // value to be used temporarily during snapshot restore
     private long minRestoredWm = Long.MAX_VALUE;
 
-<<<<<<< HEAD
-    public InsertWatermarksP(WatermarkGenerationParams<T> wmGenParams) {
-        super(new InsertWatermarksPK<>(wmGenParams));
-        wsu = new WatermarkSourceUtil<>(wmGenParams);
-=======
     public InsertWatermarksP(EventTimePolicy<? super T> eventTimePolicy) {
         wsu = new WatermarkSourceUtil<>(eventTimePolicy);
->>>>>>> 864e4da5
         wsu.increasePartitionCount(1);
     }
 
