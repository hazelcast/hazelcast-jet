--- conflicted
+++ resolved
@@ -20,9 +20,9 @@
 import com.hazelcast.jet.core.ProcessorMetaSupplier;
 import com.hazelcast.jet.core.ProcessorSupplier;
 import com.hazelcast.jet.core.Vertex;
+import com.hazelcast.jet.impl.pipeline.PipelineImpl.Context;
 import com.hazelcast.jet.impl.pipeline.Planner;
 import com.hazelcast.jet.impl.pipeline.Planner.PlannerVertex;
-import com.hazelcast.jet.impl.pipeline.PipelineImpl.Context;
 
 import javax.annotation.Nonnull;
 import javax.annotation.Nullable;
@@ -49,20 +49,13 @@
     }
 
     @Override
-<<<<<<< HEAD
     public void addToDag(Planner p, Context context) {
+        String vertexName = name();
         determinedLocalParallelism(1);
-        Vertex v1 = p.dag.newVertex(name(), sortP(comparator));
-        PlannerVertex pv2 = p.addVertex(this, name() + COLLECT_STAGE_SUFFIX, determinedLocalParallelism(),
-                ProcessorMetaSupplier.forceTotalParallelismOne(ProcessorSupplier.of(mapP(identity())), name()));
-=======
-    public void addToDag(Planner p) {
-        String vertexName = name();
         Vertex v1 = p.dag.newVertex(vertexName, sortP(comparator))
                          .localParallelism(localParallelism());
-        PlannerVertex pv2 = p.addVertex(this, vertexName + COLLECT_STAGE_SUFFIX, 1,
+        PlannerVertex pv2 = p.addVertex(this, vertexName + COLLECT_STAGE_SUFFIX, determinedLocalParallelism(),
                 ProcessorMetaSupplier.forceTotalParallelismOne(ProcessorSupplier.of(mapP(identity())), vertexName));
->>>>>>> c2ed8754
         p.addEdges(this, v1);
         p.dag.edge(between(v1, pv2.v)
                 .distributed()
