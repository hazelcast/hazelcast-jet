/*
 * Copyright (c) 2008-2019, Hazelcast, Inc. All Rights Reserved.
 *
 * Licensed under the Apache License, Version 2.0 (the "License");
 * you may not use this file except in compliance with the License.
 * You may obtain a copy of the License at
 *
 * http://www.apache.org/licenses/LICENSE-2.0
 *
 * Unless required by applicable law or agreed to in writing, software
 * distributed under the License is distributed on an "AS IS" BASIS,
 * WITHOUT WARRANTIES OR CONDITIONS OF ANY KIND, either express or implied.
 * See the License for the specific language governing permissions and
 * limitations under the License.
 */

package com.hazelcast.jet.impl;

import com.hazelcast.cluster.ClusterState;
import com.hazelcast.core.HazelcastInstanceNotActiveException;
import com.hazelcast.core.Member;
import com.hazelcast.core.MemberLeftException;
import com.hazelcast.instance.MemberImpl;
import com.hazelcast.instance.Node;
import com.hazelcast.internal.cluster.ClusterService;
import com.hazelcast.internal.partition.impl.InternalPartitionServiceImpl;
import com.hazelcast.jet.JetException;
import com.hazelcast.jet.JobAlreadyExistsException;
import com.hazelcast.jet.Util;
import com.hazelcast.jet.config.JetConfig;
import com.hazelcast.jet.config.JobConfig;
import com.hazelcast.jet.core.DAG;
import com.hazelcast.jet.core.JobNotFoundException;
import com.hazelcast.jet.core.JobStatus;
import com.hazelcast.jet.core.TopologyChangedException;
import com.hazelcast.jet.impl.exception.EnteringPassiveClusterStateException;
import com.hazelcast.jet.impl.metrics.RawJobMetrics;
import com.hazelcast.jet.impl.operation.GetClusterMetadataOperation;
import com.hazelcast.jet.impl.operation.NotifyMemberShutdownOperation;
import com.hazelcast.jet.impl.util.LoggingUtil;
import com.hazelcast.logging.ILogger;
import com.hazelcast.nio.serialization.Data;
import com.hazelcast.spi.exception.RetryableHazelcastException;
import com.hazelcast.spi.exception.TargetNotMemberException;
import com.hazelcast.spi.impl.NodeEngineImpl;
import com.hazelcast.spi.impl.executionservice.InternalExecutionService;
import com.hazelcast.spi.properties.HazelcastProperties;
import com.hazelcast.util.Clock;

import javax.annotation.CheckReturnValue;
import javax.annotation.Nonnull;
import javax.annotation.Nullable;
import java.util.ArrayList;
import java.util.Collection;
import java.util.Collections;
import java.util.HashMap;
import java.util.HashSet;
import java.util.List;
import java.util.Map;
import java.util.Map.Entry;
import java.util.Objects;
import java.util.Set;
import java.util.concurrent.Callable;
import java.util.concurrent.CancellationException;
import java.util.concurrent.CompletableFuture;
import java.util.concurrent.ConcurrentHashMap;
import java.util.concurrent.ConcurrentMap;
import java.util.concurrent.ExecutionException;
import java.util.concurrent.Future;
import java.util.concurrent.atomic.AtomicInteger;
import java.util.function.Consumer;
import java.util.function.Function;

import static com.hazelcast.cluster.ClusterState.IN_TRANSITION;
import static com.hazelcast.cluster.ClusterState.PASSIVE;
import static com.hazelcast.cluster.memberselector.MemberSelectors.DATA_MEMBER_SELECTOR;
import static com.hazelcast.jet.Util.idToString;
import static com.hazelcast.jet.core.JetProperties.JOB_SCAN_PERIOD;
import static com.hazelcast.jet.core.JobStatus.COMPLETING;
import static com.hazelcast.jet.core.JobStatus.NOT_RUNNING;
import static com.hazelcast.jet.core.JobStatus.RUNNING;
import static com.hazelcast.jet.core.JobStatus.SUSPENDED;
import static com.hazelcast.jet.impl.TerminationMode.CANCEL_FORCEFUL;
import static com.hazelcast.jet.impl.execution.init.CustomClassLoadedObject.deserializeWithCustomClassLoader;
import static com.hazelcast.jet.impl.util.ExceptionUtil.sneakyThrow;
import static com.hazelcast.jet.impl.util.ExceptionUtil.withTryCatch;
import static com.hazelcast.jet.impl.util.LoggingUtil.logFine;
import static com.hazelcast.jet.impl.util.LoggingUtil.logFinest;
import static com.hazelcast.jet.impl.util.Util.getJetInstance;
import static com.hazelcast.util.executor.ExecutorType.CACHED;
import static java.util.Comparator.comparing;
import static java.util.concurrent.TimeUnit.HOURS;
import static java.util.concurrent.TimeUnit.MILLISECONDS;
import static java.util.concurrent.TimeUnit.SECONDS;
import static java.util.function.Function.identity;
import static java.util.stream.Collectors.toList;
import static java.util.stream.Collectors.toMap;

/**
 * A service that handles MasterContexts on the coordinator member.
 * Job-control operations from client are handled here.
 */
public class JobCoordinationService {

    private static final String COORDINATOR_EXECUTOR_NAME = "jet:coordinator";

    /**
     * The delay before retrying to start/scale up a job.
     */
    private static final long RETRY_DELAY_IN_MILLIS = SECONDS.toMillis(2);
    private static final ThreadLocal<Boolean> IS_JOB_COORDINATOR_THREAD = ThreadLocal.withInitial(() -> false);

    private final NodeEngineImpl nodeEngine;
    private final JetService jetService;
    private final JetConfig config;
    private final ILogger logger;
    private final JobRepository jobRepository;
    private final ConcurrentMap<Long, MasterContext> masterContexts = new ConcurrentHashMap<>();
    private final ConcurrentMap<String, CompletableFuture<Void>> membersShuttingDown = new ConcurrentHashMap<>();
    /**
     * Map of {memberUuid; removeTime}.
     *
     * A collection of UUIDs of members which left the cluster and for which we
     * didn't receive {@link NotifyMemberShutdownOperation}.
     */
    private final Map<String, Long> removedMembers = new ConcurrentHashMap<>();
    private final Object lock = new Object();
    private volatile boolean isClusterEnteringPassiveState;
    private volatile boolean jobsScanned;

    private final AtomicInteger scaleUpScheduledCount = new AtomicInteger();

    JobCoordinationService(NodeEngineImpl nodeEngine, JetService jetService, JetConfig config,
                           JobRepository jobRepository) {
        this.nodeEngine = nodeEngine;
        this.jetService = jetService;
        this.config = config;
        this.logger = nodeEngine.getLogger(getClass());
        this.jobRepository = jobRepository;
    }

    public JobRepository jobRepository() {
        return jobRepository;
    }

    void startScanningForJobs() {
        InternalExecutionService executionService = nodeEngine.getExecutionService();
        HazelcastProperties properties = new HazelcastProperties(config.getProperties());
        long jobScanPeriodInMillis = properties.getMillis(JOB_SCAN_PERIOD);
        executionService.register(COORDINATOR_EXECUTOR_NAME, 2, Integer.MAX_VALUE, CACHED);
        executionService.scheduleWithRepetition(COORDINATOR_EXECUTOR_NAME, this::scanJobs,
                0, jobScanPeriodInMillis, MILLISECONDS);
    }

    public CompletableFuture<Void> submitJob(long jobId, Data dag, Data serializedConfig) {
        return submitToCoordinatorThread(() -> {
            JobConfig config = nodeEngine.getSerializationService().toObject(serializedConfig);
            assertIsMaster("Cannot submit job " + idToString(jobId) + " to non-master node");
            checkOperationalState();

            // the order of operations is important.

            // first, check if the job is already completed
            JobResult jobResult = jobRepository.getJobResult(jobId);
            if (jobResult != null) {
                logger.fine("Not starting job " + idToString(jobId) + " since already completed with result: "
                        + jobResult);
                return;
            }

            int quorumSize = config.isSplitBrainProtectionEnabled() ? getQuorumSize() : 0;
            String dagJson = dagToJson(jobId, config, dag);
            JobRecord jobRecord = new JobRecord(jobId, Clock.currentTimeMillis(), dag, dagJson, config);
            JobExecutionRecord jobExecutionRecord = new JobExecutionRecord(jobId, quorumSize, false);
            MasterContext masterContext = createMasterContext(jobRecord, jobExecutionRecord);

            boolean hasDuplicateJobName;
            synchronized (lock) {
                assertIsMaster("Cannot submit job " + idToString(jobId) + " to non-master node");
                checkOperationalState();
                hasDuplicateJobName = config.getName() != null && hasActiveJobWithName(config.getName());
                if (!hasDuplicateJobName) {
                    // just try to initiate the coordination
                    MasterContext prev = masterContexts.putIfAbsent(jobId, masterContext);
                    if (prev != null) {
                        logger.fine("Joining to already existing masterContext " + prev.jobIdString());
                        return;
                    }
                }
            }

            if (hasDuplicateJobName) {
                jobRepository.deleteJob(jobId);
                throw new JobAlreadyExistsException("Another active job with equal name (" + config.getName()
                        + ") exists: " + idToString(jobId));
            }

            // If job is not currently running, it might be that it is just completed
            if (completeMasterContextIfJobAlreadyCompleted(masterContext)) {
                return;
            }

            // If there is no master context and job result at the same time, it means this is the first submission
            jobRepository.putNewJobRecord(jobRecord);

            logger.info("Starting job " + idToString(masterContext.jobId()) + " based on submit request");
            nodeEngine.getExecutionService().execute(COORDINATOR_EXECUTOR_NAME, () -> tryStartJob(masterContext));
        });
    }

    @SuppressWarnings("WeakerAccess") // used by jet-enterprise
    MasterContext createMasterContext(JobRecord jobRecord, JobExecutionRecord jobExecutionRecord) {
        return new MasterContext(nodeEngine, this, jobRecord, jobExecutionRecord);
    }

    private boolean hasActiveJobWithName(@Nonnull String jobName) {
        // if scanJob() has not run yet, master context objects may not be initialized.
        // in this case, we cannot check if the new job submission has a duplicate job name.
        // therefore, we will retry until scanJob() task runs at least once.
        if (!jobsScanned) {
            throw new RetryableHazelcastException("Cannot submit job with name '" + jobName
                    + "' before the master node initializes job coordination service state");
        }

        return masterContexts.values()
                             .stream()
                             .anyMatch(ctx -> jobName.equals(ctx.jobConfig().getName()));
    }

    public CompletableFuture<Void> prepareForPassiveClusterState() {
        assertIsMaster("Cannot prepare for passive cluster state on a non-master node");
        synchronized (lock) {
            isClusterEnteringPassiveState = true;
        }
        CompletableFuture[] futures = masterContexts
                .values().stream()
                .map(mc -> mc.jobContext().gracefullyTerminate())
                .toArray(CompletableFuture[]::new);
        return CompletableFuture.allOf(futures);
    }

    void clusterChangeDone() {
        synchronized (lock) {
            isClusterEnteringPassiveState = false;
        }
    }

    public void reset() {
        assert !isMaster() : "this member is a master";
        List<MasterContext> contexts;
        synchronized (lock) {
            contexts = new ArrayList<>(masterContexts.values());
            masterContexts.clear();
            jobsScanned = false;
        }

        contexts.forEach(ctx -> ctx.jobContext().setFinalResult(new CancellationException()));
    }

    public CompletableFuture<Void> joinSubmittedJob(long jobId) {
        checkOperationalState();
        CompletableFuture<CompletableFuture<Void>> future = callWithJob(jobId,
                mc -> mc.jobContext().jobCompletionFuture(),
                JobResult::asCompletableFuture,
                jobRecord -> {
                    JobExecutionRecord jobExecutionRecord = ensureExecutionRecord(jobId,
                            jobRepository.getJobExecutionRecord(jobId));
                    return startJobIfNotStartedOrCompleted(jobRecord, jobExecutionRecord, "join request from client");
                },
                null
        );

        return future
                .thenCompose(identity()); // unwrap the inner future
    }

    public CompletableFuture<Void> terminateJob(long jobId, TerminationMode terminationMode) {
        return runWithJob(jobId,
                masterContext -> {
                    // User can cancel in any state, other terminations are allowed only when running.
                    // This is not technically required (we can request termination in any state),
                    // but this method is only called by the user. It would be weird for the client to
                    // request a restart if the job didn't start yet etc.
                    // Also, it would be weird to restart the job during STARTING: as soon as it will start,
                    // it will restart.
                    // In any case, it doesn't make sense to restart a suspended job.
                    JobStatus jobStatus = masterContext.jobStatus();
                    if (jobStatus != RUNNING && terminationMode != CANCEL_FORCEFUL) {
                        throw new IllegalStateException("Cannot " + terminationMode + ", job status is " + jobStatus
                                + ", should be " + RUNNING);
                    }

                    String terminationResult = masterContext.jobContext().requestTermination(terminationMode, false).f1();
                    if (terminationResult != null) {
                        throw new IllegalStateException("Cannot " + terminationMode + ": " + terminationResult);
                    }
                },
                jobResult -> {
                    if (terminationMode != CANCEL_FORCEFUL) {
                        throw new IllegalStateException("Cannot " + terminationMode + " job " + idToString(jobId)
                                + " because it already has a result: " + jobResult);
                    }
                    logger.fine("Ignoring cancellation of a completed job " + idToString(jobId));
                },
                null,
                jobExecutionRecord -> {
                    // we'll eventually learn of the job through scanning of records or from a join operation
                    throw new RetryableHazelcastException("No MasterContext found for job " + idToString(jobId) + " for "
                            + terminationMode);
                }
        );
    }

    public CompletableFuture<List<Long>> getAllJobIds() {
        assertIsMaster("Cannot query list of job ids on non-master node");

        return submitToCoordinatorThread(() -> {
            Set<Long> jobIds = new HashSet<>(jobRepository.getAllJobIds());
            jobIds.addAll(masterContexts.keySet());
            return new ArrayList<>(jobIds);
        });
    }

    /**
     * Return the job IDs of jobs with given name, sorted by {active/completed, creation time}, active & newest first.
     */
    public CompletableFuture<List<Long>> getJobIds(@Nonnull String name) {
        assertIsMaster("Cannot query list of job ids on non-master node");

        return submitToCoordinatorThread(() -> {
            Map<Long, Long> jobs = jobRepository.getJobResults(name).stream()
                    .collect(toMap(JobResult::getJobId, JobResult::getCreationTime));

            for (MasterContext ctx : masterContexts.values()) {
                if (name.equals(ctx.jobConfig().getName())) {
                    jobs.putIfAbsent(ctx.jobId(), Long.MAX_VALUE);
                }
            }

            return jobs.entrySet().stream()
                       .sorted(comparing(Entry<Long, Long>::getValue).reversed())
                       .map(Entry::getKey)
                       .collect(toList());
        });
    }

    /**
     * Returns the job status or fails with {@link JobNotFoundException}
     * if the requested job is not found.
     */
    public CompletableFuture<JobStatus> getJobStatus(long jobId) {
        return callWithJob(jobId,
                mc -> {
                    JobStatus jobStatus = mc.jobStatus();
                    return jobStatus == RUNNING && mc.jobContext().requestedTerminationMode() != null
                            ? COMPLETING
                            : jobStatus;
                },
                JobResult::getJobStatus,
                null,
                jobExecutionRecord -> jobExecutionRecord.isSuspended() ? SUSPENDED : NOT_RUNNING
        );
    }

    /**
     * Returns the latest metrics for a job or fails with {@link JobNotFoundException}
     * if the requested job is not found.
     */
<<<<<<< HEAD
    public CompletableFuture<JobMetrics> getJobMetrics(long jobId) {
        CompletableFuture<JobMetrics> cf = new CompletableFuture<>();
        runWithJob(jobId,
                mc -> mc.jobContext().collectMetrics(cf),
                jobResult -> {
                    JobMetrics metrics = jobRepository.getJobMetrics(jobId);
                    cf.complete(metrics == null ? JobMetrics.empty() : metrics);
                },
                null,
                record -> cf.complete(JobMetrics.empty())
=======
    public CompletableFuture<List<RawJobMetrics>> getJobMetrics(long jobId) {
        CompletableFuture<List<RawJobMetrics>> cf = new CompletableFuture<>();
        submitToCoordinatorThread(
            () -> {
                // check if there is a running job
                MasterContext mc = masterContexts.get(jobId);
                if (mc != null) {
                    mc.jobContext().collectMetrics(cf);
                    return;
                }

                // is job completed with metrics?
                List<RawJobMetrics> metrics = jobRepository.getJobMetrics(jobId);
                if (metrics != null) {
                    cf.complete(metrics);
                    return;
                }

                // no metrics found, but job might be completed with disabled metrics saving
                JobResult jobResult = jobRepository.getJobResult(jobId);
                if (jobResult != null) {
                    cf.complete(Collections.emptyList());
                    return;
                }

                // no job result found,
                // the job might not be yet discovered by job record scanning
                JobExecutionRecord record = jobRepository.getJobExecutionRecord(jobId);
                if (record != null) {
                    cf.complete(Collections.emptyList());
                    return;
                }

                cf.completeExceptionally(new JobNotFoundException(jobId));
            }
>>>>>>> a7c9e001
        );
        return cf;
    }

    /**
     * Returns the job submission time or fails with {@link JobNotFoundException}
     * if the requested job is not found.
     */
    public CompletableFuture<Long> getJobSubmissionTime(long jobId) {
        return callWithJob(jobId,
                mc -> mc.jobRecord().getCreationTime(),
                JobResult::getCreationTime,
                JobRecord::getCreationTime,
                null
        );
    }

    public CompletableFuture<Void> resumeJob(long jobId) {
        return runWithJob(jobId,
                masterContext -> masterContext.jobContext().resumeJob(jobRepository::newExecutionId),
                jobResult -> {
                    throw new IllegalStateException("Job already completed");
                },
                null,
                jobExecutionRecord -> {
                    throw new RetryableHazelcastException("Job " + idToString(jobId) + " not yet discovered");
                }
        );
    }

    /**
     * Return a summary of all jobs
     */
    public CompletableFuture<List<JobSummary>> getJobSummaryList() {
        return submitToCoordinatorThread(() -> {
            Map<Long, JobSummary> jobs = new HashMap<>();

            // running jobs
            jobRepository.getJobRecords().stream().map(this::getJobSummary).forEach(s -> jobs.put(s.getJobId(), s));

            // completed jobs
            jobRepository.getJobResults().stream()
                         .map(r -> new JobSummary(
                                 r.getJobId(), r.getJobNameOrId(), r.getJobStatus(), r.getCreationTime(),
                                 r.getCompletionTime(), r.getFailureText())
                         ).forEach(s -> jobs.put(s.getJobId(), s));

            return jobs.values().stream().sorted(comparing(JobSummary::getSubmissionTime).reversed()).collect(toList());
        });
    }

    /**
     * Add the given member to shutting down members. This will prevent
     * submission of more executions until the member actually leaves the
     * cluster. The returned future will complete when all executions of which
     * the member is a participant terminate.
     * <p>
     * The method is idempotent, the {@link NotifyMemberShutdownOperation}
     * which calls it can be retried.
     */
    @Nonnull
    public CompletableFuture<Void> addShuttingDownMember(String uuid) {
        CompletableFuture<Void> future = new CompletableFuture<>();
        CompletableFuture<Void> oldFuture = membersShuttingDown.putIfAbsent(uuid, future);
        if (oldFuture != null) {
            return oldFuture;
        }
        if (removedMembers.containsKey(uuid)) {
            logFine(logger, "NotifyMemberShutdownOperation received for a member that was already " +
                    "removed from the cluster: %s", uuid);
            return CompletableFuture.completedFuture(null);
        }
        logFine(logger, "Added a shutting-down member: %s", uuid);
        CompletableFuture[] futures = masterContexts.values().stream()
                                                    .map(mc -> mc.jobContext().onParticipantGracefulShutdown(uuid))
                                                    .toArray(CompletableFuture[]::new);
        // Need to do this even if futures.length == 0, we need to perform the action in whenComplete
        CompletableFuture.allOf(futures)
                         .whenComplete(withTryCatch(logger, (r, e) -> future.complete(null)));
        return future;
    }

    // only for testing
    public Map<Long, MasterContext> getMasterContexts() {
        return new HashMap<>(masterContexts);
    }

    // only for testing
    public MasterContext getMasterContext(long jobId) {
        return masterContexts.get(jobId);
    }

    JetService getJetService() {
        return jetService;
    }

    boolean shouldStartJobs() {
        ClusterState clusterState = nodeEngine.getClusterService().getClusterState();
        if (!isMaster() || !nodeEngine.isRunning() || isClusterEnteringPassiveState
                || clusterState == PASSIVE || clusterState == IN_TRANSITION) {
            return false;
        }
        if (!allMembersHaveSameState(clusterState)) {
            LoggingUtil.logFine(logger, "Not starting jobs because not all members have the same state: %s",
                    clusterState);
            return false;
        }
        // if there are any members in a shutdown process, don't start jobs
        if (!membersShuttingDown.isEmpty()) {
            LoggingUtil.logFine(logger, "Not starting jobs because members are shutting down: %s",
                    membersShuttingDown.keySet());
            return false;
        }
        InternalPartitionServiceImpl partitionService = getInternalPartitionService();
        return partitionService.getPartitionStateManager().isInitialized()
                && partitionService.areMigrationTasksAllowed()
                && !partitionService.hasOnGoingMigrationLocal();
    }

    private CompletableFuture<Void> runWithJob(
            long jobId,
            @Nonnull Consumer<MasterContext> masterContextHandler,
            @Nonnull Consumer<JobResult> jobResultHandler,
            @Nullable Consumer<JobRecord> jobRecordHandler,
            @Nullable Consumer<JobExecutionRecord> jobExecutionRecordHandler
    ) {
        return callWithJob(jobId,
                toNullFunction(masterContextHandler),
                toNullFunction(jobResultHandler),
                toNullFunction(jobRecordHandler),
                toNullFunction(jobExecutionRecordHandler)
        );
    }

    private <T, R> Function<T, R> toNullFunction(Consumer<T> consumer) {
        return val -> {
            consumer.accept(val);
            return null;
        };
    }

    private <T> CompletableFuture<T> callWithJob(
            long jobId,
            @Nonnull Function<MasterContext, T> masterContextHandler,
            @Nonnull Function<JobResult, T> jobResultHandler,
            @Nullable Function<JobRecord, T> jobRecordHandler,
            @Nullable Function<JobExecutionRecord, T> jobExecutionRecordHandler
    ) {
        assertIsMaster("Cannot do this task on non-master. jobId=" + idToString(jobId));
        if (jobRecordHandler == null && jobExecutionRecordHandler == null) {
            throw new IllegalArgumentException();
        }

        return submitToCoordinatorThread(() -> {
            // when job is finalized, actions happen in this order:
            // - JobResult and JobMetrics are created
            // - JobRecord and JobExecutionRecord are deleted
            // - masterContext is removed from the map
            // We check them in reverse order so that no race is possible.
            //
            // We check the JobResult after MasterContext for optimization because in most cases
            // there will either be MasterContext or JobResult. Neither of them is present only after
            // master failed and the new master didn't yet scan jobs. We check the JobResult
            // again at the end for correctness.

            // check masterContext first
            MasterContext mc = masterContexts.get(jobId);
            if (mc != null) {
                return masterContextHandler.apply(mc);
            }

            // early check of JobResult.
            JobResult jobResult = jobRepository.getJobResult(jobId);
            if (jobResult != null) {
                return jobResultHandler.apply(jobResult);
            }

            // the job might not be yet discovered by job record scanning
            JobExecutionRecord jobExRecord;
            if (jobExecutionRecordHandler != null && (jobExRecord = jobRepository.getJobExecutionRecord(jobId)) != null) {
                return jobExecutionRecordHandler.apply(jobExRecord);
            }
            JobRecord jobRecord;
            if (jobRecordHandler != null && (jobRecord = jobRepository.getJobRecord(jobId)) != null) {
                return jobRecordHandler.apply(jobRecord);
            }

            // second check for JobResult, see comment at the top of the method
            jobResult = jobRepository.getJobResult(jobId);
            if (jobResult != null) {
                return jobResultHandler.apply(jobResult);
            }

            // job doesn't exist
            throw new JobNotFoundException(jobId);
        });
    }

    /**
     * Returns {@code true} if all members except for the local member have
     * state equal to the given {@code clusterState}. Ignores members that just
     * left the cluster. Any failure when querying the state on any member
     * causes the method to return {@code false}.
     */
    private boolean allMembersHaveSameState(ClusterState clusterState) {
        // TODO remove once the issue is fixed on the IMDG side
        try {
            Set<Member> members = nodeEngine.getClusterService().getMembers();
            List<Future<ClusterMetadata>> futures =
                    members.stream()
                           .filter(member -> !member.localMember())
                           .map(this::clusterMetadataAsync)
                           .collect(toList());
            return futures.stream()
                          .map(future -> {
                              try {
                                  return future.get();
                              } catch (ExecutionException e) {
                                  if (e.getCause() instanceof MemberLeftException
                                          || e.getCause() instanceof TargetNotMemberException) {
                                      // ignore these exceptions
                                      return null;
                                  }
                                  throw sneakyThrow(e);
                              } catch (Exception e) {
                                  throw sneakyThrow(e);
                              }
                          })
                          .filter(Objects::nonNull)
                          .allMatch(metaData -> metaData.getState() == clusterState);
        } catch (Exception e) {
            logger.warning("Exception during member state check", e);
            return false;
        }
    }

    private Future<ClusterMetadata> clusterMetadataAsync(Member member) {
        return nodeEngine.getOperationService().invokeOnTarget(JetService.SERVICE_NAME,
                new GetClusterMetadataOperation(), member.getAddress());
    }

    void onMemberAdded(MemberImpl addedMember) {
        // the member can re-join with the same UUID in certain scenarios
        removedMembers.remove(addedMember.getUuid());
        if (addedMember.isLiteMember()) {
            return;
        }

        updateQuorumValues();
        scheduleScaleUp(config.getInstanceConfig().getScaleUpDelayMillis());
    }

    void onMemberRemoved(String uuid) {
        if (membersShuttingDown.remove(uuid) != null) {
            logFine(logger, "Removed a shutting-down member: %s, now shuttingDownMembers=%s",
                    uuid, membersShuttingDown.keySet());
        } else {
            removedMembers.put(uuid, System.nanoTime());
        }

        // clean up old entries from removedMembers (the value is time when the member was removed)
        long removeThreshold = System.nanoTime() - HOURS.toNanos(1);
        removedMembers.entrySet().removeIf(en -> en.getValue() < removeThreshold);
    }

    boolean isQuorumPresent(int quorumSize) {
        return getDataMemberCount() >= quorumSize;
    }

    /**
     * Completes the job which is coordinated with the given master context object.
     */
    @CheckReturnValue
    CompletableFuture<Void> completeJob(MasterContext masterContext, long completionTime, Throwable error) {
        return submitToCoordinatorThread(() -> {
            // the order of operations is important.
            long jobId = masterContext.jobId();
            List<RawJobMetrics> jobMetrics =
                    masterContext.jobConfig().isStoreMetricsAfterJobCompletion()
                            ? masterContext.jobContext().jobMetrics()
                            : null;
            String coordinator = nodeEngine.getNode().getThisUuid();
            jobRepository.completeJob(jobId, jobMetrics, coordinator, completionTime, error);
            if (masterContexts.remove(masterContext.jobId(), masterContext)) {
                logger.fine(masterContext.jobIdString() + " is completed");
            } else {
                MasterContext existing = masterContexts.get(jobId);
                if (existing != null) {
                    logger.severe("Different master context found to complete " + masterContext.jobIdString()
                            + ", master context execution " + idToString(existing.executionId()));
                } else {
                    logger.severe("No master context found to complete " + masterContext.jobIdString());
                }
            }
        });
    }

    /**
     * Schedules a restart task that will be run in future for the given job
     */
    void scheduleRestart(long jobId) {
        MasterContext masterContext = masterContexts.get(jobId);
        if (masterContext == null) {
            logger.severe("Master context for job " + idToString(jobId) + " not found to schedule restart");
            return;
        }
        logger.fine("Scheduling restart on master for job " + masterContext.jobName());
        nodeEngine.getExecutionService().schedule(COORDINATOR_EXECUTOR_NAME, () -> restartJob(jobId),
                RETRY_DELAY_IN_MILLIS, MILLISECONDS);
    }

    void scheduleSnapshot(MasterContext mc, long executionId) {
        long snapshotInterval = mc.jobConfig().getSnapshotIntervalMillis();
        InternalExecutionService executionService = nodeEngine.getExecutionService();
        if (logger.isFineEnabled()) {
            logger.fine(mc.jobIdString() + " snapshot is scheduled in " + snapshotInterval + "ms");
        }
        executionService.schedule(COORDINATOR_EXECUTOR_NAME,
                () -> mc.snapshotContext().startScheduledSnapshot(executionId),
                snapshotInterval, MILLISECONDS);
    }

    /**
     * Restarts a job for a new execution if the cluster is stable.
     * Otherwise, it reschedules the restart task.
     */
    void restartJob(long jobId) {
        MasterContext masterContext = masterContexts.get(jobId);
        if (masterContext == null) {
            logger.severe("Master context for job " + idToString(jobId) + " not found to restart");
            return;
        }
        tryStartJob(masterContext);
    }

    private void checkOperationalState() {
        if (isClusterEnteringPassiveState) {
            throw new EnteringPassiveClusterStateException();
        }
    }

    private void scheduleScaleUp(long delay) {
        int counter = scaleUpScheduledCount.incrementAndGet();
        nodeEngine.getExecutionService().schedule(() -> scaleJobsUpNow(counter), delay, MILLISECONDS);
    }

    private void scaleJobsUpNow(int counter) {
        // if another scale-up was scheduled after this one, ignore this one
        if (scaleUpScheduledCount.get() != counter) {
            return;
        }
        // if we can't start jobs yet, we also won't tear them down
        if (!shouldStartJobs()) {
            scheduleScaleUp(RETRY_DELAY_IN_MILLIS);
            return;
        }

        boolean allSucceeded = true;
        int dataMembersCount = nodeEngine.getClusterService().getMembers(DATA_MEMBER_SELECTOR).size();
        int partitionCount = nodeEngine.getPartitionService().getPartitionCount();
        // If the number of partitions is lower than the data member count, some members won't have
        // any partitions assigned. Jet doesn't use such members.
        int dataMembersWithPartitionsCount = Math.min(dataMembersCount, partitionCount);
        for (MasterContext mc : masterContexts.values()) {
            allSucceeded &= mc.jobContext().maybeScaleUp(dataMembersWithPartitionsCount);
        }
        if (!allSucceeded) {
            scheduleScaleUp(RETRY_DELAY_IN_MILLIS);
        }
    }

    /**
     * Scans all job records and updates quorum size of a split-brain protection enabled
     * job with current cluster quorum size if the current cluster quorum size is larger
     */
    private void updateQuorumValues() {
        if (!shouldCheckQuorumValues()) {
            return;
        }

        submitToCoordinatorThread(() -> {
            try {
                int currentQuorumSize = getQuorumSize();
                for (JobRecord jobRecord : jobRepository.getJobRecords()) {
                    try {
                        if (!jobRecord.getConfig().isSplitBrainProtectionEnabled()) {
                            continue;
                        }
                        MasterContext masterContext = masterContexts.get(jobRecord.getJobId());
                        // if MasterContext doesn't exist, update in the IMap directly, using a sync method
                        if (masterContext == null) {
                            jobRepository.updateJobQuorumSizeIfSmaller(jobRecord.getJobId(), currentQuorumSize);
                            // check the master context again, it might have been just created and have picked
                            // up the JobRecord before being updated
                            masterContext = masterContexts.get(jobRecord.getJobId());
                        }
                        if (masterContext != null) {
                            masterContext.updateQuorumSize(currentQuorumSize);
                        }
                    } catch (Exception e) {
                        logger.severe("Quorum of job " + idToString(jobRecord.getJobId())
                                + " could not be updated to " + currentQuorumSize, e);
                    }
                }
            } catch (Exception e) {
                logger.severe("update quorum values task failed", e);
            }
        });
    }

    private boolean shouldCheckQuorumValues() {
        return isMaster() && nodeEngine.isRunning()
                && getInternalPartitionService().getPartitionStateManager().isInitialized();
    }

    private String dagToJson(long jobId, JobConfig jobConfig, Data dagData) {
        ClassLoader classLoader = jetService.getJobExecutionService().getClassLoader(jobConfig, jobId);
        DAG dag = deserializeWithCustomClassLoader(nodeEngine.getSerializationService(), classLoader, dagData);
        int coopThreadCount = getJetInstance(nodeEngine).getConfig().getInstanceConfig().getCooperativeThreadCount();
        return dag.toJson(coopThreadCount).toString();
    }

    private CompletableFuture<Void> startJobIfNotStartedOrCompleted(
            @Nonnull JobRecord jobRecord,
            @Nonnull JobExecutionRecord jobExecutionRecord, String reason
    ) {
        // the order of operations is important.
        long jobId = jobRecord.getJobId();
        JobResult jobResult = jobRepository.getJobResult(jobId);
        if (jobResult != null) {
            logger.fine("Not starting job " + idToString(jobId) + ", already has result: " + jobResult);
            return jobResult.asCompletableFuture();
        }

        MasterContext masterContext;
        MasterContext oldMasterContext;
        synchronized (lock) {
            checkOperationalState();

            masterContext = createMasterContext(jobRecord, jobExecutionRecord);
            oldMasterContext = masterContexts.putIfAbsent(jobId, masterContext);
        }

        if (oldMasterContext != null) {
            return oldMasterContext.jobContext().jobCompletionFuture();
        }

        // If job is not currently running, it might be that it just completed.
        // Since we've put the MasterContext into the masterContexts map, someone else could
        // have joined to the job in the meantime so we should notify its future.
        if (completeMasterContextIfJobAlreadyCompleted(masterContext)) {
            return masterContext.jobContext().jobCompletionFuture();
        }

        if (jobExecutionRecord.isSuspended()) {
            logFinest(logger, "MasterContext for suspended %s is created", masterContext.jobIdString());
        } else {
            logger.info("Starting job " + idToString(jobId) + ": " + reason);
            tryStartJob(masterContext);
        }

        return masterContext.jobContext().jobCompletionFuture();
    }

    // If a job result is present, it completes the master context using the job result
    private boolean completeMasterContextIfJobAlreadyCompleted(MasterContext masterContext) {
        long jobId = masterContext.jobId();
        JobResult jobResult = jobRepository.getJobResult(jobId);
        if (jobResult != null) {
            logger.fine("Completing master context for " + masterContext.jobIdString()
                    + " since already completed with result: " + jobResult);
            masterContext.jobContext().setFinalResult(jobResult.getFailureAsThrowable());
            return masterContexts.remove(jobId, masterContext);
        }

        if (!masterContext.jobConfig().isAutoScaling() && masterContext.jobExecutionRecord().executed()) {
            logger.info("Suspending or failing " + masterContext.jobIdString()
                    + " since auto-restart is disabled and the job has been executed before");
            masterContext.jobContext().finalizeJob(new TopologyChangedException());
            return true;
        }

        return false;
    }

    private void tryStartJob(MasterContext masterContext) {
        masterContext.jobContext().tryStartJob(jobRepository::newExecutionId);
    }

    private int getQuorumSize() {
        return (getDataMemberCount() / 2) + 1;
    }

    private int getDataMemberCount() {
        ClusterService clusterService = nodeEngine.getClusterService();
        return clusterService.getMembers(DATA_MEMBER_SELECTOR).size();
    }

    private JobSummary getJobSummary(JobRecord record) {
        MasterContext ctx = masterContexts.get(record.getJobId());
        long execId = ctx == null ? 0 : ctx.executionId();
        JobStatus status;
        if (ctx == null) {
            JobExecutionRecord executionRecord = jobRepository.getJobExecutionRecord(record.getJobId());
            status = executionRecord != null && executionRecord.isSuspended()
                    ? JobStatus.SUSPENDED : JobStatus.NOT_RUNNING;
        } else {
            status = ctx.jobStatus();
        }
        return new JobSummary(record.getJobId(), execId, record.getJobNameOrId(), status, record.getCreationTime());
    }

    private InternalPartitionServiceImpl getInternalPartitionService() {
        Node node = nodeEngine.getNode();
        return (InternalPartitionServiceImpl) node.getPartitionService();
    }

    // runs periodically to restart jobs on coordinator failure and perform GC
    private void scanJobs() {
        try {
            if (!shouldStartJobs()) {
                return;
            }
            Collection<JobRecord> jobs = jobRepository.getJobRecords();
            for (JobRecord jobRecord : jobs) {
                JobExecutionRecord jobExecutionRecord = ensureExecutionRecord(jobRecord.getJobId(),
                        jobRepository.getJobExecutionRecord(jobRecord.getJobId()));
                startJobIfNotStartedOrCompleted(jobRecord, jobExecutionRecord, "discovered by scanning of JobRecords");
            }
            jobRepository.cleanup(nodeEngine);
            if (!jobsScanned) {
                synchronized (lock) {
                    jobsScanned = true;
                }
            }
        } catch (Exception e) {
            if (e instanceof HazelcastInstanceNotActiveException) {
                return;
            }
            logger.severe("Scanning jobs failed", e);
        }
    }

    private JobExecutionRecord ensureExecutionRecord(long jobId, JobExecutionRecord record) {
        return record != null ? record : new JobExecutionRecord(jobId, getQuorumSize(), false);
    }

    @SuppressWarnings("WeakerAccess") // used by jet-enterprise
    void assertIsMaster(String error) {
        if (!isMaster()) {
            throw new JetException(error + ". Master address: " + nodeEngine.getClusterService().getMasterAddress());
        }
    }

    private boolean isMaster() {
        return nodeEngine.getClusterService().isMaster();
    }

    CompletableFuture<Void> submitToCoordinatorThread(Runnable action) {
        return submitToCoordinatorThread(() -> {
            action.run();
            return null;
        });
    }

    private <T> CompletableFuture<T> submitToCoordinatorThread(Callable<T> action) {
        // if we are on our thread already, execute directly in a blocking way
        if (IS_JOB_COORDINATOR_THREAD.get()) {
            try {
                return CompletableFuture.completedFuture(action.call());
            } catch (Throwable e) {
                return com.hazelcast.jet.impl.util.Util.exceptionallyCompletedFuture(e);
            }
        }

        Future<T> future = nodeEngine.getExecutionService().submit(COORDINATOR_EXECUTOR_NAME, () -> {
            assert !IS_JOB_COORDINATOR_THREAD.get() : "flag already raised";
            IS_JOB_COORDINATOR_THREAD.set(true);
            try {
                return action.call();
            } finally {
                IS_JOB_COORDINATOR_THREAD.set(false);
            }
        });
        return Util.toCompletableFuture(nodeEngine.getExecutionService().asCompletableFuture(future));
    }
}<|MERGE_RESOLUTION|>--- conflicted
+++ resolved
@@ -52,7 +52,6 @@
 import javax.annotation.Nullable;
 import java.util.ArrayList;
 import java.util.Collection;
-import java.util.Collections;
 import java.util.HashMap;
 import java.util.HashSet;
 import java.util.List;
@@ -88,6 +87,7 @@
 import static com.hazelcast.jet.impl.util.LoggingUtil.logFinest;
 import static com.hazelcast.jet.impl.util.Util.getJetInstance;
 import static com.hazelcast.util.executor.ExecutorType.CACHED;
+import static java.util.Collections.emptyList;
 import static java.util.Comparator.comparing;
 import static java.util.concurrent.TimeUnit.HOURS;
 import static java.util.concurrent.TimeUnit.MILLISECONDS;
@@ -366,54 +366,13 @@
      * Returns the latest metrics for a job or fails with {@link JobNotFoundException}
      * if the requested job is not found.
      */
-<<<<<<< HEAD
-    public CompletableFuture<JobMetrics> getJobMetrics(long jobId) {
-        CompletableFuture<JobMetrics> cf = new CompletableFuture<>();
+    public CompletableFuture<List<RawJobMetrics>> getJobMetrics(long jobId) {
+        CompletableFuture<List<RawJobMetrics>> cf = new CompletableFuture<>();
         runWithJob(jobId,
                 mc -> mc.jobContext().collectMetrics(cf),
-                jobResult -> {
-                    JobMetrics metrics = jobRepository.getJobMetrics(jobId);
-                    cf.complete(metrics == null ? JobMetrics.empty() : metrics);
-                },
+                jobResult -> cf.complete(jobRepository.getJobMetrics(jobId)),
                 null,
-                record -> cf.complete(JobMetrics.empty())
-=======
-    public CompletableFuture<List<RawJobMetrics>> getJobMetrics(long jobId) {
-        CompletableFuture<List<RawJobMetrics>> cf = new CompletableFuture<>();
-        submitToCoordinatorThread(
-            () -> {
-                // check if there is a running job
-                MasterContext mc = masterContexts.get(jobId);
-                if (mc != null) {
-                    mc.jobContext().collectMetrics(cf);
-                    return;
-                }
-
-                // is job completed with metrics?
-                List<RawJobMetrics> metrics = jobRepository.getJobMetrics(jobId);
-                if (metrics != null) {
-                    cf.complete(metrics);
-                    return;
-                }
-
-                // no metrics found, but job might be completed with disabled metrics saving
-                JobResult jobResult = jobRepository.getJobResult(jobId);
-                if (jobResult != null) {
-                    cf.complete(Collections.emptyList());
-                    return;
-                }
-
-                // no job result found,
-                // the job might not be yet discovered by job record scanning
-                JobExecutionRecord record = jobRepository.getJobExecutionRecord(jobId);
-                if (record != null) {
-                    cf.complete(Collections.emptyList());
-                    return;
-                }
-
-                cf.completeExceptionally(new JobNotFoundException(jobId));
-            }
->>>>>>> a7c9e001
+                record -> cf.complete(emptyList())
         );
         return cf;
     }
