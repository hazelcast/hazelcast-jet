--- conflicted
+++ resolved
@@ -603,53 +603,6 @@
         });
     }
 
-<<<<<<< HEAD
-    /**
-     * Returns {@code true} if all members except for the local member have
-     * state equal to the given {@code clusterState}. Ignores members that just
-     * left the cluster. Any failure when querying the state on any member
-     * causes the method to return {@code false}.
-     */
-    private boolean allMembersHaveSameState(ClusterState clusterState) {
-        //TODO remove once the issue is fixed on the IMDG side
-        // (https://github.com/hazelcast/hazelcast-enterprise/issues/2747)
-        try {
-            Set<Member> members = nodeEngine.getClusterService().getMembers();
-            List<Future<ClusterMetadata>> futures =
-                    members.stream()
-                           .filter(member -> !member.localMember())
-                           .map(this::clusterMetadataAsync)
-                           .collect(toList());
-            return futures.stream()
-                          .map(future -> {
-                              try {
-                                  return future.get();
-                              } catch (ExecutionException e) {
-                                  if (e.getCause() instanceof MemberLeftException
-                                          || e.getCause() instanceof TargetNotMemberException) {
-                                      // ignore these exceptions
-                                      return null;
-                                  }
-                                  throw sneakyThrow(e);
-                              } catch (Exception e) {
-                                  throw sneakyThrow(e);
-                              }
-                          })
-                          .filter(Objects::nonNull)
-                          .allMatch(metaData -> metaData.getState() == clusterState);
-        } catch (Exception e) {
-            logger.warning("Exception during member state check", e);
-            return false;
-        }
-    }
-
-    private Future<ClusterMetadata> clusterMetadataAsync(Member member) {
-        return nodeEngine.getOperationService().invokeOnTarget(JetService.SERVICE_NAME,
-                new GetClusterMetadataOperation(), member.getAddress());
-    }
-
-=======
->>>>>>> a84d20be
     void onMemberAdded(MemberImpl addedMember) {
         // the member can re-join with the same UUID in certain scenarios
         removedMembers.remove(addedMember.getUuid());
