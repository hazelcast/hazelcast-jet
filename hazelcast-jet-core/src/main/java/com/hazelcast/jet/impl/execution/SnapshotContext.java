--- conflicted
+++ resolved
@@ -195,14 +195,10 @@
             throw new RuntimeException("new snapshotId equal to previous, operation possibly retried. Previous="
                     + currentSnapshotId + ", new=" + snapshotId);
         }
-<<<<<<< HEAD
-        assert currentSnapshotId == activeSnapshotId1stPhase : "last snapshot was postponed but not started";
-=======
         assert snapshotId == currentSnapshotId + 1
                 : "New snapshotId for " + jobNameAndExecutionId + " not incremented by 1. " +
                         "Previous=" + currentSnapshotId + ", new=" + snapshotId;
-        assert currentSnapshotId == activeSnapshotId : "last snapshot was postponed but not started";
->>>>>>> 97f2654f
+        assert currentSnapshotId == activeSnapshotId1stPhase : "last snapshot was postponed but not started";
         assert numTasklets >= 0 : "numTasklets=" + numTasklets;
         if (isCancelled) {
             throw new CancellationException("execution cancelled");
