--- conflicted
+++ resolved
@@ -29,7 +29,6 @@
 import com.hazelcast.spi.Notifier;
 import com.hazelcast.spi.WaitNotifyKey;
 import com.hazelcast.spi.impl.NodeEngineImpl;
-import com.hazelcast.spi.impl.operationparker.OperationParker;
 
 import java.util.ArrayList;
 import java.util.List;
@@ -81,27 +80,10 @@
                     1, (int) Math.ceil((double) config.getRetentionSeconds() / config.getCollectionIntervalSeconds())
             );
             metricsJournal = new ConcurrentArrayRingbuffer<>(journalSize);
-<<<<<<< HEAD
             plugins.add(new CompressingProbeRenderer(this.nodeEngine.getLoggingService(), metricsJournal));
         }
         if (config.isExposeThroughJmx()) {
             plugins.add(new JmxRenderer(nodeEngine.getHazelcastInstance().getName()));
-=======
-            logger.info("Configuring metrics collection, collection interval=" + config.getCollectionIntervalSeconds()
-                    + " seconds and retention=" + config.getRetentionSeconds() + " seconds");
-            int[] lastSize = {INITIAL_BUFFER_SIZE};
-            nodeEngine.getExecutionService().scheduleWithRepetition("MetricsForManCenterCollection", () -> {
-                CompressingProbeRenderer renderer = new CompressingProbeRenderer(
-                        lastSize[0] * SIZE_FACTOR_NUMERATOR / SIZE_FACTOR_DENOMINATOR);
-                this.nodeEngine.getMetricsRegistry().render(renderer);
-                byte[] blob = renderer.getRenderedBlob();
-                lastSize[0] = blob.length;
-                metricsJournal.add(entry(System.currentTimeMillis(), blob));
-                logFine(logger, "Collected %,d metrics, %,d bytes", renderer.getCount(), blob.length);
-                OperationParker parker = nodeEngine.getService(OperationParker.SERVICE_NAME);
-                parker.unpark(notifier);
-            }, 1, config.getCollectionIntervalSeconds(), TimeUnit.SECONDS);
->>>>>>> 535e88ae
         }
         if (plugins.isEmpty()) {
             return;
@@ -206,6 +188,4 @@
             return "metricsJournal";
         }
     }
-
-
 }