/*
 * Copyright (c) 2008-2018, Hazelcast, Inc. All Rights Reserved.
 *
 * Licensed under the Apache License, Version 2.0 (the "License");
 * you may not use this file except in compliance with the License.
 * You may obtain a copy of the License at
 *
 * http://www.apache.org/licenses/LICENSE-2.0
 *
 * Unless required by applicable law or agreed to in writing, software
 * distributed under the License is distributed on an "AS IS" BASIS,
 * WITHOUT WARRANTIES OR CONDITIONS OF ANY KIND, either express or implied.
 * See the License for the specific language governing permissions and
 * limitations under the License.
 */

package com.hazelcast.jet.impl;

import com.hazelcast.core.ExecutionCallback;
import com.hazelcast.internal.cluster.MemberInfo;
import com.hazelcast.internal.cluster.impl.ClusterServiceImpl;
import com.hazelcast.internal.cluster.impl.MembersView;
import com.hazelcast.jet.RestartableException;
import com.hazelcast.jet.config.JobConfig;
import com.hazelcast.jet.config.ProcessingGuarantee;
import com.hazelcast.jet.core.DAG;
import com.hazelcast.jet.core.Edge;
import com.hazelcast.jet.core.JobStatus;
import com.hazelcast.jet.core.TopologyChangedException;
import com.hazelcast.jet.core.Vertex;
import com.hazelcast.jet.impl.exception.JobRestartRequestedException;
import com.hazelcast.jet.impl.execution.init.ExecutionPlan;
import com.hazelcast.jet.impl.operation.CancelExecutionOperation;
import com.hazelcast.jet.impl.operation.CompleteExecutionOperation;
import com.hazelcast.jet.impl.operation.InitExecutionOperation;
import com.hazelcast.jet.impl.operation.SnapshotOperation;
import com.hazelcast.jet.impl.operation.SnapshotOperation.SnapshotOperationResult;
import com.hazelcast.jet.impl.operation.StartExecutionOperation;
import com.hazelcast.jet.impl.util.CompletionToken;
import com.hazelcast.jet.impl.util.ExceptionUtil;
import com.hazelcast.jet.impl.util.NonCompletableFuture;
import com.hazelcast.logging.ILogger;
import com.hazelcast.spi.ExecutionService;
import com.hazelcast.spi.InternalCompletableFuture;
import com.hazelcast.spi.Operation;
import com.hazelcast.spi.impl.NodeEngineImpl;

import javax.annotation.Nullable;
import java.util.Collection;
import java.util.HashMap;
import java.util.HashSet;
import java.util.List;
import java.util.Map;
import java.util.Map.Entry;
import java.util.Set;
import java.util.concurrent.CancellationException;
import java.util.concurrent.CompletableFuture;
import java.util.concurrent.ConcurrentHashMap;
import java.util.concurrent.atomic.AtomicBoolean;
import java.util.concurrent.atomic.AtomicInteger;
import java.util.concurrent.atomic.AtomicReference;
import java.util.function.Consumer;
import java.util.function.Function;
import java.util.stream.Collectors;

import static com.hazelcast.jet.core.Edge.between;
import static com.hazelcast.jet.core.JobStatus.COMPLETED;
import static com.hazelcast.jet.core.JobStatus.FAILED;
import static com.hazelcast.jet.core.JobStatus.NOT_STARTED;
import static com.hazelcast.jet.core.JobStatus.RESTARTING;
import static com.hazelcast.jet.core.JobStatus.RUNNING;
import static com.hazelcast.jet.core.JobStatus.STARTING;
import static com.hazelcast.jet.core.processor.SourceProcessors.readMapP;
import static com.hazelcast.jet.function.DistributedFunctions.entryKey;
import static com.hazelcast.jet.impl.SnapshotRepository.snapshotDataMapName;
import static com.hazelcast.jet.impl.execution.SnapshotContext.NO_SNAPSHOT;
import static com.hazelcast.jet.impl.execution.init.CustomClassLoadedObject.deserializeWithCustomClassLoader;
import static com.hazelcast.jet.impl.execution.init.ExecutionPlanBuilder.createExecutionPlans;
import static com.hazelcast.jet.impl.util.ExceptionUtil.isRestartableException;
import static com.hazelcast.jet.impl.util.ExceptionUtil.peel;
import static com.hazelcast.jet.impl.util.ExceptionUtil.withTryCatch;
import static com.hazelcast.jet.impl.util.Util.idToString;
import static com.hazelcast.jet.impl.util.Util.jobAndExecutionId;
import static java.util.Collections.emptyList;
import static java.util.stream.Collectors.partitioningBy;
import static java.util.stream.Collectors.toList;

/**
 * Data pertaining to single job on master member. There's one instance per job,
 * shared between multiple executions.
 */
public class MasterContext {

    public static final int SNAPSHOT_RESTORE_EDGE_PRIORITY = Integer.MIN_VALUE;

    private final NodeEngineImpl nodeEngine;
    private final JobCoordinationService coordinationService;
    private final ILogger logger;
    private final JobRecord jobRecord;
    private final long jobId;
    private final NonCompletableFuture completionFuture = new NonCompletableFuture();
    private final CompletionToken cancellationToken;
    private final AtomicReference<JobStatus> jobStatus = new AtomicReference<>(NOT_STARTED);
    private final SnapshotRepository snapshotRepository;
    private volatile Set<Vertex> vertices;

    private volatile long executionId;
    private volatile long jobStartTime;
    private volatile Map<MemberInfo, ExecutionPlan> executionPlanMap;
    private volatile CompletionToken executionRestartToken;

    MasterContext(NodeEngineImpl nodeEngine, JobCoordinationService coordinationService, JobRecord jobRecord) {
        this.nodeEngine = nodeEngine;
        this.coordinationService = coordinationService;
        this.snapshotRepository = coordinationService.snapshotRepository();
        this.logger = nodeEngine.getLogger(getClass());
        this.jobRecord = jobRecord;
        this.jobId = jobRecord.getJobId();
        this.cancellationToken = new CompletionToken(logger);
    }

    public long getJobId() {
        return jobId;
    }

    public long getExecutionId() {
        return executionId;
    }

    public JobStatus jobStatus() {
        return jobStatus.get();
    }

    public JobConfig getJobConfig() {
        return jobRecord.getConfig();
    }

    public JobRecord getJobRecord() {
        return jobRecord;
    }

    public CompletableFuture<Void> completionFuture() {
        return completionFuture;
    }

    boolean cancelJob() {
        return cancellationToken.complete();
    }

    boolean isCancelled() {
        return cancellationToken.isCompleted();
    }

    /**
     * Starts execution of the job if it is not already completed, cancelled or failed.
     * If the job is already cancelled, the job completion procedure is triggered.
     * If the job quorum is not satisfied, job restart is rescheduled.
     * If there was a membership change and the partition table is not completely
     * fixed yet, job restart is rescheduled.
     */
    void tryStartJob(Function<Long, Long> executionIdSupplier) {
        if (!setJobStatusToStarting()) {
            return;
        }

        if (scheduleRestartIfQuorumAbsent() || scheduleRestartIfClusterIsNotSafe()) {
            return;
        }

        DAG dag;
        try {
            dag = deserializeDAG();
        } catch (Exception e) {
            logger.warning("DAG deserialization failed", e);
            finalizeJob(e);
            return;
        }
        // save a copy of the vertex list, because it is going to change
        vertices = new HashSet<>();
        dag.iterator().forEachRemaining(vertices::add);
        executionId = executionIdSupplier.apply(jobId);

        // last started snapshot complete or not complete. The next started snapshot must be greater than this number
        long lastSnapshotId = NO_SNAPSHOT;
        if (isSnapshottingEnabled()) {
            Long snapshotIdToRestore = snapshotRepository.latestCompleteSnapshot(jobId);
            snapshotRepository.deleteAllSnapshotsExceptOne(jobId, snapshotIdToRestore);
            Long lastStartedSnapshot = snapshotRepository.latestStartedSnapshot(jobId);
            if (snapshotIdToRestore != null) {
                logger.info("State of " + jobIdString() + " will be restored from snapshot "
                        + snapshotIdToRestore);
                rewriteDagWithSnapshotRestore(dag, snapshotIdToRestore);
            } else {
                logger.info("No previous snapshot for " + jobIdString() + " found.");
            }
            if (lastStartedSnapshot != null) {
                lastSnapshotId = lastStartedSnapshot;
            }
        }

        MembersView membersView = getMembersView();
        ClassLoader previousCL = swapContextClassLoader(coordinationService.getClassLoader(jobId));
        try {
            logger.info("Start executing " + jobIdString() + ", status " + jobStatus()
                    + ", execution graph in DOT format:\n" + dag.toDotString()
                    + "\nHINT: You can use graphviz or http://viz-js.com to visualize the printed graph.");
            logger.fine("Building execution plan for " + jobIdString());
            executionPlanMap = createExecutionPlans(nodeEngine, membersView, dag, getJobConfig(), lastSnapshotId);
        } catch (Exception e) {
            logger.severe("Exception creating execution plan for " + jobIdString(), e);
            finalizeJob(e);
            return;
        } finally {
            Thread.currentThread().setContextClassLoader(previousCL);
        }

        logger.fine("Built execution plans for " + jobIdString());
        Set<MemberInfo> participants = executionPlanMap.keySet();
        Function<ExecutionPlan, Operation> operationCtor = plan ->
                new InitExecutionOperation(jobId, executionId, membersView.getVersion(), participants,
                        nodeEngine.getSerializationService().toData(plan));
        invoke(operationCtor, this::onInitStepCompleted, null);
    }

    private void rewriteDagWithSnapshotRestore(DAG dag, long snapshotId) {
        logger.info(jobIdString() + ": restoring state from snapshotId=" + snapshotId);
        for (Vertex vertex : dag) {
            // We add the vertex even in case when the map is empty: this ensures, that
            // Processor.finishSnapshotRestore() method is always called on all vertices in
            // a job which is restored from a snapshot.
            String mapName = snapshotDataMapName(jobId, snapshotId, vertex.getName());
            Vertex readSnapshotVertex = dag.newVertex("__snapshot_read." + vertex.getName(), readMapP(mapName));
            Vertex explodeVertex = dag.newVertex("__snapshot_explode." + vertex.getName(), ExplodeSnapshotP::new);

            readSnapshotVertex.localParallelism(vertex.getLocalParallelism());
            explodeVertex.localParallelism(vertex.getLocalParallelism());

            int destOrdinal = dag.getInboundEdges(vertex.getName()).size();
            dag.edge(between(readSnapshotVertex, explodeVertex).isolated())
               .edge(new SnapshotRestoreEdge(explodeVertex, vertex, destOrdinal));
        }
    }

    /**
     * Sets job status to starting.
     * Returns false if the job start process cannot proceed.
     */
    private boolean setJobStatusToStarting() {
        JobStatus status = jobStatus();
        if (status == COMPLETED || status == FAILED) {
            logger.severe("Cannot init job " + idToString(jobId) + ": it is already " + status);
            return false;
        }

        if (cancellationToken.isCompleted()) {
            logger.fine("Skipping init job " + idToString(jobId) + ": is already cancelled.");
            finalizeJob(new CancellationException());
            return false;
        }

        if (status == NOT_STARTED) {
            if (!jobStatus.compareAndSet(NOT_STARTED, STARTING)) {
                logger.fine("Cannot init job " + idToString(jobId) + ": someone else is just starting it");
                return false;
            }

            jobStartTime = System.currentTimeMillis();
        }

        status = jobStatus();
        if (!(status == STARTING || status == RESTARTING)) {
            logger.severe("Cannot init job " + idToString(jobId) + ": status is " + status);
            return false;
        }

        return true;
    }

    private boolean scheduleRestartIfQuorumAbsent() {
        int quorumSize = jobRecord.getQuorumSize();
        if (coordinationService.isQuorumPresent(quorumSize)) {
            return false;
        }

        logger.fine("Rescheduling restart of job " + idToString(jobId) + ": quorum size " + quorumSize + " is not met");
        scheduleRestart();
        return true;
    }

    private boolean scheduleRestartIfClusterIsNotSafe() {
        if (coordinationService.shouldStartJobs()) {
            return false;
        }

        logger.fine("Rescheduling restart of job " + idToString(jobId) + ": cluster is not safe");
        scheduleRestart();
        return true;
    }

    private void scheduleRestart() {
        jobStatus.compareAndSet(RUNNING, RESTARTING);
        coordinationService.scheduleRestart(jobId);
    }

    private MembersView getMembersView() {
        ClusterServiceImpl clusterService = (ClusterServiceImpl) nodeEngine.getClusterService();
        return clusterService.getMembershipManager().getMembersView();
    }

    private DAG deserializeDAG() {
        ClassLoader cl = coordinationService.getClassLoader(jobId);
        return deserializeWithCustomClassLoader(nodeEngine.getSerializationService(), cl, jobRecord.getDag());
    }

    // Called as callback when all InitOperation invocations are done
    private void onInitStepCompleted(Map<MemberInfo, Object> responses) {
        Throwable error = getInitResult(responses);

        if (error == null) {
            JobStatus status = jobStatus();

            if (!(status == STARTING || status == RESTARTING)) {
                error = new IllegalStateException("Cannot execute " + jobIdString()
                        + ": status is " + status);
            }
        }

        if (error == null) {
            invokeStartExecution();
        } else {
            invokeCompleteExecution(error);
        }
    }

    /**
     * If there is no failure, then returns null. If the job is cancelled, then returns CancellationException.
     * If there is at least one non-restartable failure, such as an exception in user code, then returns that failure.
     * Otherwise, the failure is because a job participant has left the cluster.
     * In that case, TopologyChangeException is returned so that the job will be restarted.
     */
    private Throwable getInitResult(Map<MemberInfo, Object> responses) {
        if (cancellationToken.isCompleted()) {
            logger.fine(jobIdString() + " to be cancelled after init");
            return new CancellationException();
        }

        Map<Boolean, List<Entry<MemberInfo, Object>>> grouped = groupResponses(responses);
        Collection<MemberInfo> successfulMembers = grouped.get(false).stream().map(Entry::getKey).collect(toList());

        if (successfulMembers.size() == executionPlanMap.size()) {
            logger.fine("Init of " + jobIdString() + " is successful.");
            return null;
        }

        List<Entry<MemberInfo, Object>> failures = grouped.get(true);
        logger.fine("Init of " + jobIdString() + " failed with: " + failures);

        // if there is at least one non-restartable failure, such as a user code failure, then fail the job
        // otherwise, return TopologyChangedException so that the job will be restarted
        return failures
                .stream()
                .map(e -> (Throwable) e.getValue())
                .filter(t -> !isRestartableException(t))
                .findFirst()
                .map(ExceptionUtil::peel)
                .orElse(new TopologyChangedException());
    }

    // true -> failures, false -> success responses
    private Map<Boolean, List<Entry<MemberInfo, Object>>> groupResponses(Map<MemberInfo, Object> responses) {
        Map<Boolean, List<Entry<MemberInfo, Object>>> grouped = responses
                .entrySet()
                .stream()
                .collect(partitioningBy(e -> e.getValue() instanceof Throwable));

        grouped.putIfAbsent(true, emptyList());
        grouped.putIfAbsent(false, emptyList());

        return grouped;
    }

    // If a participant leaves or the execution fails in a participant locally, executions are cancelled
    // on the remaining participants and the callback is completed after all invocations return.
    private void invokeStartExecution() {
        logger.fine("Executing " + jobIdString());

        long executionId = this.executionId;

        ExecutionInvocationCallback callback = new ExecutionInvocationCallback(executionId);

        cancellationToken.whenCompleted(callback::cancelInvocations);

        CompletionToken executionRestartToken = new CompletionToken(logger);
        executionRestartToken.whenCompleted(callback::cancelInvocations);

        Function<ExecutionPlan, Operation> operationCtor = plan -> new StartExecutionOperation(jobId, executionId);
        Consumer<Map<MemberInfo, Object>> completionCallback = results -> {
            this.executionRestartToken = null;
            onExecuteStepCompleted(results, executionRestartToken.isCompleted());
        };

        // We must set executionRestartToken before we call invoke() method because once all invocations
        // are done, executionRestartToken will be reset. Therefore, setting it after the invoke() call is racy.
        this.executionRestartToken = executionRestartToken;
        jobStatus.set(RUNNING);

        invoke(operationCtor, completionCallback, callback);

        if (isSnapshottingEnabled()) {
            coordinationService.scheduleSnapshot(jobId, executionId);
        }
    }

    private void cancelExecutionInvocations(long jobId, long executionId) {
        nodeEngine.getExecutionService().execute(ExecutionService.ASYNC_EXECUTOR, () -> {
            Function<ExecutionPlan, Operation> operationCtor = plan -> new CancelExecutionOperation(jobId, executionId);
            invoke(operationCtor, responses -> { }, null);
        });
    }

    /**
     * Cancels the job execution invocations in order to restart it afterwards if the job is currently being executed
     */
    boolean restartExecution() {
        CompletionToken restartToken = this.executionRestartToken;
        if (restartToken != null) {
            restartToken.complete();
            return true;
        }

        return false;
    }

    void beginSnapshot(long executionId) {
        if (this.executionId != executionId) {
            // current execution is completed and probably a new execution has started
            logger.warning("Not beginning snapshot since expected execution id " + idToString(this.executionId)
                    + " does not match to " + jobAndExecutionId(jobId, executionId));
            return;
        }

        List<String> vertexNames = vertices.stream().map(Vertex::getName).collect(Collectors.toList());
        long newSnapshotId = snapshotRepository.registerSnapshot(jobId, vertexNames);

        logger.info(String.format("Starting snapshot %s for %s", newSnapshotId, jobAndExecutionId(jobId, executionId)));
        Function<ExecutionPlan, Operation> factory =
                plan -> new SnapshotOperation(jobId, executionId, newSnapshotId);

        invoke(factory, responses -> onSnapshotCompleted(responses, executionId, newSnapshotId), null);
    }

    private void onSnapshotCompleted(Map<MemberInfo, Object> responses, long executionId, long snapshotId) {
<<<<<<< HEAD
        Map<Address, Throwable> errors = responses.entrySet().stream()
            .filter(e -> e.getValue() instanceof Throwable)
            .filter(e -> !(e.getValue() instanceof CancellationException)
                    || !isRestartableException((Throwable) e.getValue()))
            .collect(Collectors.toMap(e -> e.getKey().getAddress(), e -> (Throwable) e.getValue()));
=======
        SnapshotOperationResult mergedResult = new SnapshotOperationResult();
        for (Object response : responses.values()) {
            mergedResult.merge((SnapshotOperationResult) response);
        }
>>>>>>> 535e88ae

        boolean isSuccess = mergedResult.getError() == null;
        if (!isSuccess) {
            logger.warning(jobAndExecutionId(jobId, executionId) + " snapshot " + snapshotId + " has failure, " +
                    "first failure: " + mergedResult.getError());
        }
        coordinationService.completeSnapshot(jobId, executionId, snapshotId, isSuccess,
                mergedResult.getNumBytes(), mergedResult.getNumKeys(), mergedResult.getNumChunks());
    }

    // Called as callback when all ExecuteOperation invocations are done
    private void onExecuteStepCompleted(Map<MemberInfo, Object> responses, boolean isRestartRequested) {
        invokeCompleteExecution(getExecuteResult(responses, isRestartRequested));
    }

    /**
     * <ul>
     * <li>Returns null if there is no failure.
     * <li>Returns CancellationException if the job is cancelled.
     * <li>Returns JobRestartRequestedException if the current execution is cancelled
     * <li>If there is at least one non-restartable failure, such as an exception in user code, then returns that failure.
     * <li>Otherwise, the failure is because a job participant has left the cluster.
     *   In that case, {@code TopologyChangeException} is returned so that the job will be restarted.
     * </ul>
     */
    private Throwable getExecuteResult(Map<MemberInfo, Object> responses, boolean isRestartRequested) {
        if (cancellationToken.isCompleted()) {
            logger.fine(jobIdString() + " to be cancelled after execute");
            return new CancellationException();
        } else if (isRestartRequested) {
            return new JobRestartRequestedException();
        }

        Map<Boolean, List<Entry<MemberInfo, Object>>> grouped = groupResponses(responses);
        Collection<MemberInfo> successfulMembers = grouped.get(false).stream().map(Entry::getKey).collect(toList());

        if (successfulMembers.size() == executionPlanMap.size()) {
            logger.fine("Execute of " + jobIdString() + " is successful.");
            return null;
        }

        List<Entry<MemberInfo, Object>> failures = grouped.get(true);
        logger.fine("Execute of " + jobIdString() + " has failures: " + failures);

        // If there is no user-code exception, it means at least one job participant has left the cluster.
        // In that case, all remaining participants return a CancellationException.
        return failures
                .stream()
                .map(e -> (Throwable) e.getValue())
                .filter(t -> !(t instanceof CancellationException || isRestartableException(t)))
                .findFirst()
                .map(ExceptionUtil::peel)
                .orElse(new TopologyChangedException());
    }

    private void invokeCompleteExecution(Throwable error) {
        JobStatus status = jobStatus();

        Throwable finalError;
        if (status == STARTING || status == RESTARTING || status == RUNNING) {
            logger.fine("Completing " + jobIdString());
            finalError = error;
        } else {
            if (error != null) {
                logger.severe("Cannot properly complete failed " + jobIdString()
                        + ": status is " + status, error);
            } else {
                logger.severe("Cannot properly complete " + jobIdString()
                        + ": status is " + status);
            }

            finalError = new IllegalStateException("Job coordination failed.");
        }

        Function<ExecutionPlan, Operation> operationCtor = plan -> new CompleteExecutionOperation(executionId, finalError);
        invoke(operationCtor, responses -> finalizeJob(error), null);
    }

    // Called as callback when all CompleteOperation invocations are done
    private void finalizeJob(@Nullable Throwable failure) {
        if (assertJobNotAlreadyDone(failure)) {
            return;
        }

        completeVertices(failure);

        if (shouldRestart(failure)) {
            scheduleRestart();
            return;
        }

        long elapsed = System.currentTimeMillis() - jobStartTime;
        if (isSuccess(failure)) {
            logger.info(String.format("Execution of %s completed in %,d ms", jobIdString(), elapsed));
        } else {
            logger.warning(String.format("Execution of %s failed after %,d ms", jobIdString(), elapsed), failure);
        }

        JobStatus status = isSuccess(failure) ? COMPLETED : FAILED;
        jobStatus.set(status);

        try {
            coordinationService.completeJob(this, executionId, System.currentTimeMillis(), failure);
        } catch (RuntimeException e) {
            logger.warning("Completion of " + jobIdString() + " failed", e);
        } finally {
            setFinalResult(failure);
        }
    }

    private boolean assertJobNotAlreadyDone(@Nullable Throwable failure) {
        JobStatus status = jobStatus();
        if (status == COMPLETED || status == FAILED) {
            if (failure != null) {
                logger.severe("Ignoring failure completion of " + idToString(jobId) + " because status is "
                        + status, failure);
            } else {
                logger.severe("Ignoring completion of " + idToString(jobId) + " because status is " + status);
            }
            return true;
        }
        return false;
    }

    private void completeVertices(@Nullable Throwable failure) {
        if (vertices != null) {
            for (Vertex vertex : vertices) {
                try {
                    vertex.getMetaSupplier().close(failure);
                } catch (Exception e) {
                    logger.severe(jobIdString()
                            + " encountered an exception in ProcessorMetaSupplier.complete(), ignoring it", e);
                }
            }
        }
    }

    private boolean shouldRestart(Throwable t) {
        return t instanceof JobRestartRequestedException
                || (t instanceof RestartableException || t instanceof TopologyChangedException)
                        && jobRecord.getConfig().isAutoRestartOnMemberFailureEnabled();
    }

    void setFinalResult(Throwable failure) {
        if (failure == null) {
            completionFuture.internalComplete();
        } else {
            completionFuture.internalCompleteExceptionally(failure);
        }
    }

    private boolean isSuccess(Throwable failure) {
        return (failure == null || failure instanceof CancellationException);
    }

    private void invoke(Function<ExecutionPlan, Operation> operationCtor,
                        Consumer<Map<MemberInfo, Object>> completionCallback,
                        ExecutionCallback<Object> callback) {
        CompletableFuture<Void> doneFuture = new CompletableFuture<>();
        Map<MemberInfo, InternalCompletableFuture<Object>> futures = new ConcurrentHashMap<>();
        invokeOnParticipants(futures, doneFuture, operationCtor);

        // once all invocations return, notify the completion callback
        doneFuture.whenComplete(withTryCatch(logger, (aVoid, throwable) -> {
            Map<MemberInfo, Object> responses = new HashMap<>();
            for (Entry<MemberInfo, InternalCompletableFuture<Object>> entry : futures.entrySet()) {
                Object val;
                try {
                    val = entry.getValue().get();
                } catch (InterruptedException e) {
                    Thread.currentThread().interrupt();
                    val = e;
                } catch (Exception e) {
                    val = peel(e);
                }
                responses.put(entry.getKey(), val);
            }
            completionCallback.accept(responses);
        }));

        if (callback != null) {
            futures.values().forEach(f -> f.andThen(callback));
        }
    }

    private void invokeOnParticipants(Map<MemberInfo, InternalCompletableFuture<Object>> futures,
                                      CompletableFuture<Void> doneFuture,
                                      Function<ExecutionPlan, Operation> opCtor) {
        AtomicInteger remainingCount = new AtomicInteger(executionPlanMap.size());
        for (Entry<MemberInfo, ExecutionPlan> e : executionPlanMap.entrySet()) {
            MemberInfo member = e.getKey();
            Operation op = opCtor.apply(e.getValue());
            InternalCompletableFuture<Object> future = nodeEngine.getOperationService()
                 .createInvocationBuilder(JetService.SERVICE_NAME, op, member.getAddress())
                 .setDoneCallback(() -> {
                     if (remainingCount.decrementAndGet() == 0) {
                         doneFuture.complete(null);
                     }
                 })
                 .invoke();
            futures.put(member, future);
        }
    }

    private boolean isSnapshottingEnabled() {
        return getJobConfig().getProcessingGuarantee() != ProcessingGuarantee.NONE;
    }

    private String jobIdString() {
        return jobAndExecutionId(jobId, executionId);
    }

    private static ClassLoader swapContextClassLoader(ClassLoader jobClassLoader) {
        Thread currentThread = Thread.currentThread();
        ClassLoader contextClassLoader = currentThread.getContextClassLoader();
        currentThread.setContextClassLoader(jobClassLoader);
        return contextClassLoader;
    }

    /**
     * Specific type of edge to be used when restoring snapshots
     */
    private static class SnapshotRestoreEdge extends Edge {

        SnapshotRestoreEdge(Vertex source, Vertex destination, int destOrdinal) {
            super(source, 0, destination, destOrdinal);
            distributed();
            partitioned(entryKey());
        }

        @Override
        public int getPriority() {
            return SNAPSHOT_RESTORE_EDGE_PRIORITY;
        }
    }

    /**
     * Registered to {@link StartExecutionOperation} invocations to cancel invocations in case of a failure or restart
     */
    private class ExecutionInvocationCallback implements ExecutionCallback<Object> {

        private final AtomicBoolean invocationsCancelled = new AtomicBoolean();

        private final long executionId;

        ExecutionInvocationCallback(long executionId) {
            this.executionId = executionId;
        }

        @Override
        public void onResponse(Object response) {

        }

        @Override
        public void onFailure(Throwable t) {
            cancelInvocations();
        }

        void cancelInvocations() {
            if (invocationsCancelled.compareAndSet(false, true)) {
                cancelExecutionInvocations(jobId, executionId);
            }
        }
    }

}<|MERGE_RESOLUTION|>--- conflicted
+++ resolved
@@ -450,18 +450,10 @@
     }
 
     private void onSnapshotCompleted(Map<MemberInfo, Object> responses, long executionId, long snapshotId) {
-<<<<<<< HEAD
-        Map<Address, Throwable> errors = responses.entrySet().stream()
-            .filter(e -> e.getValue() instanceof Throwable)
-            .filter(e -> !(e.getValue() instanceof CancellationException)
-                    || !isRestartableException((Throwable) e.getValue()))
-            .collect(Collectors.toMap(e -> e.getKey().getAddress(), e -> (Throwable) e.getValue()));
-=======
         SnapshotOperationResult mergedResult = new SnapshotOperationResult();
         for (Object response : responses.values()) {
             mergedResult.merge((SnapshotOperationResult) response);
         }
->>>>>>> 535e88ae
 
         boolean isSuccess = mergedResult.getError() == null;
         if (!isSuccess) {
