--- conflicted
+++ resolved
@@ -211,7 +211,6 @@
                 mode = mode.withoutTerminalSnapshot();
             }
 
-<<<<<<< HEAD
             localStatus = jobStatus();
             if (localStatus == SUSPENDED && mode != CANCEL) {
                 // if suspended, we can only cancel the job. Other terminations have no effect.
@@ -222,19 +221,8 @@
             }
             // handle cancellation of a suspended job
             if (localStatus == SUSPENDED) {
-                this.jobStatus.set(COMPLETED);
+                this.jobStatus = COMPLETED;
                 setFinalResult(new CancellationException());
-=======
-            boolean success = requestedTerminationMode.compareAndSet(null, mode);
-            if (success) {
-                handleTermination(mode);
-                // handle cancellation of a suspended job
-                if (jobStatus == SUSPENDED) {
-                    assert mode == CANCEL : "mode is not CANCEL, but " + mode;
-                    coordinationService.completeJob(this, System.currentTimeMillis(), new CancellationException());
-                    jobStatus = COMPLETED;
-                }
->>>>>>> 8ca08849
             }
         }
 
@@ -320,7 +308,6 @@
             return;
         }
 
-<<<<<<< HEAD
         // last started snapshot, completed or not. The next started snapshot must be greater than this number
         long lastSnapshotId = NO_SNAPSHOT;
         if (isSnapshottingEnabled()) {
@@ -336,23 +323,6 @@
             }
             if (lastStartedSnapshot != null) {
                 lastSnapshotId = lastStartedSnapshot;
-=======
-            MembersView membersView = getMembersView();
-            ClassLoader previousCL = swapContextClassLoader(classLoader);
-            try {
-                logger.info("Start executing " + jobIdString() + ", status " + jobStatus()
-                        + ", execution graph in DOT format:\n" + dag.toDotString()
-                        + "\nHINT: You can use graphviz or http://viz-js.com to visualize the printed graph.");
-                logger.fine("Building execution plan for " + jobIdString());
-                executionPlanMap = createExecutionPlans(nodeEngine, membersView,
-                        dag, jobId, executionId, jobConfig(), lastSnapshotId);
-            } catch (Exception e) {
-                logger.severe("Exception creating execution plan for " + jobIdString(), e);
-                finalizeJob(e);
-                return;
-            } finally {
-                Thread.currentThread().setContextClassLoader(previousCL);
->>>>>>> 8ca08849
             }
         }
 
@@ -364,7 +334,7 @@
                     + "\nHINT: You can use graphviz or http://viz-js.com to visualize the printed graph.");
             logger.fine("Building execution plan for " + jobIdString());
             executionPlanMap = createExecutionPlans(nodeEngine, membersView,
-                    dag, jobId, executionId, getJobConfig(), lastSnapshotId);
+                    dag, jobId, executionId, jobConfig(), lastSnapshotId);
         } catch (Exception e) {
             logger.severe("Exception creating execution plan for " + jobIdString(), e);
             finalizeJob(e);
@@ -409,26 +379,16 @@
      * Returns false if the job start process cannot proceed.
      */
     private boolean setJobStatusToStarting() {
+        assertLockHeld();
         JobStatus status = jobStatus();
         if (status != NOT_RUNNING) {
             logger.fine("Not starting job '" + jobName + "': status is " + status);
             return false;
         }
 
-<<<<<<< HEAD
-        boolean success = jobStatus.compareAndSet(NOT_RUNNING, STARTING);
-        assert success : "a race setting job status";
-=======
-        if (isCancelled()) {
-            logger.fine("Skipping init job '" + jobName + "': is already cancelled.");
-            finalizeJob(new CancellationException());
-            return false;
-        }
-
         boolean success = jobStatus == NOT_RUNNING;
         assert success : "cannot start job " + idToString(jobId) + " with status: " + jobStatus;
         jobStatus = STARTING;
->>>>>>> 8ca08849
         executionStartTime = System.nanoTime();
         jobRecord = jobRecord.withSuspended(false);
 
@@ -741,14 +701,8 @@
 
             // if restart was requested, restart immediately
             if (failure instanceof JobRestartRequestedException) {
-<<<<<<< HEAD
-                // if status is RUNNING, set it to RESTARTING. If it's STARTING, let it be.
-                jobStatus.compareAndSet(RUNNING, NOT_RUNNING);
+                jobStatus = NOT_RUNNING;
                 nonSynchronizedAction = () -> coordinationService.restartJob(jobId);
-=======
-                jobStatus = NOT_RUNNING;
-                coordinationService.restartJob(jobId);
->>>>>>> 8ca08849
             } else if ((failure instanceof RestartableException || failure instanceof TopologyChangedException)
                     && jobRecord.getConfig().isAutoScaling()) {
                 // if restart is due to a failure, restart with a delay
@@ -756,14 +710,9 @@
             } else if (failure instanceof JobSuspendRequestedException
                     || (failure instanceof RestartableException || failure instanceof TopologyChangedException)
                     && !jobRecord.getConfig().isAutoScaling()) {
-<<<<<<< HEAD
-                jobStatus.set(SUSPENDED);
-                nonSynchronizedAction = () -> coordinationService.suspendJob(this);
-=======
                 jobStatus = SUSPENDED;
                 jobRecord = jobRecord.withSuspended(true);
-                coordinationService.suspendJob(this);
->>>>>>> 8ca08849
+                nonSynchronizedAction = () -> coordinationService.suspendJob(this);
             } else if (failure instanceof JobTerminateRequestedException) {
                 // leave the job not-suspended, not-restarted. New master will pick it up.
                 jobStatus = NOT_RUNNING;
@@ -906,22 +855,12 @@
     }
 
     void resumeJob(Function<Long, Long> executionIdSupplier) {
-<<<<<<< HEAD
-        if (jobStatus.compareAndSet(SUSPENDED, NOT_RUNNING)) {
+        if (jobStatus == SUSPENDED) {
+            jobStatus = NOT_RUNNING;
             logger.fine("Resuming job " + jobName);
             tryStartJob(executionIdSupplier);
         } else {
-            logger.info("Not resuming " + jobIdString() + ": not " + SUSPENDED + ", but " + jobStatus.get());
-=======
-        synchronized (lock) {
-            if (jobStatus == SUSPENDED) {
-                jobStatus = NOT_RUNNING;
-                logger.fine("Resuming job " + jobName);
-                tryStartJob(executionIdSupplier);
-            } else {
-                logger.info("Not resuming " + jobIdString() + ": not " + SUSPENDED + ", but " + jobStatus);
-            }
->>>>>>> 8ca08849
+            logger.info("Not resuming " + jobIdString() + ": not " + SUSPENDED + ", but " + jobStatus);
         }
     }
 
@@ -972,6 +911,10 @@
         return requestTermination(TerminationMode.RESTART_GRACEFUL);
     }
 
+    private void assertLockHeld() {
+        assert Thread.holdsLock(lock) : "the lock should be held at this place";
+    }
+
     private void assertLockNotHeld() {
         assert !Thread.holdsLock(lock) : "the lock should not be held at this place";
     }
