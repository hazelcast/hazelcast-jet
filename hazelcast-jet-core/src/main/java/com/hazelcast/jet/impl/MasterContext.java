/*
 * Copyright (c) 2008-2018, Hazelcast, Inc. All Rights Reserved.
 *
 * Licensed under the Apache License, Version 2.0 (the "License");
 * you may not use this file except in compliance with the License.
 * You may obtain a copy of the License at
 *
 * http://www.apache.org/licenses/LICENSE-2.0
 *
 * Unless required by applicable law or agreed to in writing, software
 * distributed under the License is distributed on an "AS IS" BASIS,
 * WITHOUT WARRANTIES OR CONDITIONS OF ANY KIND, either express or implied.
 * See the License for the specific language governing permissions and
 * limitations under the License.
 */

package com.hazelcast.jet.impl;

import com.hazelcast.core.ExecutionCallback;
import com.hazelcast.internal.cluster.MemberInfo;
import com.hazelcast.internal.cluster.impl.ClusterServiceImpl;
import com.hazelcast.internal.cluster.impl.MembersView;
import com.hazelcast.jet.Job;
import com.hazelcast.jet.RestartableException;
import com.hazelcast.jet.config.JobConfig;
import com.hazelcast.jet.config.ProcessingGuarantee;
import com.hazelcast.jet.core.DAG;
import com.hazelcast.jet.core.Edge;
import com.hazelcast.jet.core.JobStatus;
import com.hazelcast.jet.core.TopologyChangedException;
import com.hazelcast.jet.core.Vertex;
import com.hazelcast.jet.impl.TerminationMode.ActionAfterTerminate;
import com.hazelcast.jet.impl.exception.JobRestartRequestedException;
import com.hazelcast.jet.impl.exception.JobSuspendRequestedException;
import com.hazelcast.jet.impl.exception.JobTerminateRequestedException;
import com.hazelcast.jet.impl.exception.ShutdownInProgressException;
import com.hazelcast.jet.impl.execution.init.ExecutionPlan;
import com.hazelcast.jet.impl.operation.CompleteExecutionOperation;
import com.hazelcast.jet.impl.operation.InitExecutionOperation;
import com.hazelcast.jet.impl.operation.SnapshotOperation;
import com.hazelcast.jet.impl.operation.SnapshotOperation.SnapshotOperationResult;
import com.hazelcast.jet.impl.operation.StartExecutionOperation;
import com.hazelcast.jet.impl.operation.TerminateExecutionOperation;
import com.hazelcast.jet.impl.util.ExceptionUtil;
import com.hazelcast.jet.impl.util.NonCompletableFuture;
import com.hazelcast.logging.ILogger;
import com.hazelcast.spi.ExecutionService;
import com.hazelcast.spi.InternalCompletableFuture;
import com.hazelcast.spi.Operation;
import com.hazelcast.spi.impl.NodeEngineImpl;
import com.hazelcast.spi.serialization.SerializationService;

import javax.annotation.Nonnull;
import javax.annotation.Nullable;
import java.util.Collection;
import java.util.HashMap;
import java.util.HashSet;
import java.util.List;
import java.util.Map;
import java.util.Map.Entry;
import java.util.Set;
import java.util.concurrent.CancellationException;
import java.util.concurrent.CompletableFuture;
import java.util.concurrent.ConcurrentHashMap;
import java.util.concurrent.atomic.AtomicBoolean;
import java.util.concurrent.atomic.AtomicInteger;
import java.util.concurrent.atomic.AtomicReference;
import java.util.function.Consumer;
import java.util.function.Function;
import java.util.stream.Collectors;

import static com.hazelcast.jet.Util.idToString;
import static com.hazelcast.jet.core.Edge.between;
import static com.hazelcast.jet.core.JobStatus.COMPLETED;
import static com.hazelcast.jet.core.JobStatus.FAILED;
import static com.hazelcast.jet.core.JobStatus.NOT_STARTED;
import static com.hazelcast.jet.core.JobStatus.RESTARTING;
import static com.hazelcast.jet.core.JobStatus.RUNNING;
import static com.hazelcast.jet.core.JobStatus.STARTING;
import static com.hazelcast.jet.core.JobStatus.SUSPENDED;
import static com.hazelcast.jet.core.processor.SourceProcessors.readMapP;
import static com.hazelcast.jet.function.DistributedFunctions.entryKey;
import static com.hazelcast.jet.impl.SnapshotRepository.snapshotDataMapName;
import static com.hazelcast.jet.impl.TerminationMode.ActionAfterTerminate.RESTART;
import static com.hazelcast.jet.impl.TerminationMode.CANCEL;
import static com.hazelcast.jet.impl.TerminationMode.RESTART_GRACEFUL;
import static com.hazelcast.jet.impl.execution.SnapshotContext.NO_SNAPSHOT;
import static com.hazelcast.jet.impl.execution.init.CustomClassLoadedObject.deserializeWithCustomClassLoader;
import static com.hazelcast.jet.impl.execution.init.ExecutionPlanBuilder.createExecutionPlans;
import static com.hazelcast.jet.impl.util.ExceptionUtil.isRestartableException;
import static com.hazelcast.jet.impl.util.ExceptionUtil.peel;
import static com.hazelcast.jet.impl.util.ExceptionUtil.withTryCatch;
import static com.hazelcast.jet.impl.util.Util.jobNameAndExecutionId;
import static java.util.Collections.emptyList;
import static java.util.concurrent.TimeUnit.NANOSECONDS;
import static java.util.stream.Collectors.partitioningBy;
import static java.util.stream.Collectors.toList;

/**
 * Data pertaining to single job on master member. There's one instance per job,
 * shared between multiple executions.
 */
public class MasterContext {

    public static final int SNAPSHOT_RESTORE_EDGE_PRIORITY = Integer.MIN_VALUE;
    public static final String SNAPSHOT_VERTEX_PREFIX = "__snapshot_";

    private final Object lock = new Object();

    private final NodeEngineImpl nodeEngine;
    private final JobCoordinationService coordinationService;
    private final ILogger logger;
    private final JobRecord jobRecord;
    private final long jobId;
    private final String jobName;
    private final AtomicReference<JobStatus> jobStatus = new AtomicReference<>(NOT_STARTED);
    private final SnapshotRepository snapshotRepository;
    private volatile Set<Vertex> vertices;

    private volatile long executionId;
    private volatile long executionStartTime;
    private volatile Map<MemberInfo, ExecutionPlan> executionPlanMap;
    private volatile ExecutionInvocationCallback executionInvocationCallback;

    /**
     * A future (re)created when the job is started and completed when terminal
     * snapshot is completed (successfully or not).
     */
    private CompletableFuture<Void> terminalSnapshotFuture;

    /**
     * A future completed when the job fully completes. It's NOT completed when
     * the job is suspended or when it is going to be restarted. It's used for
     * {@link Job#join()}.
     */
    private final NonCompletableFuture completionFuture = new NonCompletableFuture();

    /**
     * Null initially. When a job termination is requested, it is assigned a
     * termination mode. It's reset back to null when execute operations
     * complete.
     */
    private final AtomicReference<TerminationMode> requestedTerminationMode = new AtomicReference<>();

    /**
     * It's true while a snapshot is in progress. It's used to prevent
     * concurrent snapshots.
     */
    private final AtomicBoolean snapshotInProgress = new AtomicBoolean();

    /**
     * If {@code true}, the snapshot that will be executed next will be
     * terminal (a graceful shutdown). It is set to true when a graceful
     * shutdown or restart is requested and reset back to false when such a
     * snapshot is initiated.
     *
     * <p>If it's true at snapshot completion time, the next snapshot is not
     * scheduled after a delay but run immediately.
     */
    private volatile boolean nextSnapshotIsTerminal;

    MasterContext(NodeEngineImpl nodeEngine, JobCoordinationService coordinationService, JobRecord jobRecord) {
        this.nodeEngine = nodeEngine;
        this.coordinationService = coordinationService;
        this.snapshotRepository = coordinationService.snapshotRepository();
        this.logger = nodeEngine.getLogger(getClass());
        this.jobRecord = jobRecord;
        this.jobId = jobRecord.getJobId();
        this.jobName = jobRecord.getJobNameOrId();
        if (jobRecord.isSuspended()) {
            jobStatus.set(SUSPENDED);
        }
    }

    public long jobId() {
        return jobId;
    }

    public long getExecutionId() {
        return executionId;
    }

    public JobStatus jobStatus() {
        return jobStatus.get();
    }

    public JobConfig getJobConfig() {
        return jobRecord.getConfig();
    }

    public JobRecord getJobRecord() {
        return jobRecord;
    }

    public CompletableFuture<Void> completionFuture() {
        return completionFuture;
    }

    /**
     * @return false, if termination was already requested
     */
    boolean requestTermination(TerminationMode mode) {
        synchronized (lock) {
            if (!isSnapshottingEnabled()) {
                // switch graceful method to forceful if we don't do snapshots
                mode = mode.withoutStopWithSnapshot();
            }

            JobStatus jobStatus = jobStatus();
            if (requestedTerminationMode.compareAndSet(null, mode)) {
                handleTermination(mode);
                // handle cancelling a suspended job
                if (jobStatus == SUSPENDED) {
                    assert mode == CANCEL : "mode is not CANCEL, but " + mode;
                    coordinationService.completeJob(this, System.currentTimeMillis(), new CancellationException());
                    this.jobStatus.set(COMPLETED);
                }
            } else {
                return false;
            }
            return true;
        }
    }

    boolean isCancelled() {
        return requestedTerminationMode.get() == CANCEL;
    }

    boolean terminationRequested() {
        return requestedTerminationMode.get() != null;
    }

    /**
     * Starts execution of the job if it is not already completed, cancelled or failed.
     * If the job is already cancelled, the job completion procedure is triggered.
     * If the job quorum is not satisfied, job restart is rescheduled.
     * If there was a membership change and the partition table is not completely
     * fixed yet, job restart is rescheduled.
     */
    void tryStartJob(Function<Long, Long> executionIdSupplier) {
        synchronized (lock) {
            if (!setJobStatusToStarting()
                    || scheduleRestartIfQuorumAbsent()
                    || scheduleRestartIfClusterIsNotSafe()) {
                return;
            }

            TerminationMode terminationMode = requestedTerminationMode.get();
            if (terminationMode != null) {
                if (terminationMode.actionAfterTerminate() == RESTART) {
                    // ignore restart, we are just starting
                    requestedTerminationMode.set(null);
                } else {
                    finalizeJob(terminationMode.createException());
                    return;
                }
            }

            SerializationService serializationService = nodeEngine.getSerializationService();
            ClassLoader classLoader = coordinationService.getJetService().getClassLoader(jobId);
            DAG dag;
            try {
<<<<<<< HEAD
                dag = deserializeWithCustomClassLoader(nodeEngine.getSerializationService(), classLoader,
                        jobRecord.getDag());
=======
                dag = deserializeWithCustomClassLoader(serializationService, classLoader, jobRecord.getDag());
>>>>>>> 22b17c7f
            } catch (Exception e) {
                logger.warning("DAG deserialization failed", e);
                finalizeJob(e);
                return;
            }
            // save a copy of the vertex list because it is going to change
            vertices = new HashSet<>();
            dag.iterator().forEachRemaining(vertices::add);
            executionId = executionIdSupplier.apply(jobId);

            snapshotInProgress.set(false);
            nextSnapshotIsTerminal = false;
            terminalSnapshotFuture = new CompletableFuture<>();

            // last started snapshot, completed or not. The next started snapshot must be greater than this number
            long lastSnapshotId = NO_SNAPSHOT;
            if (isSnapshottingEnabled()) {
                Long snapshotIdToRestore = snapshotRepository.latestCompleteSnapshot(jobId);
                snapshotRepository.deleteAllSnapshotsExceptOne(jobId, snapshotIdToRestore);
                Long lastStartedSnapshot = snapshotRepository.latestStartedSnapshot(jobId);
                if (snapshotIdToRestore != null) {
                    logger.info("State of " + jobIdString() + " will be restored from snapshot "
                            + snapshotIdToRestore);
                    rewriteDagWithSnapshotRestore(dag, snapshotIdToRestore);
                } else {
                    logger.info("No previous snapshot for " + jobIdString() + " found.");
                }
                if (lastStartedSnapshot != null) {
                    lastSnapshotId = lastStartedSnapshot;
                }
            }

            MembersView membersView = getMembersView();
            ClassLoader previousCL = swapContextClassLoader(classLoader);
            try {
                logger.info("Start executing " + jobIdString() + ", status " + jobStatus()
                        + ", execution graph in DOT format:\n" + dag.toDotString()
                        + "\nHINT: You can use graphviz or http://viz-js.com to visualize the printed graph.");
                logger.fine("Building execution plan for " + jobIdString());
                executionPlanMap = createExecutionPlans(nodeEngine, membersView,
                        dag, jobId, executionId, getJobConfig(), lastSnapshotId);
            } catch (Exception e) {
                logger.severe("Exception creating execution plan for " + jobIdString(), e);
                finalizeJob(e);
                return;
            } finally {
                Thread.currentThread().setContextClassLoader(previousCL);
            }

            logger.fine("Built execution plans for " + jobIdString());
            Set<MemberInfo> participants = executionPlanMap.keySet();
            Function<ExecutionPlan, Operation> operationCtor = plan ->
                    new InitExecutionOperation(jobId, executionId, membersView.getVersion(), participants,
                            serializationService.toData(plan));
            invoke(operationCtor, this::onInitStepCompleted, null);
        }
    }

    private void rewriteDagWithSnapshotRestore(DAG dag, long snapshotId) {
        logger.info(jobIdString() + ": restoring state from snapshotId=" + snapshotId);
        for (Vertex vertex : dag) {
            // We add the vertex even in case when the map is empty: this ensures, that
            // Processor.finishSnapshotRestore() method is always called on all vertices in
            // a job which is restored from a snapshot.
            String mapName = snapshotDataMapName(jobId, snapshotId, vertex.getName());
            Vertex readSnapshotVertex = dag.newVertex(
                    SNAPSHOT_VERTEX_PREFIX + "read." + vertex.getName(), readMapP(mapName)
            );
            Vertex explodeVertex = dag.newVertex(
                    SNAPSHOT_VERTEX_PREFIX + "explode." + vertex.getName(), ExplodeSnapshotP::new
            );

            readSnapshotVertex.localParallelism(vertex.getLocalParallelism());
            explodeVertex.localParallelism(vertex.getLocalParallelism());

            int destOrdinal = dag.getInboundEdges(vertex.getName()).size();
            dag.edge(between(readSnapshotVertex, explodeVertex).isolated())
               .edge(new SnapshotRestoreEdge(explodeVertex, vertex, destOrdinal));
        }
    }

    /**
     * Sets job status to starting.
     * Returns false if the job start process cannot proceed.
     */
    private boolean setJobStatusToStarting() {
        JobStatus status = jobStatus();
        if (status == COMPLETED || status == FAILED || status == SUSPENDED) {
            logger.severe("Cannot init job '" + jobName + "': it is " + status);
            return false;
        }

        if (isCancelled()) {
            logger.fine("Skipping init job '" + jobName + "': is already cancelled.");
            finalizeJob(new CancellationException());
            return false;
        }

        if (status == NOT_STARTED) {
            if (!jobStatus.compareAndSet(NOT_STARTED, STARTING)) {
                logger.fine("Cannot init job '" + jobName + "': someone else is just starting it");
                return false;
            }
        }

        executionStartTime = System.nanoTime();
        status = jobStatus();
        if (status != STARTING && status != RESTARTING) {
            logger.severe("Cannot init job '" + jobName + "': status is " + status);
            return false;
        }

        return true;
    }

    private boolean scheduleRestartIfQuorumAbsent() {
        int quorumSize = jobRecord.getQuorumSize();
        if (coordinationService.isQuorumPresent(quorumSize)) {
            return false;
        }

        logger.fine("Rescheduling restart of job '" + jobName + "': quorum size " + quorumSize + " is not met");
        scheduleRestart();
        return true;
    }

    private boolean scheduleRestartIfClusterIsNotSafe() {
        if (coordinationService.shouldStartJobs()) {
            return false;
        }

        logger.fine("Rescheduling restart of job '" + jobName + "': cluster is not safe");
        scheduleRestart();
        return true;
    }

    private void scheduleRestart() {
        // if status is RUNNING, set it to RESTARTING. If it's STARTING, let it be.
        jobStatus.compareAndSet(RUNNING, RESTARTING);
        coordinationService.scheduleRestart(jobId);
    }

    private MembersView getMembersView() {
        ClusterServiceImpl clusterService = (ClusterServiceImpl) nodeEngine.getClusterService();
        return clusterService.getMembershipManager().getMembersView();
    }

    // Called as callback when all InitOperation invocations are done
    private void onInitStepCompleted(Map<MemberInfo, Object> responses) {
        Throwable error = getResult("Init", responses);

        if (error == null) {
            JobStatus status = jobStatus();

            if (!(status == STARTING || status == RESTARTING)) {
                error = new IllegalStateException("Cannot execute " + jobIdString()
                        + ": status is " + status);
            }
        }

        if (error == null) {
            invokeStartExecution();
        } else {
            invokeCompleteExecution(error);
        }
    }

    // true -> failures, false -> success responses
    private Map<Boolean, List<Entry<MemberInfo, Object>>> groupResponses(Map<MemberInfo, Object> responses) {
        Map<Boolean, List<Entry<MemberInfo, Object>>> grouped = responses
                .entrySet()
                .stream()
                .collect(partitioningBy(e -> e.getValue() instanceof Throwable));

        grouped.putIfAbsent(true, emptyList());
        grouped.putIfAbsent(false, emptyList());

        return grouped;
    }

    // If a participant leaves or the execution fails in a participant locally, executions are cancelled
    // on the remaining participants and the callback is completed after all invocations return.
    private void invokeStartExecution() {
        logger.fine("Executing " + jobIdString());

        long executionId = this.executionId;

        executionInvocationCallback = new ExecutionInvocationCallback(executionId);
        if (requestedTerminationMode.get() != null) {
            handleTermination(requestedTerminationMode.get());
        }

        Function<ExecutionPlan, Operation> operationCtor = plan -> new StartExecutionOperation(jobId, executionId);
        Consumer<Map<MemberInfo, Object>> completionCallback = this::onExecuteStepCompleted;

        jobStatus.set(RUNNING);

        invoke(operationCtor, completionCallback, executionInvocationCallback);

        if (isSnapshottingEnabled()) {
            coordinationService.scheduleSnapshot(jobId, executionId);
        }
    }

    private void handleTermination(@Nonnull TerminationMode mode) {
        // this method can be called multiple times to handle the termination, it must
        // be safe against it (idempotent).
        if (mode.isStopWithSnapshot()) {
            nextSnapshotIsTerminal = true;
            beginSnapshot(executionId);
        } else {
            if (executionInvocationCallback != null) {
                executionInvocationCallback.cancelInvocations(mode);
            }
        }
    }

    private void cancelExecutionInvocations(long jobId, long executionId, TerminationMode mode) {
        nodeEngine.getExecutionService().execute(ExecutionService.ASYNC_EXECUTOR, () ->
                invoke(plan -> new TerminateExecutionOperation(jobId, executionId, mode), responses -> { }, null));
    }

    void beginSnapshot(long executionId) {
        synchronized (lock) {
            if (this.executionId != executionId) {
                // current execution is completed and probably a new execution has started
                logger.warning("Not beginning snapshot since unexpected execution ID received for " + jobIdString()
                        + ". Received execution ID: " + idToString(executionId));
                return;
            }

            if (!snapshotInProgress.compareAndSet(false, true)) {
                logger.fine("Not beginning snapshot since one is already in progress " + jobIdString());
                return;
            }

            boolean isTerminal = nextSnapshotIsTerminal;
            nextSnapshotIsTerminal = false;

            List<String> vertexNames = vertices.stream().map(Vertex::getName).collect(Collectors.toList());
            long newSnapshotId = snapshotRepository.registerSnapshot(jobId, vertexNames);

            logger.info(String.format("Starting%s snapshot %s for %s",
                    isTerminal ? " terminal" : "", newSnapshotId, jobIdString()));
            Function<ExecutionPlan, Operation> factory =
                    plan -> new SnapshotOperation(jobId, executionId, newSnapshotId, isTerminal);

            invoke(factory, responses -> onSnapshotCompleted(responses, executionId, newSnapshotId, isTerminal), null);
        }
    }

    private void onSnapshotCompleted(Map<MemberInfo, Object> responses, long executionId, long snapshotId,
                                                  boolean wasTerminal) {
        synchronized (lock) {
            // Note: this method can be called after finalizeJob() is called
            SnapshotOperationResult mergedResult = new SnapshotOperationResult();
            for (Object response : responses.values()) {
                // the response either SnapshotOperationResult or an exception, see #invoke() method
                if (response instanceof Throwable) {
                    response = new SnapshotOperationResult(0, 0, 0, (Throwable) response);
                }
                mergedResult.merge((SnapshotOperationResult) response);
            }

            boolean isSuccess = mergedResult.getError() == null;
            if (!isSuccess) {
                logger.warning(jobIdString() + " snapshot " + snapshotId + " failed on some member(s), " +
                        "one of the failures: " + mergedResult.getError());
            }
            coordinationService.completeSnapshot(jobId, snapshotId, isSuccess,
                    mergedResult.getNumBytes(), mergedResult.getNumKeys(), mergedResult.getNumChunks());
            snapshotInProgress.compareAndSet(true, false);
            if (wasTerminal) {
                boolean result = terminalSnapshotFuture.complete(null);
                assert result : "terminalSnapshotFuture was already completed";
            }

            if (nextSnapshotIsTerminal) {
                // If the next snapshot is terminal, start it right away.
                coordinationService.beginSnapshot(jobId, executionId);
            } else if (!wasTerminal) {
                // If the snapshot wasn't terminal, schedule next snapshot after a delay.
                // If it was terminal, no need to schedule next snapshot even if it wasn't successful,
                // because the execution already terminated.
                coordinationService.scheduleSnapshot(jobId, executionId);
            }
        }
    }

    // Called as callback when all ExecuteOperation invocations are done
    private void onExecuteStepCompleted(Map<MemberInfo, Object> responses) {
        invokeCompleteExecution(getResult("Execution", responses));
    }

    /**
     * <ul>
     * <li>Returns null if there is no failure.
     * <li>Returns a CancellationException if the job is cancelled.
     * <li>Returns a JobRestartRequestedException if the current execution is cancelled
     * <li>Returns a JobSuspendRequestedException if the current execution is stopped
     * <li>If there is at least one non-restartable failure, such as an exception in user code, then returns that failure.
     * <li>Otherwise, the failure is because a job participant has left the cluster.
     *   In that case, {@code TopologyChangeException} is returned so that the job will be restarted.
     * </ul>
     */
    private Throwable getResult(String opName, Map<MemberInfo, Object> responses) {
        if (isCancelled()) {
            logger.fine(jobIdString() + " to be cancelled after " + opName);
            return new CancellationException();
        }

        Map<Boolean, List<Entry<MemberInfo, Object>>> grouped = groupResponses(responses);
        Collection<MemberInfo> successfulMembers = grouped.get(false).stream().map(Entry::getKey).collect(toList());

        // there was no user exception. If the termination was requested, return appropriate exception
        if (successfulMembers.size() == executionPlanMap.size()) {
            logger.fine("Execution of " + jobIdString() + " was successful");

            // TODO [viliam] This is a race:
            // If the job completed normally and a termination was requested, we assume that it
            // completed normally due to the termination. Make the members return the exception
            // in case a termination was requested.

            TerminationMode mode = requestedTerminationMode.get();
            // mode is null if the job completed or failed without a job-control action
            if (mode != null) {
                if (mode == CANCEL) {
                    logger.fine(jobIdString() + " to be cancelled after execute");
                    return new CancellationException();
                } else if (mode.actionAfterTerminate() == RESTART) {
                    return new JobRestartRequestedException();
                } else if (mode.actionAfterTerminate() == ActionAfterTerminate.SUSPEND) {
                    return new JobSuspendRequestedException();
                } else {
                    assert mode.actionAfterTerminate() == ActionAfterTerminate.TERMINATE :
                            "actionAfterTerminate=" + mode.actionAfterTerminate();
                    return new JobTerminateRequestedException();
                }
            }

            return null;
        }

        List<Entry<MemberInfo, Object>> failures = grouped.get(true);
        logger.fine(opName + " of " + jobIdString() + " has failures: " + failures);

        // If there is no user-code exception, it means at least one job participant has left the cluster.
        // In that case, all remaining participants return a CancellationException.
        return failures
                .stream()
                .peek(e -> {
                    if (e.getValue() instanceof ShutdownInProgressException) {
                        coordinationService.addShuttingDownMember(e.getKey().getUuid());
                    }
                })
                .map(e -> (Throwable) e.getValue())
                .filter(t -> !(t instanceof CancellationException || isRestartableException(t)))
                .findFirst()
                .map(ExceptionUtil::peel)
                .orElseGet(TopologyChangedException::new);
    }

    private void invokeCompleteExecution(Throwable error) {
        JobStatus status = jobStatus();

        Throwable finalError;
        if (status == STARTING || status == RESTARTING || status == RUNNING) {
            logger.fine("Completing " + jobIdString());
            finalError = error;
        } else {
            if (error != null) {
                logger.severe("Cannot properly complete failed " + jobIdString()
                        + ": status is " + status, error);
            } else {
                logger.severe("Cannot properly complete " + jobIdString()
                        + ": status is " + status);
            }

            finalError = new IllegalStateException("Job coordination failed.");
        }

        Function<ExecutionPlan, Operation> operationCtor = plan -> new CompleteExecutionOperation(executionId, finalError);
        invoke(operationCtor, responses -> finalizeJob(error), null);
    }

    // Called as callback when all CompleteOperation invocations are done
    void finalizeJob(@Nullable Throwable failure) {
        synchronized (lock) {
            if (assertJobNotAlreadyDone(failure)) {
                return;
            }
            completeVertices(failure);

            long elapsed = NANOSECONDS.toMillis(System.nanoTime() - executionStartTime);
            boolean isSuccess = failure == null
                    || failure instanceof CancellationException
                    || failure instanceof JobRestartRequestedException
                    || failure instanceof JobSuspendRequestedException
                    || failure instanceof JobTerminateRequestedException;
            if (isSuccess) {
                logger.info(String.format("Execution of %s completed in %,d ms", jobIdString(), elapsed));
            } else {
                logger.warning(String.format("Execution of %s failed after %,d ms", jobIdString(), elapsed), failure);
            }

            // reset state for the next execution
            requestedTerminationMode.set(null);
            executionInvocationCallback = null;

            // if restart was requested, restart immediately
            if (failure instanceof JobRestartRequestedException) {
                // if status is RUNNING, set it to RESTARTING. If it's STARTING, let it be.
                jobStatus.compareAndSet(RUNNING, RESTARTING);
                coordinationService.restartJob(jobId);
            } else if ((failure instanceof RestartableException || failure instanceof TopologyChangedException)
                    && jobRecord.getConfig().isAutoRestartOnMemberFailureEnabled()) {
                // if restart is due to a failure, restart with a delay
                scheduleRestart();
            } else if (failure instanceof JobSuspendRequestedException
                    || (failure instanceof RestartableException || failure instanceof TopologyChangedException)
                    && !jobRecord.getConfig().isAutoRestartOnMemberFailureEnabled()) {
                jobStatus.set(SUSPENDED);
                coordinationService.suspendJob(this);
            } else if (failure instanceof JobTerminateRequestedException) {
                // leave the job not-suspended, not-restarted. New master will pick it up.
                jobStatus.set(NOT_STARTED);
            } else {
                jobStatus.set(isSuccess ? COMPLETED : FAILED);
                try {
                    coordinationService.completeJob(this, System.currentTimeMillis(), failure);
                } catch (RuntimeException e) {
                    logger.warning("Completion of " + jobIdString() + " failed", e);
                } finally {
                    setFinalResult(failure);
                }
            }
        }
    }

    private boolean assertJobNotAlreadyDone(@Nullable Throwable failure) {
        JobStatus status = jobStatus();
        if (status == COMPLETED || status == FAILED) {
            if (failure != null) {
                logger.severe("Ignoring failure completion of " + idToString(jobId) + " because status is "
                        + status, failure);
            } else {
                logger.severe("Ignoring completion of " + idToString(jobId) + " because status is " + status);
            }
            return true;
        }
        return false;
    }

    private void completeVertices(@Nullable Throwable failure) {
        if (vertices != null) {
            for (Vertex vertex : vertices) {
                try {
                    vertex.getMetaSupplier().close(failure);
                } catch (Exception e) {
                    logger.severe(jobIdString()
                            + " encountered an exception in ProcessorMetaSupplier.complete(), ignoring it", e);
                }
            }
        }
    }

    void setFinalResult(Throwable failure) {
        if (failure == null) {
            completionFuture.internalComplete();
        } else {
            completionFuture.internalCompleteExceptionally(failure);
        }
    }

    /**
     * @param completionCallback a consumer that will receive a map of
     *                           responses, one for each member. The value will
     *                           be either the response or an exception thrown
     *                           from the operation.
     */
    private void invoke(Function<ExecutionPlan, Operation> operationCtor,
                        Consumer<Map<MemberInfo, Object>> completionCallback,
                        ExecutionCallback<Object> callback) {
        CompletableFuture<Void> doneFuture = new CompletableFuture<>();
        Map<MemberInfo, InternalCompletableFuture<Object>> futures = new ConcurrentHashMap<>();
        invokeOnParticipants(futures, doneFuture, operationCtor);

        // once all invocations return, notify the completion callback
        doneFuture.whenComplete(withTryCatch(logger, (aVoid, throwable) -> {
            Map<MemberInfo, Object> responses = new HashMap<>();
            for (Entry<MemberInfo, InternalCompletableFuture<Object>> entry : futures.entrySet()) {
                Object val;
                try {
                    val = entry.getValue().get();
                } catch (InterruptedException e) {
                    Thread.currentThread().interrupt();
                    val = e;
                } catch (Exception e) {
                    val = peel(e);
                }
                responses.put(entry.getKey(), val);
            }
            completionCallback.accept(responses);
        }));

        if (callback != null) {
            futures.values().forEach(f -> f.andThen(callback));
        }
    }

    private void invokeOnParticipants(Map<MemberInfo, InternalCompletableFuture<Object>> futures,
                                      CompletableFuture<Void> doneFuture,
                                      Function<ExecutionPlan, Operation> opCtor) {
        AtomicInteger remainingCount = new AtomicInteger(executionPlanMap.size());
        for (Entry<MemberInfo, ExecutionPlan> e : executionPlanMap.entrySet()) {
            MemberInfo member = e.getKey();
            Operation op = opCtor.apply(e.getValue());
            InternalCompletableFuture<Object> future = nodeEngine.getOperationService()
                    .createInvocationBuilder(JetService.SERVICE_NAME, op, member.getAddress())
                    .setDoneCallback(() -> {
                        if (remainingCount.decrementAndGet() == 0) {
                            doneFuture.complete(null);
                        }
                    })
                    .invoke();
            futures.put(member, future);
        }
    }

    private boolean isSnapshottingEnabled() {
        return getJobConfig().getProcessingGuarantee() != ProcessingGuarantee.NONE;
    }

    String jobIdString() {
        return jobNameAndExecutionId(jobName, executionId);
    }

    private static ClassLoader swapContextClassLoader(ClassLoader jobClassLoader) {
        Thread currentThread = Thread.currentThread();
        ClassLoader contextClassLoader = currentThread.getContextClassLoader();
        currentThread.setContextClassLoader(jobClassLoader);
        return contextClassLoader;
    }

    void resumeJob(Function<Long, Long> executionIdSupplier) {
        synchronized (lock) {
            if (jobStatus.compareAndSet(SUSPENDED, NOT_STARTED)) {
                logger.fine("Resuming " + jobIdString());
                tryStartJob(executionIdSupplier);
            }
        }
    }

    boolean hasParticipant(String uuid) {
        return executionPlanMap.keySet().stream().anyMatch(mi -> mi.getUuid().equals(uuid));
    }

    /**
     * Called when job participant is going to gracefully shut down. Will
     * initiate terminal snapshot and when it's done, will complete the
     * returned future.
     *
     * @return a future to wait for or null if there's no need to wait
     */
    @Nullable
    CompletableFuture<Void> onParticipantShutDown() {
        synchronized (lock) {
            if (jobStatus() == SUSPENDED) {
                return null;
            }

            if (requestedTerminationMode.get() == null) {
                requestTermination(RESTART_GRACEFUL);
            }
            if (requestedTerminationMode.get().isStopWithSnapshot()) {
                // this future is null if job is not running, which is ok
                return terminalSnapshotFuture;
            }
            return null; // nothing to wait for
        }
    }

    /**
     * Specific type of edge to be used when restoring snapshots
     */
    private static class SnapshotRestoreEdge extends Edge {

        SnapshotRestoreEdge(Vertex source, Vertex destination, int destOrdinal) {
            super(source, 0, destination, destOrdinal);
            distributed();
            partitioned(entryKey());
        }

        @Override
        public int getPriority() {
            return SNAPSHOT_RESTORE_EDGE_PRIORITY;
        }
    }

    /**
     * Registered to {@link StartExecutionOperation} invocations to cancel invocations in case of a failure or restart
     */
    private class ExecutionInvocationCallback implements ExecutionCallback<Object> {

        private final AtomicBoolean invocationsCancelled = new AtomicBoolean();

        private final long executionId;

        ExecutionInvocationCallback(long executionId) {
            this.executionId = executionId;
        }

        @Override
        public void onResponse(Object response) {

        }

        @Override
        public void onFailure(Throwable t) {
            cancelInvocations(null);
        }

        void cancelInvocations(TerminationMode mode) {
            if (invocationsCancelled.compareAndSet(false, true)) {
                cancelExecutionInvocations(jobId, executionId, mode);
            }
        }
    }
}<|MERGE_RESOLUTION|>--- conflicted
+++ resolved
@@ -260,12 +260,7 @@
             ClassLoader classLoader = coordinationService.getJetService().getClassLoader(jobId);
             DAG dag;
             try {
-<<<<<<< HEAD
-                dag = deserializeWithCustomClassLoader(nodeEngine.getSerializationService(), classLoader,
-                        jobRecord.getDag());
-=======
                 dag = deserializeWithCustomClassLoader(serializationService, classLoader, jobRecord.getDag());
->>>>>>> 22b17c7f
             } catch (Exception e) {
                 logger.warning("DAG deserialization failed", e);
                 finalizeJob(e);
