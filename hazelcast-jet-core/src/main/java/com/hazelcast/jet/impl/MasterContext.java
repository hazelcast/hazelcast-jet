/*
 * Copyright (c) 2008-2018, Hazelcast, Inc. All Rights Reserved.
 *
 * Licensed under the Apache License, Version 2.0 (the "License");
 * you may not use this file except in compliance with the License.
 * You may obtain a copy of the License at
 *
 * http://www.apache.org/licenses/LICENSE-2.0
 *
 * Unless required by applicable law or agreed to in writing, software
 * distributed under the License is distributed on an "AS IS" BASIS,
 * WITHOUT WARRANTIES OR CONDITIONS OF ANY KIND, either express or implied.
 * See the License for the specific language governing permissions and
 * limitations under the License.
 */

package com.hazelcast.jet.impl;

import com.hazelcast.core.ExecutionCallback;
import com.hazelcast.core.IMap;
import com.hazelcast.core.LocalMemberResetException;
import com.hazelcast.core.Member;
import com.hazelcast.internal.cluster.MemberInfo;
import com.hazelcast.internal.cluster.impl.ClusterServiceImpl;
import com.hazelcast.internal.cluster.impl.MembersView;
import com.hazelcast.jet.JetException;
import com.hazelcast.jet.JetInstance;
import com.hazelcast.jet.Job;
import com.hazelcast.jet.config.JobConfig;
import com.hazelcast.jet.core.DAG;
import com.hazelcast.jet.core.Edge;
import com.hazelcast.jet.core.JobStatus;
import com.hazelcast.jet.core.TopologyChangedException;
import com.hazelcast.jet.core.Vertex;
<<<<<<< HEAD
import com.hazelcast.jet.datamodel.Tuple3;
=======
import com.hazelcast.jet.datamodel.Tuple2;
>>>>>>> 6c4c89bb
import com.hazelcast.jet.impl.JobExecutionRecord.SnapshotStats;
import com.hazelcast.jet.impl.TerminationMode.ActionAfterTerminate;
import com.hazelcast.jet.impl.exception.JobTerminateRequestedException;
import com.hazelcast.jet.impl.exception.ShutdownInProgressException;
import com.hazelcast.jet.impl.exception.TerminatedWithSnapshotException;
import com.hazelcast.jet.impl.execution.init.ExecutionPlan;
import com.hazelcast.jet.impl.operation.CompleteExecutionOperation;
import com.hazelcast.jet.impl.operation.InitExecutionOperation;
import com.hazelcast.jet.impl.operation.SnapshotOperation;
import com.hazelcast.jet.impl.operation.SnapshotOperation.SnapshotOperationResult;
import com.hazelcast.jet.impl.operation.StartExecutionOperation;
import com.hazelcast.jet.impl.operation.TerminateExecutionOperation;
import com.hazelcast.jet.impl.util.AsyncSnapshotWriterImpl;
import com.hazelcast.jet.impl.util.ExceptionUtil;
import com.hazelcast.jet.impl.util.LoggingUtil;
import com.hazelcast.jet.impl.util.NonCompletableFuture;
import com.hazelcast.logging.ILogger;
import com.hazelcast.spi.ExecutionService;
import com.hazelcast.spi.InternalCompletableFuture;
import com.hazelcast.spi.Operation;
import com.hazelcast.spi.impl.NodeEngineImpl;

import javax.annotation.Nonnull;
import javax.annotation.Nullable;
import java.util.ArrayList;
import java.util.Collection;
import java.util.HashMap;
import java.util.HashSet;
import java.util.LinkedList;
import java.util.List;
import java.util.Map;
import java.util.Map.Entry;
import java.util.Queue;
import java.util.Set;
import java.util.concurrent.CancellationException;
import java.util.concurrent.CompletableFuture;
import java.util.concurrent.ConcurrentHashMap;
import java.util.concurrent.ConcurrentMap;
import java.util.concurrent.atomic.AtomicBoolean;
import java.util.concurrent.atomic.AtomicInteger;
import java.util.function.Consumer;
import java.util.function.Function;

import static com.hazelcast.jet.Util.idToString;
import static com.hazelcast.jet.config.ProcessingGuarantee.NONE;
import static com.hazelcast.jet.core.Edge.between;
import static com.hazelcast.jet.core.JobStatus.COMPLETED;
import static com.hazelcast.jet.core.JobStatus.EXPORTING_SNAPSHOT;
import static com.hazelcast.jet.core.JobStatus.FAILED;
import static com.hazelcast.jet.core.JobStatus.NOT_RUNNING;
import static com.hazelcast.jet.core.JobStatus.RUNNING;
import static com.hazelcast.jet.core.JobStatus.STARTING;
import static com.hazelcast.jet.core.JobStatus.SUSPENDED;
import static com.hazelcast.jet.core.processor.SourceProcessors.readMapP;
<<<<<<< HEAD
import static com.hazelcast.jet.datamodel.Tuple3.tuple3;
=======
import static com.hazelcast.jet.datamodel.Tuple2.tuple2;
>>>>>>> 6c4c89bb
import static com.hazelcast.jet.function.DistributedFunctions.entryKey;
import static com.hazelcast.jet.impl.JobRepository.EXPORTED_SNAPSHOTS_PREFIX;
import static com.hazelcast.jet.impl.JobRepository.exportedSnapshotMapName;
import static com.hazelcast.jet.impl.JobRepository.snapshotDataMapName;
import static com.hazelcast.jet.impl.TerminationMode.ActionAfterTerminate.RESTART;
import static com.hazelcast.jet.impl.TerminationMode.ActionAfterTerminate.SUSPEND;
import static com.hazelcast.jet.impl.TerminationMode.CANCEL_FORCEFUL;
import static com.hazelcast.jet.impl.TerminationMode.CANCEL_GRACEFUL;
import static com.hazelcast.jet.impl.TerminationMode.RESTART_GRACEFUL;
import static com.hazelcast.jet.impl.execution.init.CustomClassLoadedObject.deserializeWithCustomClassLoader;
import static com.hazelcast.jet.impl.execution.init.ExecutionPlanBuilder.createExecutionPlans;
import static com.hazelcast.jet.impl.util.ExceptionUtil.isRestartableException;
import static com.hazelcast.jet.impl.util.ExceptionUtil.isTopologyException;
import static com.hazelcast.jet.impl.util.ExceptionUtil.peel;
import static com.hazelcast.jet.impl.util.ExceptionUtil.withTryCatch;
import static com.hazelcast.jet.impl.util.Util.callbackOf;
import static com.hazelcast.jet.impl.util.Util.copyMapUsingJob;
import static com.hazelcast.jet.impl.util.Util.jobNameAndExecutionId;
import static java.util.Collections.emptyList;
import static java.util.concurrent.CompletableFuture.completedFuture;
import static java.util.concurrent.TimeUnit.NANOSECONDS;
import static java.util.stream.Collectors.partitioningBy;
import static java.util.stream.Collectors.toList;

/**
 * Data pertaining to single job on master member. There's one instance per job,
 * shared between multiple executions.
 */
public class MasterContext {

    public static final int SNAPSHOT_RESTORE_EDGE_PRIORITY = Integer.MIN_VALUE;
    public static final String SNAPSHOT_VERTEX_PREFIX = "__snapshot_";

    private static final Object NULL_OBJECT = new Object() {
        @Override
        public String toString() {
            return "NULL_OBJECT";
        }
    };

    /**
     * Use smaller queue size because the snapshot entries are large ({@value
     * AsyncSnapshotWriterImpl#DEFAULT_CHUNK_SIZE} bytes).
     */
    private static final int COPY_MAP_JOB_QUEUE_SIZE = 32;

    private final Object lock = new Object();

    private final NodeEngineImpl nodeEngine;
    private final JobCoordinationService coordinationService;
    private final ILogger logger;
    private final long jobId;
    private final String jobName;
    private final JobRepository jobRepository;
    private final JobRecord jobRecord;
    private final JobExecutionRecord jobExecutionRecord;
    private volatile JobStatus jobStatus = NOT_RUNNING;
    private volatile Set<Vertex> vertices;

    private volatile long executionId;
    private volatile long executionStartTime;
    private volatile Map<MemberInfo, ExecutionPlan> executionPlanMap;
    private volatile ExecutionInvocationCallback executionInvocationCallback;

    /**
     * A future completed when the job fully completes. It's NOT completed when
     * the job is suspended or when it is going to be restarted. It's used for
     * {@link Job#join()}.
     */
    private final NonCompletableFuture jobCompletionFuture = new NonCompletableFuture();

    /**
     * Null initially. When a job termination is requested, it is assigned a
     * termination mode. It's reset back to null when execute operations
     * complete.
     */
    private volatile TerminationMode requestedTerminationMode;

    /**
     * It's true while a snapshot is in progress. It's used to prevent
     * concurrent snapshots.
     */
    private boolean snapshotInProgress;

    /**
     * The queue with snapshots to run. An item is added to it regularly (to do
     * a regular snapshot) or when a snapshot export is requested by the user.
     *
     * The tuple contains:<ul>
     *     <li>{@code snapshotMapName}: user-specified name of the snapshot or
     *         null, if no name is specified
     *     <li>{@code isTerminal}: if true, job will be terminated after the
     *         snapshot
     *     <li>{@code future}: future, that will be completed when the snapshot
     *         is validated.
     * </ul>
     *
     * Queue is accessed only in synchronized code.
     */
    private final Queue<Tuple3<String, Boolean, CompletableFuture<Void>>> snapshotQueue = new LinkedList<>();

    /**
     * A future (re)created when the job is started and completed when its
     * execution ends. Execution ending doesn't mean the job is done, it may
     * be just temporarily stopping due to suspension, job restarting, etc.
     *
     * <p>It's always completed normally, even if the execution fails.
     */
    @Nonnull
    private volatile CompletableFuture<Void> executionCompletionFuture = completedFuture(null);

    /**
     * A future (re)created when the job is started and completed when terminal
     * snapshot is completed (successfully or not).
     */
    @Nonnull
    private volatile CompletableFuture<Void> terminalSnapshotFuture = completedFuture(null);

    MasterContext(NodeEngineImpl nodeEngine, JobCoordinationService coordinationService, @Nonnull JobRecord jobRecord,
                  @Nonnull JobExecutionRecord jobExecutionRecord) {
        this.nodeEngine = nodeEngine;
        this.coordinationService = coordinationService;
        this.jobRepository = coordinationService.jobRepository();
        this.logger = nodeEngine.getLogger(getClass());
        this.jobRecord = jobRecord;
        this.jobExecutionRecord = jobExecutionRecord;
        this.jobId = jobRecord.getJobId();
        this.jobName = jobRecord.getJobNameOrId();
        if (jobExecutionRecord.isSuspended()) {
            jobStatus = SUSPENDED;
        }
    }

    public long jobId() {
        return jobId;
    }

    public long executionId() {
        return executionId;
    }

    public JobStatus jobStatus() {
        return jobStatus;
    }

    public JobConfig jobConfig() {
        return jobRecord.getConfig();
    }

    JobRecord jobRecord() {
        return jobRecord;
    }

    public JobExecutionRecord jobExecutionRecord() {
        return jobExecutionRecord;
    }

    public CompletableFuture<Void> jobCompletionFuture() {
        return jobCompletionFuture;
    }

    /**
     * Returns a tuple of:<ol>
     *     <li>a future that will be completed when the execution completes (or
     *          a completed future, if execution is not RUNNING or STARTING)
     *     <li>a string with a message why this call did nothing or null, if
     *          this call actually initiated the termination
     * </ol>
     */
    @Nonnull
    Tuple2<CompletableFuture<Void>, String> requestTermination(TerminationMode mode) {
        JobStatus localStatus;
        assertLockNotHeld();
        Tuple2<CompletableFuture<Void>, String> result;
        synchronized (lock) {
            // Switch graceful method to forceful if we don't do snapshots, except for graceful
            // cancellation, which is allowed even if not snapshotting.
            if (!isSnapshottingEnabled() && mode != CANCEL_GRACEFUL) {
                mode = mode.withoutTerminalSnapshot();
            }

            localStatus = jobStatus();
            if (localStatus == SUSPENDED && mode != CANCEL_FORCEFUL) {
                // if suspended, we can only cancel the job. Other terminations have no effect.
                return tuple2(executionCompletionFuture, "Job is " + SUSPENDED);
            }
            if (requestedTerminationMode != null) {
                // don't report cancellation of cancelled job as an error
                String message = requestedTerminationMode == CANCEL && mode == CANCEL ? null
                        : "Job is already terminating in mode: " + requestedTerminationMode.name();
                return tuple2(executionCompletionFuture, message);
            }
            requestedTerminationMode = mode;
            // handle cancellation of a suspended job
            if (localStatus == SUSPENDED) {
                this.jobStatus = COMPLETED;
                setFinalResult(new CancellationException());
            }
<<<<<<< HEAD
            if (mode.isWithTerminalSnapshot()) {
                snapshotQueue.add(tuple3(null, true, null));
            }
=======

            result = tuple2(executionCompletionFuture, null);
>>>>>>> 6c4c89bb
        }

        if (localStatus == SUSPENDED) {
            coordinationService.completeJob(this, System.currentTimeMillis(), new CancellationException());
        } else {
            if (localStatus == RUNNING || localStatus == STARTING) {
                handleTermination(mode);
            }
        }

        return result;
    }

    CompletableFuture<Void> exportSnapshot(String name, boolean cancelJob) {
        assertLockNotHeld();
        CompletableFuture<Void> future = new CompletableFuture<>();
        JobStatus localStatus;

        synchronized (lock) {
            localStatus = jobStatus();
            if (localStatus != RUNNING && localStatus != SUSPENDED) {
                throw new JetException("Cannot export snapshot, job is neither RUNNING nor SUSPENDED, but " + localStatus);
            }

            if (localStatus == SUSPENDED) {
                if (jobExecutionRecord.snapshotId() < 0) {
                    throw new JetException("Cannot export state snapshot: job is suspended and no successful snapshot " +
                            "was created while it was running");
                }
                localStatus = jobStatus = EXPORTING_SNAPSHOT;
            } else {
                snapshotQueue.add(tuple3(name, cancelJob, future));
            }
        }

        if (localStatus == EXPORTING_SNAPSHOT) {
            String sourceMapName = jobExecutionRecord.successfulSnapshotDataMapName(jobId);
            JetInstance jetInstance = coordinationService.getJetService().getJetInstance();
            return copyMapUsingJob(jetInstance, COPY_MAP_JOB_QUEUE_SIZE, sourceMapName, EXPORTED_SNAPSHOTS_PREFIX + name)
                    .whenComplete(withTryCatch(logger, (r, t) -> {
                        jobStatus = SUSPENDED;
                        if (cancelJob && !requestTermination(CANCEL_FORCEFUL)) {
                            throw new JetException("State for " + jobIdString() + " exported to '" + name
                                    + "', but failed to cancel the job: already terminating in mode: "
                                    + requestedTerminationMode());
                        }
                    }));
        }
        if (cancelJob) {
            // We already added a terminal snapshot to the queue. There will be one more added in
            // `requestTermination`, but we'll never get to execute that one because the execution
            // will terminate after our terminal snapshot.
            if (!requestTermination(CANCEL_GRACEFUL)) {
                throw new JetException("Cannot cancel " + jobIdString() + " and export to '" + name + "': " +
                        "already terminating in mode: " + requestedTerminationMode());
            }
        } else {
            tryBeginSnapshot();
        }
        return future;
    }

    boolean isCancelled() {
        return requestedTerminationMode == CANCEL_FORCEFUL;
    }

    TerminationMode requestedTerminationMode() {
        return requestedTerminationMode;
    }

    /**
     * Starts execution of the job if it is not already completed, cancelled or failed.
     * If the job is already cancelled, the job completion procedure is triggered.
     * If the job quorum is not satisfied, job restart is rescheduled.
     * If there was a membership change and the partition table is not completely
     * fixed yet, job restart is rescheduled.
     */
    void tryStartJob(Function<Long, Long> executionIdSupplier) {
        ClassLoader classLoader = null;
        DAG dag = null;
        Throwable exception = null;
        String dotString = null;

        assertLockNotHeld();
        synchronized_block:
        synchronized (lock) {
            if (isCancelled()) {
                logger.fine("Skipping init job '" + jobName + "': is already cancelled.");
                exception = new CancellationException();
                break synchronized_block;
            }

            if (!setJobStatusToStarting()
                    || scheduleRestartIfQuorumAbsent()
                    || scheduleRestartIfClusterIsNotSafe()) {
                return;
            }

            // ensure JobExecutionRecord exists
            writeJobExecutionRecord(true);

            if (requestedTerminationMode != null) {
                if (requestedTerminationMode.actionAfterTerminate() == RESTART) {
                    // ignore restart, we are just starting
                    requestedTerminationMode = null;
                } else {
                    exception = new JobTerminateRequestedException(requestedTerminationMode);
                    break synchronized_block;
                }
            }

            classLoader = coordinationService.getJetService().getClassLoader(jobId);
            try {
                dag = deserializeWithCustomClassLoader(nodeEngine.getSerializationService(), classLoader,
                        jobRecord.getDag());
            } catch (Exception e) {
                logger.warning("DAG deserialization failed", e);
                exception = e;
                break synchronized_block;
            }
            // save a copy of the vertex list because it is going to change
            vertices = new HashSet<>();
            dotString = dag.toDotString();
            dag.iterator().forEachRemaining(vertices::add);
            executionId = executionIdSupplier.apply(jobId);

            snapshotInProgress = false;
            assert snapshotQueue.isEmpty() : "snapshotQueue not empty";
            terminalSnapshotFuture = new CompletableFuture<>();
            executionCompletionFuture = new CompletableFuture<>();
        }

        if (exception != null) {
            // run the finalizeJob outside of the synchronized block
            finalizeJob(exception);
            return;
        }

        // find snapshot to restore
        long snapshotToRestore = jobExecutionRecord.snapshotId();
        try {
            jobRepository.clearSnapshotData(jobId, jobExecutionRecord.ongoingDataMapIndex());
        } catch (Exception e) {
            logger.warning("Cannot delete old snapshots for " + jobName, e);
        }
        String mapName = null;
        if (snapshotToRestore >= 0) {
            mapName = jobExecutionRecord.successfulSnapshotDataMapName(jobId);
        } else if (jobConfig().getInitialSnapshotName() != null) {
            mapName = EXPORTED_SNAPSHOTS_PREFIX + jobConfig().getInitialSnapshotName();
        }
        if (mapName != null) {
            try {
                rewriteDagWithSnapshotRestore(dag, snapshotToRestore, mapName);
            } catch (Exception e) {
                finalizeJob(e);
                return;
            }
        } else {
            logger.info("No previous snapshot for " + jobIdString() + " found.");
        }

        MembersView membersView = getMembersView();
        ClassLoader previousCL = swapContextClassLoader(classLoader);
        try {
            logger.info("Start executing " + jobIdString()
                    + ", execution graph in DOT format:\n" + dotString
                    + "\nHINT: You can use graphviz or http://viz-js.com to visualize the printed graph.");
            logger.fine("Building execution plan for " + jobIdString());
            executionPlanMap = createExecutionPlans(nodeEngine, membersView, dag, jobId, executionId,
                    jobConfig(), jobExecutionRecord.ongoingSnapshotId());
        } catch (Exception e) {
            logger.severe("Exception creating execution plan for " + jobIdString(), e);
            finalizeJob(e);
            return;
        } finally {
            Thread.currentThread().setContextClassLoader(previousCL);
        }

        logger.fine("Built execution plans for " + jobIdString());
        Set<MemberInfo> participants = executionPlanMap.keySet();
        Function<ExecutionPlan, Operation> operationCtor = plan ->
                new InitExecutionOperation(jobId, executionId, membersView.getVersion(), participants,
                        nodeEngine.getSerializationService().toData(plan));
        invokeOnParticipants(operationCtor, this::onInitStepCompleted, null);
    }

    private void rewriteDagWithSnapshotRestore(DAG dag, long snapshotId, String mapName) {
        IMap<Object, Object> snapshotMap = nodeEngine.getHazelcastInstance().getMap(mapName);
        snapshotId = SnapshotValidator.validateSnapshot(snapshotId, jobIdString(), snapshotMap);
        logger.info("State of " + jobIdString() + " will be restored from snapshot " + snapshotId + ", map=" + mapName);

        List<Vertex> originalVertices = new ArrayList<>();
        dag.iterator().forEachRemaining(originalVertices::add);

        Map<String, Integer> vertexToOrdinal = new HashMap<>();
        Vertex readSnapshotVertex = dag.newVertex(SNAPSHOT_VERTEX_PREFIX + "read",
                readMapP(mapName));
        long finalSnapshotId = snapshotId;
        Vertex explodeVertex = dag.newVertex(SNAPSHOT_VERTEX_PREFIX + "explode",
                () -> new ExplodeSnapshotP(vertexToOrdinal, finalSnapshotId));
        dag.edge(between(readSnapshotVertex, explodeVertex).isolated());

        int index = 0;
        // add the edges
        for (Vertex userVertex : originalVertices) {
            vertexToOrdinal.put(userVertex.getName(), index);
            int destOrdinal = dag.getInboundEdges(userVertex.getName()).size();
            dag.edge(new SnapshotRestoreEdge(explodeVertex, index, userVertex, destOrdinal));
            index++;
        }
    }

    /**
     * Sets job status to starting.
     * Returns false if the job start process cannot proceed.
     */
    private boolean setJobStatusToStarting() {
        assertLockHeld();
        JobStatus status = jobStatus();
        if (status != NOT_RUNNING) {
            logger.fine("Not starting job '" + jobName + "': status is " + status);
            return false;
        }

        assert jobStatus == NOT_RUNNING : "cannot start job " + idToString(jobId) + " with status: " + jobStatus;
        jobStatus = STARTING;
        executionStartTime = System.nanoTime();
        if (jobExecutionRecord.isSuspended()) {
            jobExecutionRecord.setSuspended(false);
            writeJobExecutionRecord(false);
        }

        return true;
    }

    private boolean scheduleRestartIfQuorumAbsent() {
        int quorumSize = jobExecutionRecord.getQuorumSize();
        if (coordinationService.isQuorumPresent(quorumSize)) {
            return false;
        }

        logger.fine("Rescheduling restart of job '" + jobName + "': quorum size " + quorumSize + " is not met");
        scheduleRestart();
        return true;
    }

    private boolean scheduleRestartIfClusterIsNotSafe() {
        if (coordinationService.shouldStartJobs()) {
            return false;
        }

        logger.fine("Rescheduling restart of job '" + jobName + "': cluster is not safe");
        scheduleRestart();
        return true;
    }

    private void scheduleRestart() {
        assertLockHeld();
        if (jobStatus != NOT_RUNNING && jobStatus != STARTING && jobStatus != RUNNING) {
            throw new IllegalStateException("Restart scheduled in an unexpected state: " + jobStatus);
        }
        jobStatus = NOT_RUNNING;
        coordinationService.scheduleRestart(jobId);
    }

    private MembersView getMembersView() {
        ClusterServiceImpl clusterService = (ClusterServiceImpl) nodeEngine.getClusterService();
        return clusterService.getMembershipManager().getMembersView();
    }

    // Called as callback when all InitOperation invocations are done
    private void onInitStepCompleted(Map<MemberInfo, Object> responses) {
        Throwable error = getResult("Init", responses);

        if (error == null) {
            JobStatus status = jobStatus();

            if (status != STARTING) {
                error = new IllegalStateException("Cannot execute " + jobIdString() + ": status is " + status);
            }
        }

        if (error == null) {
            invokeStartExecution();
        } else {
            invokeCompleteExecution(error);
        }
    }

    // true -> failures, false -> success responses
    private Map<Boolean, List<Entry<MemberInfo, Object>>> groupResponses(Map<MemberInfo, Object> responses) {
        Map<Boolean, List<Entry<MemberInfo, Object>>> grouped = responses
                .entrySet()
                .stream()
                .collect(partitioningBy(e -> e.getValue() instanceof Throwable));

        grouped.putIfAbsent(true, emptyList());
        grouped.putIfAbsent(false, emptyList());

        return grouped;
    }

    // If a participant leaves or the execution fails in a participant locally, executions are cancelled
    // on the remaining participants and the callback is completed after all invocations return.
    private void invokeStartExecution() {
        logger.fine("Executing " + jobIdString());

        long executionId = this.executionId;

        executionInvocationCallback = new ExecutionInvocationCallback(executionId);
        if (requestedTerminationMode != null) {
            handleTermination(requestedTerminationMode);
        }

        Function<ExecutionPlan, Operation> operationCtor = plan -> new StartExecutionOperation(jobId, executionId);
        Consumer<Map<MemberInfo, Object>> completionCallback = this::onExecuteStepCompleted;

        jobStatus = RUNNING;

        invokeOnParticipants(operationCtor, completionCallback, executionInvocationCallback);

        if (isSnapshottingEnabled()) {
            coordinationService.scheduleSnapshot(this, executionId);
        }
    }

    private void handleTermination(@Nonnull TerminationMode mode) {
        // this method can be called multiple times to handle the termination, it must
        // be safe against it (idempotent).
        if (mode.isWithTerminalSnapshot()) {
<<<<<<< HEAD
            tryBeginSnapshot();
        } else {
            if (executionInvocationCallback != null) {
                executionInvocationCallback.cancelInvocations(mode);
            }
=======
            nextSnapshotIsTerminal = true;
            beginSnapshot(executionId);
        } else if (executionInvocationCallback != null) {
            executionInvocationCallback.cancelInvocations(mode);
>>>>>>> 6c4c89bb
        }
    }

    void startScheduledSnapshot(long executionId) {
        synchronized (lock) {
            if (jobStatus != RUNNING) {
                logger.fine("Not beginning snapshot, " + jobIdString() + " is not RUNNING, but " + jobStatus);
                return;
            }
            if (this.executionId != executionId) {
                // Current execution is completed and probably a new execution has started, but we don't
                // cancel the scheduled snapshot from previous execution, so let's just ignore it.
                logger.fine("Not beginning snapshot since unexpected execution ID received for " + jobIdString()
                        + ". Received execution ID: " + idToString(executionId));
                return;
            }
            snapshotQueue.add(tuple3(null, false, null));
        }
        tryBeginSnapshot();
    }

    private void cancelExecutionInvocations(long jobId, long executionId, TerminationMode mode) {
        nodeEngine.getExecutionService().execute(ExecutionService.ASYNC_EXECUTOR, () ->
                invokeOnParticipants(plan -> new TerminateExecutionOperation(jobId, executionId, mode), null, null));
    }

    private void tryBeginSnapshot() {
        boolean isTerminal;
        String snapshotMapName;
        CompletableFuture<Void> future;
        assertLockNotHeld();
        synchronized (lock) {
            if (jobStatus != RUNNING) {
                logger.fine("Not beginning snapshot, " + jobIdString() + " is not RUNNING, but " + jobStatus);
                return;
            }
            if (snapshotInProgress) {
                logger.fine("Not beginning snapshot since one is already in progress " + jobIdString());
                return;
            }
            if (terminalSnapshotFuture.isDone()) {
                logger.fine("Not beginning snapshot since terminal snapshot is already completed " + jobIdString());
                return;
            }

            Tuple3<String, Boolean, CompletableFuture<Void>> requestedSnapshot = snapshotQueue.poll();
            if (requestedSnapshot == null) {
                return;
            }
            snapshotInProgress = true;
            snapshotMapName = requestedSnapshot.f0();
            isTerminal = requestedSnapshot.f1();
            future = requestedSnapshot.f2();
            jobExecutionRecord.startNewSnapshot(snapshotMapName);
        }

        writeJobExecutionRecord(false);
        long newSnapshotId = jobExecutionRecord.ongoingSnapshotId();
        boolean isExport = snapshotMapName != null;
        String finalMapName = isExport ? exportedSnapshotMapName(snapshotMapName)
                : snapshotDataMapName(jobId, jobExecutionRecord.ongoingDataMapIndex());
        if (isExport) {
            nodeEngine.getHazelcastInstance().getMap(finalMapName).clear();
        }
        logger.info(String.format("Starting snapshot %d for %s", newSnapshotId, jobIdString())
                + (isTerminal ? ", terminal" : "")
                + (isExport ? ", exporting to '" + snapshotMapName + '\'' : ""));

        Function<ExecutionPlan, Operation> factory =
                plan -> new SnapshotOperation(jobId, executionId, newSnapshotId, finalMapName, isTerminal);

        // Need to take a copy of executionId: we don't cancel the scheduled task when the execution
        // finalizes. If a new execution is started in the meantime, we'll use the execution ID to detect it.
        long localExecutionId = executionId;
        invokeOnParticipants(factory, responses -> onSnapshotCompleted(
                        responses, localExecutionId, newSnapshotId, finalMapName, isExport, isTerminal, future),
                null);
    }

    private void onSnapshotCompleted(
            Map<MemberInfo, Object> responses,
            long executionId,
            long snapshotId,
            String snapshotMapName,
            boolean wasExport,
            boolean wasTerminal,
            @Nullable CompletableFuture<Void> future
    ) {
        // Note: this method can be called after finalizeJob() is called or even after new execution started.
        // We only wait for snapshot completion if the job completed with a terminal snapshot and the job
        // was successful.
        SnapshotOperationResult mergedResult = new SnapshotOperationResult();
        for (Object response : responses.values()) {
            // the response is either SnapshotOperationResult or an exception, see #invokeOnParticipants() method
            if (response instanceof Throwable) {
                response = new SnapshotOperationResult(0, 0, 0, (Throwable) response);
            }
            mergedResult.merge((SnapshotOperationResult) response);
        }

        IMap<Object, Object> snapshotMap = nodeEngine.getHazelcastInstance().getMap(snapshotMapName);
        try {
            Object oldValue = snapshotMap.put(SnapshotValidationRecord.KEY,
                    new SnapshotValidationRecord(snapshotId, mergedResult.getNumChunks(), mergedResult.getNumBytes(),
                            jobExecutionRecord.ongoingSnapshotStartTime(), jobId, jobName, jobRecord.getDagJson()));
            if (oldValue != null) {
                logger.severe("SnapshotValidationRecord overwritten after writing to '" + snapshotMapName + "' for "
                        + jobIdString() + ": snapshot data might be corrupted");
            }
        } catch (Exception e) {
            mergedResult.merge(new SnapshotOperationResult(0, 0, 0, e));
        }

        boolean isSuccess = mergedResult.getError() == null;
        if (!isSuccess) {
            logger.warning(jobIdString() + " snapshot " + snapshotId + " failed on some member(s), " +
                    "one of the failures: " + mergedResult.getError());
            try {
                snapshotMap.clear();
            } catch (Exception e) {
                logger.warning(jobIdString() + ": failed to clear snapshot map '" + snapshotMapName + "' after a failure",
                        e);
            }
        }
        SnapshotStats stats = jobExecutionRecord.ongoingSnapshotDone(
                mergedResult.getNumBytes(), mergedResult.getNumKeys(), mergedResult.getNumChunks(),
                mergedResult.getError());
        writeJobExecutionRecord(false);
        logger.info(String.format("Snapshot %d for %s completed with status %s in %dms, " +
                        "%,d bytes, %,d keys in %,d chunks, stored in '%s'",
                snapshotId, jobIdString(), isSuccess ? "SUCCESS" : "FAILURE",
                stats.duration(), stats.numBytes(),
                stats.numKeys(), stats.numChunks(),
                snapshotMapName));
        jobRepository.clearSnapshotData(jobId, jobExecutionRecord.ongoingDataMapIndex());
        if (future != null) {
            if (isSuccess) {
                future.complete(null);
            } else {
                future.completeExceptionally(new JetException(mergedResult.getError()));
            }
        }

        synchronized (lock) {
            if (this.executionId != executionId) {
                logger.fine("Not completing terminalSnapshotFuture on " + jobIdString() + ", new execution " +
                        "already started, snapshot was for executionId=" + idToString(executionId));
                return;
            }
            assert snapshotInProgress : "snapshot not in progress";
            snapshotInProgress = false;
            if (wasTerminal) {
                // after a terminal snapshot, no more snapshots are scheduled in this execution
                boolean completedNow = terminalSnapshotFuture.complete(null);
                assert completedNow : "terminalSnapshotFuture was already completed";
            } else if (!wasExport) {
                // if this snapshot was an automatic snapshot, schedule the next one
                coordinationService.scheduleSnapshot(this, executionId);
            }
        }
        tryBeginSnapshot();
    }

    // Called as callback when all ExecuteOperation invocations are done
    private void onExecuteStepCompleted(Map<MemberInfo, Object> responses) {
        invokeCompleteExecution(getResult("Execution", responses));
    }

    /**
     * <ul>
<<<<<<< HEAD
     * <li>Returns null if there is no failure
     * <li>Returns a CancellationException if the job is cancelled forcefully
     * <li>Returns a JobTerminateRequestedException if the current execution is stopped due
     *     to a requested termination, except for CANCEL_GRACEFUL, in which case CancellationException is
     *     returned
     * <li>If there is at least one user failure, such as an exception in user code (restartable or not), then
     *     returns that failure
     * <li>Otherwise, the failure is because a job participant has left the cluster.
     *     In that case, {@code TopologyChangeException} is returned so that the job will be restarted
=======
     * <li>Returns {@code null} if there is no failure.
     * <li>Returns a {@link CancellationException} if the job is cancelled
     *     forcefully.
     * <li>Returns a {@link JobTerminateRequestedException} if the current
     *     execution is stopped due to a requested termination.
     * <li>If there is at least one user failure, such as an exception in user
     *     code (restartable or not), then returns that failure.
     * <li>Otherwise, the failure is because a job participant has left the cluster.
     *     In that case, it returns {@code TopologyChangeException} that the job
     *     will be restarted.
>>>>>>> 6c4c89bb
     * </ul>
     */
    private Throwable getResult(String opName, Map<MemberInfo, Object> responses) {
        if (isCancelled()) {
            logger.fine(jobIdString() + " to be cancelled after " + opName);
            return new CancellationException();
        }

        Map<Boolean, List<Entry<MemberInfo, Object>>> grouped = groupResponses(responses);
        Collection<MemberInfo> successfulMembers = grouped.get(false).stream().map(Entry::getKey).collect(toList());

        List<Entry<MemberInfo, Object>> failures = grouped.get(true);
        if (!failures.isEmpty()) {
            logger.fine(opName + " of " + jobIdString() + " has failures: " + failures);
        }

        if (successfulMembers.size() == executionPlanMap.size()) {
            logger.fine(opName + " of " + jobIdString() + " was successful");
            return null;
        }

        // Handle TerminatedWithSnapshotException. If only part of the members
        // threw it and others completed normally, the terminal snapshot will fail,
        // but we still handle it as if terminal snapshot was done. If there are
        // other exceptions, ignore this and handle the other exception.
        if (failures.stream().allMatch(entry -> entry.getValue() instanceof TerminatedWithSnapshotException)) {
            assert opName.equals("Execution") : "opName is '" + opName + "', expected 'Execution'";
            logger.fine(opName + " of " + jobIdString() + " terminated after a terminal snapshot");
            TerminationMode mode = requestedTerminationMode;
            assert mode != null && mode.isWithTerminalSnapshot() : "mode=" + mode;
            return mode == CANCEL_GRACEFUL ? new CancellationException() : new JobTerminateRequestedException(mode);
        }

        // If there is no user-code exception, it means at least one job
        // participant has left the cluster. In that case, all remaining
        // participants return a TopologyChangedException.
        return failures
                .stream()
                .peek(entry -> {
                    if (entry.getValue() instanceof ShutdownInProgressException) {
                        coordinationService.addShuttingDownMember(entry.getKey().getUuid());
                    }
                })
                .map(entry -> (Throwable) entry.getValue())
                .filter(e -> !(e instanceof CancellationException
                               || e instanceof TerminatedWithSnapshotException
                               || isTopologyException(e)))
                .findFirst()
                .map(ExceptionUtil::peel)
                .orElseGet(TopologyChangedException::new);
    }

    private void invokeCompleteExecution(Throwable error) {
        JobStatus status = jobStatus();

        Throwable finalError;
        if (status == STARTING || status == RUNNING) {
            logger.fine("Completing " + jobIdString());
            finalError = error;
        } else {
            logCannotComplete(error);
            finalError = new IllegalStateException("Job coordination failed");
        }

        Function<ExecutionPlan, Operation> operationCtor = plan ->
                new CompleteExecutionOperation(executionId, finalError);
        invokeOnParticipants(operationCtor, responses -> onCompleteExecutionCompleted(error), null);
    }

    private void logCannotComplete(Throwable error) {
        if (error != null) {
            logger.severe("Cannot properly complete failed " + jobIdString()
                    + ": status is " + jobStatus(), error);
        } else {
            logger.severe("Cannot properly complete " + jobIdString()
                    + ": status is " + jobStatus());
        }
    }

    private void onCompleteExecutionCompleted(Throwable error) {
        if (error instanceof JobTerminateRequestedException
                && ((JobTerminateRequestedException) error).mode().isWithTerminalSnapshot()) {
            // have to use Async version, the future is completed inside a synchronized block
            terminalSnapshotFuture.whenCompleteAsync(withTryCatch(logger, (r, e) -> finalizeJob(error)));
        } else {
            finalizeJob(error);
        }
    }

    // Called as callback when all CompleteOperation invocations are done
    void finalizeJob(@Nullable Throwable failure) {
        Runnable nonSynchronizedAction = () -> { };
        assertLockNotHeld();
        synchronized (lock) {
            JobStatus status = jobStatus();
            if (status == COMPLETED || status == FAILED) {
                logIgnoredCompletion(failure, status);
                return;
            }
            completeVertices(failure);

            boolean isSuccess = isSuccess(failure);

            // reset state for the next execution
            requestedTerminationMode = null;
            executionInvocationCallback = null;
            ActionAfterTerminate terminationModeAction = failure instanceof JobTerminateRequestedException
                    ? ((JobTerminateRequestedException) failure).mode().actionAfterTerminate() : null;
            for (Tuple3<String, Boolean, CompletableFuture<Void>> snapshotTuple : snapshotQueue) {
                if (snapshotTuple.f2() != null) {
                    snapshotTuple.f2().completeExceptionally(
                            new JetException("Execution completed before snapshot executed"));
                }
            }
            snapshotQueue.clear();

            // if restart was requested, restart immediately
            if (terminationModeAction == RESTART) {
                jobStatus = NOT_RUNNING;
                nonSynchronizedAction = () -> coordinationService.restartJob(jobId);
            } else if (isRestartableException(failure) && jobRecord.getConfig().isAutoScaling()) {
                // if restart is due to a failure, schedule a restart after a delay
                scheduleRestart();
            } else if (terminationModeAction == SUSPEND
                    || isRestartableException(failure)
                            && !jobRecord.getConfig().isAutoScaling()
                            && jobRecord.getConfig().getProcessingGuarantee() != NONE) {
                jobStatus = SUSPENDED;
                jobExecutionRecord.setSuspended(true);
                nonSynchronizedAction = () -> writeJobExecutionRecord(false);
            } else {
                jobStatus = (isSuccess ? COMPLETED : FAILED);

                if (failure instanceof LocalMemberResetException) {
                    logger.fine("Cancelling job " + jobIdString() + " locally: member (local or remote) reset. " +
                            "We don't delete job metadata: job will restart on majority cluster");
                    setFinalResult(new CancellationException());
                    return;
                }

                nonSynchronizedAction = () -> {
                    try {
                        coordinationService.completeJob(this, System.currentTimeMillis(), failure);
                    } catch (RuntimeException e) {
                        logger.warning("Completion of " + jobIdString() + " failed", e);
                    } finally {
                        setFinalResult(failure);
                    }
                };
            }
        }
        executionCompletionFuture.complete(null);
        nonSynchronizedAction.run();
    }

    private boolean isSuccess(@Nullable Throwable failure) {
        long elapsed = NANOSECONDS.toMillis(System.nanoTime() - executionStartTime);
        if (failure == null) {
            logger.info(String.format("Execution of %s completed in %,d ms", jobIdString(), elapsed));
            return true;
        }
        if (failure instanceof CancellationException || failure instanceof JobTerminateRequestedException) {
            logger.info(String.format("Execution of %s completed in %,d ms, reason=%s",
                    jobIdString(), elapsed, failure));
            return true;
        }
        logger.warning(String.format("Execution of %s failed after %,d ms", jobIdString(), elapsed), failure);
        return false;
    }

    private void logIgnoredCompletion(@Nullable Throwable failure, JobStatus status) {
        if (failure != null) {
            logger.severe("Ignoring failure completion of " + idToString(jobId) + " because status is " + status,
                    failure);
        } else {
            logger.severe("Ignoring completion of " + idToString(jobId) + " because status is " + status);
        }
    }

    private void completeVertices(@Nullable Throwable failure) {
        if (vertices != null) {
            for (Vertex vertex : vertices) {
                try {
                    vertex.getMetaSupplier().close(failure);
                } catch (Exception e) {
                    logger.severe(jobIdString()
                            + " encountered an exception in ProcessorMetaSupplier.complete(), ignoring it", e);
                }
            }
        }
    }

    void setFinalResult(Throwable failure) {
        if (failure == null) {
            jobCompletionFuture.internalComplete();
        } else {
            jobCompletionFuture.internalCompleteExceptionally(failure);
        }
    }

    void updateQuorumSize(int newQuorumSize) {
        // This method can be called in parallel if multiple members are added. We don't synchronize here,
        // but the worst that can happen is that we write the JobRecord out unnecessarily.
        if (jobExecutionRecord.getQuorumSize() < newQuorumSize) {
            jobExecutionRecord.setLargerQuorumSize(newQuorumSize);
            writeJobExecutionRecord(false);
            logger.info("Current quorum size: " + jobExecutionRecord.getQuorumSize() + " of job "
                    + idToString(jobRecord.getJobId()) + " is updated to: " + newQuorumSize);
        }
    }

    private void writeJobExecutionRecord(boolean canCreate) {
        try {
            coordinationService.jobRepository().writeJobExecutionRecord(jobRecord.getJobId(), jobExecutionRecord,
                    canCreate);
        } catch (RuntimeException e) {
            // We don't bubble up the exceptions, if we can't write the record out, the universe is
            // probably crumbling apart anyway. And we don't depend on it, we only write out for
            // others to know or for the case should the master we fail.
            logger.warning("Failed to update JobRecord", e);
        }
    }

    /**
     * @param completionCallback a consumer that will receive a map of responses, one for each member,
     *                           after all have been received. The value will be either the response or
     *                           an exception thrown from the operation
     * @param callback A callback that will be called after each individual operation for each
     *                 member completes
     */
    private void invokeOnParticipants(
            Function<ExecutionPlan, Operation> operationCtor,
            @Nullable Consumer<Map<MemberInfo, Object>> completionCallback,
            @Nullable ExecutionCallback<Object> callback
    ) {
        ConcurrentMap<MemberInfo, Object> responses = new ConcurrentHashMap<>();
        AtomicInteger remainingCount = new AtomicInteger(executionPlanMap.size());
        for (Entry<MemberInfo, ExecutionPlan> entry : executionPlanMap.entrySet()) {
            MemberInfo member = entry.getKey();
            Operation op = operationCtor.apply(entry.getValue());
            InternalCompletableFuture<Object> future = nodeEngine.getOperationService()
                    .createInvocationBuilder(JetService.SERVICE_NAME, op, member.getAddress())
                    .invoke();

            if (completionCallback != null) {
                future.andThen(callbackOf((r, throwable) -> {
                    Object response = r != null ? r : throwable != null ? peel(throwable) : NULL_OBJECT;
                    Object oldResponse = responses.put(member, response);
                    assert oldResponse == null :
                            "Duplicate response for " + member + ". Old=" + oldResponse + ", new=" + response;
                    if (remainingCount.decrementAndGet() == 0) {
                        completionCallback.accept(responses);
                    }
                }));
            }

            if (callback != null) {
                future.andThen(callback);
            }
        }
    }

    private boolean isSnapshottingEnabled() {
        return jobConfig().getProcessingGuarantee() != NONE;
    }

    String jobName() {
        return jobName;
    }

    String jobIdString() {
        return jobNameAndExecutionId(jobName, executionId);
    }

    private static ClassLoader swapContextClassLoader(ClassLoader jobClassLoader) {
        Thread currentThread = Thread.currentThread();
        ClassLoader previous = currentThread.getContextClassLoader();
        currentThread.setContextClassLoader(jobClassLoader);
        return previous;
    }

    void resumeJob(Function<Long, Long> executionIdSupplier) {
        synchronized (lock) {
            if (jobStatus != SUSPENDED) {
                logger.info("Not resuming " + jobIdString() + ": not " + SUSPENDED + ", but " + jobStatus);
                return;
            }
            jobStatus = NOT_RUNNING;
        }
        logger.fine("Resuming job " + jobName);
        tryStartJob(executionIdSupplier);
    }

    private boolean hasParticipant(String uuid) {
        return executionPlanMap != null
                && executionPlanMap.keySet().stream().anyMatch(mi -> mi.getUuid().equals(uuid));
    }

    /**
     * Called when job participant is going to gracefully shut down. Will
     * initiate terminal snapshot and when it's done, it will complete the
     * returned future.
     *
     * @return a future to wait for, which may be already completed
     */
    @Nonnull
    CompletableFuture<Void> onParticipantGracefulShutdown(String uuid) {
        return hasParticipant(uuid) ? gracefullyTerminate() : completedFuture(null);
    }

    @Nonnull
    CompletableFuture<Void> gracefullyTerminate() {
        return requestTermination(RESTART_GRACEFUL).f0();
    }

    /**
     * Checks if the job is running on all members and maybe restart it.
     *
     * <p>Returns {@code false}, if this method should be scheduled to
     * be called later. That is, when the job is running, but we've
     * failed to request the restart.
     *
     * <p>Returns {@code true}, if the job is not running, has
     * auto-scaling disabled, is already running on all members or if
     * we've managed to request a restart.
     */
    boolean maybeScaleUp(Collection<Member> currentDataMembers) {
        if (!jobConfig().isAutoScaling()) {
            return true;
        }

        // We only compare the number of our participating members and current members.
        // If there is any member in our participants that is not among current data members,
        // this job will be restarted anyway. If it's the other way, then the sizes won't match.
        if (executionPlanMap == null || executionPlanMap.size() == currentDataMembers.size()) {
            LoggingUtil.logFine(logger, "Not scaling %s up: not running or already running on all members",
                    jobIdString());
            return true;
        }

        JobStatus localStatus = jobStatus;
        if (localStatus == RUNNING && requestTermination(TerminationMode.RESTART_GRACEFUL).f1() == null) {
            logger.info("Requested restart of " + jobIdString() + " to make use of added member(s)");
            return true;
        }

        // if status was not RUNNING or requestTermination didn't succeed, we'll try again later.
        return false;
    }

    private void assertLockHeld() {
        assert Thread.holdsLock(lock) : "the lock should be held at this place";
    }

    private void assertLockNotHeld() {
        assert !Thread.holdsLock(lock) : "the lock should not be held at this place";
    }

    /**
     * Specific type of edge to be used when restoring snapshots
     */
    private static class SnapshotRestoreEdge extends Edge {

        SnapshotRestoreEdge(Vertex source, int sourceOrdinal, Vertex destination, int destOrdinal) {
            super(source, sourceOrdinal, destination, destOrdinal);
            distributed();
            partitioned(entryKey());
        }

        @Override
        public int getPriority() {
            return SNAPSHOT_RESTORE_EDGE_PRIORITY;
        }
    }

    /**
     * Registered to {@link StartExecutionOperation} invocations to cancel invocations in case of a failure or restart
     */
    private class ExecutionInvocationCallback implements ExecutionCallback<Object> {

        private final AtomicBoolean invocationsCancelled = new AtomicBoolean();
        private final long executionId;

        ExecutionInvocationCallback(long executionId) {
            this.executionId = executionId;
        }

        @Override
        public void onResponse(Object response) {

        }

        @Override
        public void onFailure(Throwable t) {
            if (!(peel(t) instanceof TerminatedWithSnapshotException)) {
                cancelInvocations(null);
            }
        }

        void cancelInvocations(TerminationMode mode) {
            if (invocationsCancelled.compareAndSet(false, true)) {
                cancelExecutionInvocations(jobId, executionId, mode);
            }
        }
    }
}<|MERGE_RESOLUTION|>--- conflicted
+++ resolved
@@ -32,11 +32,8 @@
 import com.hazelcast.jet.core.JobStatus;
 import com.hazelcast.jet.core.TopologyChangedException;
 import com.hazelcast.jet.core.Vertex;
-<<<<<<< HEAD
 import com.hazelcast.jet.datamodel.Tuple3;
-=======
 import com.hazelcast.jet.datamodel.Tuple2;
->>>>>>> 6c4c89bb
 import com.hazelcast.jet.impl.JobExecutionRecord.SnapshotStats;
 import com.hazelcast.jet.impl.TerminationMode.ActionAfterTerminate;
 import com.hazelcast.jet.impl.exception.JobTerminateRequestedException;
@@ -91,11 +88,8 @@
 import static com.hazelcast.jet.core.JobStatus.STARTING;
 import static com.hazelcast.jet.core.JobStatus.SUSPENDED;
 import static com.hazelcast.jet.core.processor.SourceProcessors.readMapP;
-<<<<<<< HEAD
+import static com.hazelcast.jet.datamodel.Tuple2.tuple2;
 import static com.hazelcast.jet.datamodel.Tuple3.tuple3;
-=======
-import static com.hazelcast.jet.datamodel.Tuple2.tuple2;
->>>>>>> 6c4c89bb
 import static com.hazelcast.jet.function.DistributedFunctions.entryKey;
 import static com.hazelcast.jet.impl.JobRepository.EXPORTED_SNAPSHOTS_PREFIX;
 import static com.hazelcast.jet.impl.JobRepository.exportedSnapshotMapName;
@@ -284,7 +278,7 @@
             }
             if (requestedTerminationMode != null) {
                 // don't report cancellation of cancelled job as an error
-                String message = requestedTerminationMode == CANCEL && mode == CANCEL ? null
+                String message = requestedTerminationMode == CANCEL_FORCEFUL && mode == CANCEL_FORCEFUL ? null
                         : "Job is already terminating in mode: " + requestedTerminationMode.name();
                 return tuple2(executionCompletionFuture, message);
             }
@@ -294,14 +288,11 @@
                 this.jobStatus = COMPLETED;
                 setFinalResult(new CancellationException());
             }
-<<<<<<< HEAD
             if (mode.isWithTerminalSnapshot()) {
                 snapshotQueue.add(tuple3(null, true, null));
             }
-=======
 
             result = tuple2(executionCompletionFuture, null);
->>>>>>> 6c4c89bb
         }
 
         if (localStatus == SUSPENDED) {
@@ -343,10 +334,12 @@
             return copyMapUsingJob(jetInstance, COPY_MAP_JOB_QUEUE_SIZE, sourceMapName, EXPORTED_SNAPSHOTS_PREFIX + name)
                     .whenComplete(withTryCatch(logger, (r, t) -> {
                         jobStatus = SUSPENDED;
-                        if (cancelJob && !requestTermination(CANCEL_FORCEFUL)) {
-                            throw new JetException("State for " + jobIdString() + " exported to '" + name
-                                    + "', but failed to cancel the job: already terminating in mode: "
-                                    + requestedTerminationMode());
+                        if (cancelJob) {
+                            String terminationFailure = requestTermination(CANCEL_FORCEFUL).f1();
+                            if (terminationFailure != null) {
+                                throw new JetException("State for " + jobIdString() + " exported to '" + name
+                                        + "', but failed to cancel the job: " + terminationFailure);
+                            }
                         }
                     }));
         }
@@ -354,9 +347,10 @@
             // We already added a terminal snapshot to the queue. There will be one more added in
             // `requestTermination`, but we'll never get to execute that one because the execution
             // will terminate after our terminal snapshot.
-            if (!requestTermination(CANCEL_GRACEFUL)) {
-                throw new JetException("Cannot cancel " + jobIdString() + " and export to '" + name + "': " +
-                        "already terminating in mode: " + requestedTerminationMode());
+            String terminationFailure = requestTermination(CANCEL_GRACEFUL).f1();
+            if (terminationFailure != null) {
+                throw new JetException("Cannot cancel " + jobIdString() + " and export to '" + name + "': "
+                        + terminationFailure);
             }
         } else {
             tryBeginSnapshot();
@@ -633,18 +627,9 @@
         // this method can be called multiple times to handle the termination, it must
         // be safe against it (idempotent).
         if (mode.isWithTerminalSnapshot()) {
-<<<<<<< HEAD
             tryBeginSnapshot();
-        } else {
-            if (executionInvocationCallback != null) {
-                executionInvocationCallback.cancelInvocations(mode);
-            }
-=======
-            nextSnapshotIsTerminal = true;
-            beginSnapshot(executionId);
         } else if (executionInvocationCallback != null) {
             executionInvocationCallback.cancelInvocations(mode);
->>>>>>> 6c4c89bb
         }
     }
 
@@ -815,28 +800,17 @@
 
     /**
      * <ul>
-<<<<<<< HEAD
-     * <li>Returns null if there is no failure
-     * <li>Returns a CancellationException if the job is cancelled forcefully
-     * <li>Returns a JobTerminateRequestedException if the current execution is stopped due
-     *     to a requested termination, except for CANCEL_GRACEFUL, in which case CancellationException is
-     *     returned
-     * <li>If there is at least one user failure, such as an exception in user code (restartable or not), then
-     *     returns that failure
-     * <li>Otherwise, the failure is because a job participant has left the cluster.
-     *     In that case, {@code TopologyChangeException} is returned so that the job will be restarted
-=======
-     * <li>Returns {@code null} if there is no failure.
+     * <li>Returns {@code null} if there is no failure
      * <li>Returns a {@link CancellationException} if the job is cancelled
      *     forcefully.
      * <li>Returns a {@link JobTerminateRequestedException} if the current
-     *     execution is stopped due to a requested termination.
+     *     execution is stopped due to a requested termination, except for
+     *     CANCEL_GRACEFUL, in which case CancellationException is returned.
      * <li>If there is at least one user failure, such as an exception in user
      *     code (restartable or not), then returns that failure.
-     * <li>Otherwise, the failure is because a job participant has left the cluster.
-     *     In that case, it returns {@code TopologyChangeException} that the job
-     *     will be restarted.
->>>>>>> 6c4c89bb
+     * <li>Otherwise, the failure is because a job participant has left the
+     *     cluster. In that case, it returns {@code TopologyChangeException} so
+     *     that the job will be restarted
      * </ul>
      */
     private Throwable getResult(String opName, Map<MemberInfo, Object> responses) {
