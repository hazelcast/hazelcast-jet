/*
 * Copyright (c) 2008-2017, Hazelcast, Inc. All Rights Reserved.
 *
 * Licensed under the Apache License, Version 2.0 (the "License");
 * you may not use this file except in compliance with the License.
 * You may obtain a copy of the License at
 *
 * http://www.apache.org/licenses/LICENSE-2.0
 *
 * Unless required by applicable law or agreed to in writing, software
 * distributed under the License is distributed on an "AS IS" BASIS,
 * WITHOUT WARRANTIES OR CONDITIONS OF ANY KIND, either express or implied.
 * See the License for the specific language governing permissions and
 * limitations under the License.
 */

package com.hazelcast.jet.impl.connector;

import com.hazelcast.cache.journal.EventJournalCacheEvent;
import com.hazelcast.client.config.ClientConfig;
import com.hazelcast.client.impl.HazelcastClientProxy;
import com.hazelcast.core.HazelcastInstance;
import com.hazelcast.core.HazelcastInstanceNotActiveException;
import com.hazelcast.core.ICompletableFuture;
import com.hazelcast.core.Partition;
import com.hazelcast.jet.JournalInitialPosition;
import com.hazelcast.jet.Traverser;
import com.hazelcast.jet.core.AbstractProcessor;
import com.hazelcast.jet.core.BroadcastKey;
import com.hazelcast.jet.core.Processor;
import com.hazelcast.jet.core.ProcessorMetaSupplier;
import com.hazelcast.jet.core.ProcessorSupplier;
import com.hazelcast.jet.core.Watermark;
import com.hazelcast.jet.core.WatermarkGenerationParams;
import com.hazelcast.jet.core.WatermarkSourceUtil;
import com.hazelcast.jet.core.processor.Processors;
import com.hazelcast.jet.core.processor.SourceProcessors;
import com.hazelcast.jet.function.DistributedFunction;
import com.hazelcast.jet.function.DistributedPredicate;
import com.hazelcast.journal.EventJournalInitialSubscriberState;
import com.hazelcast.journal.EventJournalReader;
import com.hazelcast.map.journal.EventJournalMapEvent;
import com.hazelcast.nio.Address;
import com.hazelcast.projection.Projection;
import com.hazelcast.ringbuffer.ReadResultSet;
import com.hazelcast.ringbuffer.StaleSequenceException;
import com.hazelcast.util.function.Predicate;

import javax.annotation.Nonnull;
import java.io.Serializable;
import java.util.Arrays;
import java.util.List;
import java.util.Map;
import java.util.Map.Entry;
import java.util.Set;
import java.util.concurrent.ExecutionException;
import java.util.function.Function;
import java.util.stream.IntStream;

import static com.hazelcast.client.HazelcastClient.newHazelcastClient;
import static com.hazelcast.jet.JournalInitialPosition.START_FROM_CURRENT;
<<<<<<< HEAD
import static com.hazelcast.jet.Traversers.traverseStream;
=======
import static com.hazelcast.jet.Traversers.traverseIterable;
import static com.hazelcast.jet.Traversers.traverseIterator;
>>>>>>> 79f029bf
import static com.hazelcast.jet.Util.entry;
import static com.hazelcast.jet.core.BroadcastKey.broadcastKey;
import static com.hazelcast.jet.impl.util.ExceptionUtil.peel;
import static com.hazelcast.jet.impl.util.ExceptionUtil.rethrow;
import static com.hazelcast.jet.impl.util.LoggingUtil.logFine;
import static com.hazelcast.jet.impl.util.LoggingUtil.logFinest;
import static com.hazelcast.jet.impl.util.Util.arrayIndexOf;
import static com.hazelcast.jet.impl.util.Util.processorToPartitions;
import static java.util.stream.Collectors.groupingBy;
import static java.util.stream.Collectors.mapping;
import static java.util.stream.Collectors.toList;
import static java.util.stream.IntStream.range;

/**
 * @see SourceProcessors#streamMapP
 */
public final class StreamEventJournalP<E, T> extends AbstractProcessor {

    private static final int MAX_FETCH_SIZE = 128;

    private final EventJournalReader<E> eventJournalReader;
    private final Predicate<E> predicate;
    private final Projection<E, T> projection;
    private final JournalInitialPosition initialPos;
    private final boolean isRemoteReader;

    private final int[] partitionIds;
    private final WatermarkSourceUtil<T> watermarkSourceUtil;

    // keep track of next offset to emit and read separately, as even when the
    // outbox is full we can still poll for new items.
    private final long[] emitOffsets;
    private final long[] readOffsets;

    private ICompletableFuture<ReadResultSet<T>>[] readFutures;

    // currently processed resultSet, it's partitionId and iterating position
    private ReadResultSet<T> resultSet;
    private int currentPartitionIndex = -1;
    private int resultSetPosition;

    private Traverser<Entry<BroadcastKey<Integer>, long[]>> snapshotTraverser;
    private Watermark pendingWatermark;

    StreamEventJournalP(@Nonnull EventJournalReader<E> eventJournalReader,
                        @Nonnull List<Integer> assignedPartitions,
                        @Nonnull DistributedPredicate<E> predicateFn,
                        @Nonnull DistributedFunction<E, T> projectionFn,
                        @Nonnull JournalInitialPosition initialPos,
                        boolean isRemoteReader,
                        WatermarkGenerationParams<T> wmGenParams) {
        this.eventJournalReader = eventJournalReader;
        this.predicate = (Serializable & Predicate<E>) predicateFn::test;
        this.projection = toProjection(projectionFn);
        this.initialPos = initialPos;
        this.isRemoteReader = isRemoteReader;

        partitionIds = assignedPartitions.stream().mapToInt(Integer::intValue).toArray();
        emitOffsets = new long[partitionIds.length];
        readOffsets = new long[partitionIds.length];

        watermarkSourceUtil = new WatermarkSourceUtil<>(wmGenParams);
        watermarkSourceUtil.increasePartitionCount(assignedPartitions.size());
    }

    @Override
    protected void init(@Nonnull Context context) throws Exception {
        ICompletableFuture<EventJournalInitialSubscriberState>[] futures = new ICompletableFuture[partitionIds.length];
        Arrays.setAll(futures, i -> eventJournalReader.subscribeToEventJournal(partitionIds[i]));
        for (int i = 0; i < futures.length; i++) {
            emitOffsets[i] = readOffsets[i] = getSequence(futures[i].get());
        }
    }

    @Override
    public boolean complete() {
        if (readFutures == null) {
            initialRead();
        }
        if (pendingWatermark != null) {
            if (!tryEmit(pendingWatermark)) {
                return false;
            }
            pendingWatermark = null;
        }
        do {
            tryGetNextResultSet();
            if (resultSet == null) {
                break;
            }
            emitResultSet();
        } while (resultSet == null);
        return false;
    }

    private void emitResultSet() {
        assert resultSet != null : "null resultSet";
        while (resultSetPosition < resultSet.size()) {
            T event = resultSet.get(resultSetPosition);
            pendingWatermark = watermarkSourceUtil.handleEvent(currentPartitionIndex, event);
            if (pendingWatermark != null) {
                if (!tryEmit(pendingWatermark)) {
                    return;
                }
                pendingWatermark = null;
            }
            if (!tryEmit(event)) {
                return;
            }
            emitOffsets[currentPartitionIndex] = resultSet.getSequence(resultSetPosition) + 1;
                resultSetPosition++;
        }
        // we're done with current resultSet
        resultSetPosition = 0;
        resultSet = null;
    }

    @Override
    public boolean saveToSnapshot() {
        if (snapshotTraverser == null) {
            snapshotTraverser = traverseStream(IntStream.range(0, partitionIds.length)
                    .mapToObj(pIdx -> entry(
                            broadcastKey(partitionIds[pIdx]),
                            new long[] {emitOffsets[pIdx], watermarkSourceUtil.getWatermark(pIdx)})));
        }
        boolean done = emitFromTraverserToSnapshot(snapshotTraverser);
        if (done) {
            logFinest(getLogger(), "Saved snapshot. Offsets: %s", emitOffsets);
        }
        return done;
    }

    @Override
    protected void restoreFromSnapshot(@Nonnull Object key, @Nonnull Object value) {
        int partitionId = ((BroadcastKey<Integer>) key).key();
        int partitionIndex = arrayIndexOf(partitionId, partitionIds);
        long offset = ((long[]) value)[0];
        long wm = ((long[]) value)[1];
        if (partitionIndex >= 0) {
            readOffsets[partitionIndex] = offset;
            emitOffsets[partitionIndex] = offset;
            watermarkSourceUtil.restoreWatermark(partitionIndex, wm);
        }
    }

    @Override
    public boolean finishSnapshotRestore() {
        logFinest(getLogger(), "Restored snapshot. Offsets: %s", readOffsets);
        return true;
    }

    @Override
    public boolean isCooperative() {
        return false;
    }

    private void initialRead() {
        readFutures = new ICompletableFuture[partitionIds.length];
        for (int i = 0; i < readFutures.length; i++) {
            readFutures[i] = readFromJournal(partitionIds[i], readOffsets[i]);
        }
    }

    private long getSequence(EventJournalInitialSubscriberState state) {
        return initialPos == START_FROM_CURRENT ? state.getNewestSequence() + 1 : state.getOldestSequence();
    }

<<<<<<< HEAD
    private void tryGetNextResultSet() {
        while (resultSet == null && ++currentPartitionIndex < partitionIds.length) {
            ICompletableFuture<ReadResultSet<T>> future = readFutures[currentPartitionIndex];
            if (!future.isDone()) {
=======
    private Traverser<T> nextTraverser() {
        ReadResultSet<T> resultSet = nextResultSet();
        if (resultSet == null) {
            return null;
        }
        Traverser<T> traverser = traverseIterator(resultSet.iterator(), true);
        return peekIndex(traverser, i -> pendingItemOffset = resultSet.getSequence(i));
    }

    private ReadResultSet<T> nextResultSet() {
        while (iterator.hasNext()) {
            Entry<Integer, ICompletableFuture<ReadResultSet<T>>> entry = iterator.next();
            int partition = entry.getKey();
            if (!entry.getValue().isDone()) {
>>>>>>> 79f029bf
                continue;
            }
            resultSet = toResultSet(currentPartitionIndex, future);
            if (resultSet != null) {
                assert resultSet.size() > 0 : "empty resultSet";
                readOffsets[currentPartitionIndex] += resultSet.readCount();
            }
            // make another read on the same partition
            readFutures[currentPartitionIndex] = readFromJournal(partitionIds[currentPartitionIndex],
                    readOffsets[currentPartitionIndex]);
        }

        if (currentPartitionIndex == partitionIds.length) {
            currentPartitionIndex = -1;
            pendingWatermark = watermarkSourceUtil.handleNoEvent();
        }
    }

    private ReadResultSet<T> toResultSet(int partitionIdx, ICompletableFuture<ReadResultSet<T>> future) {
        try {
            return future.get();
        } catch (ExecutionException e) {
            Throwable ex = peel(e);
            if (ex instanceof HazelcastInstanceNotActiveException && !isRemoteReader) {
                // This exception can be safely ignored - it means the instance was shutting down,
                // so we shouldn't unnecessarily throw an exception here.
                return null;
            } else if (ex instanceof StaleSequenceException) {
                long headSeq = ((StaleSequenceException) e.getCause()).getHeadSeq();
                // move both read and emitted offsets to the new head
                long oldOffset = readOffsets[partitionIdx];
                readOffsets[partitionIdx] = emitOffsets[partitionIdx] = headSeq;
                getLogger().warning("Events lost for partition " + partitionIds[partitionIdx]
                        + " due to journal overflow when reading from event journal. Increase journal size to " +
                        "avoid this error. Requested was: " + oldOffset + ", current head is: " + headSeq);
                return null;
            } else {
                throw rethrow(ex);
            }
        } catch (InterruptedException e) {
            throw rethrow(e);
        }
    }

    private ICompletableFuture<ReadResultSet<T>> readFromJournal(int partition, long offset) {
        logFine(getLogger(), "Reading from partition %s and offset %s", partition, offset);
        return eventJournalReader.readFromEventJournal(offset,
                1, MAX_FETCH_SIZE, partition, predicate, projection);
    }

    private static <E, T> Projection<E, T> toProjection(Function<E, T> projectionFn) {
        return new Projection<E, T>() {
            @Override
            public T transform(E input) {
                return projectionFn.apply(input);
            }
        };
    }

    private static class ClusterMetaSupplier<E, T> implements ProcessorMetaSupplier {

        static final long serialVersionUID = 1L;

        private final SerializableClientConfig serializableConfig;
        private final DistributedFunction<HazelcastInstance, EventJournalReader<E>> eventJournalReaderSupplier;
        private final DistributedPredicate<E> predicate;
        private final DistributedFunction<E, T> projection;
        private final JournalInitialPosition initialPos;
        private final WatermarkGenerationParams<T> wmGenParams;

        private transient int remotePartitionCount;
        private transient Map<Address, List<Integer>> addrToPartitions;

        ClusterMetaSupplier(
                ClientConfig clientConfig,
                DistributedFunction<HazelcastInstance, EventJournalReader<E>> eventJournalReaderSupplier,
                DistributedPredicate<E> predicate,
                DistributedFunction<E, T> projection,
                JournalInitialPosition initialPos,
                WatermarkGenerationParams<T> wmGenParams) {
            this.serializableConfig = clientConfig == null ? null : new SerializableClientConfig(clientConfig);
            this.eventJournalReaderSupplier = eventJournalReaderSupplier;
            this.predicate = predicate;
            this.projection = projection;
            this.initialPos = initialPos;
            this.wmGenParams = wmGenParams;
        }

        @Override
        public int preferredLocalParallelism() {
            return serializableConfig != null ? 1 : 2;
        }

        @Override
        public void init(@Nonnull Context context) {
            if (serializableConfig != null) {
                initRemote();
            } else {
                initLocal(context.jetInstance().getHazelcastInstance().getPartitionService().getPartitions());
            }
        }

        private void initRemote() {
            HazelcastInstance client = newHazelcastClient(serializableConfig.asClientConfig());
            try {
                HazelcastClientProxy clientProxy = (HazelcastClientProxy) client;
                remotePartitionCount = clientProxy.client.getClientPartitionService().getPartitionCount();
            } finally {
                client.shutdown();
            }
        }

        private void initLocal(Set<Partition> partitions) {
            addrToPartitions = partitions.stream()
                                         .collect(groupingBy(p -> p.getOwner().getAddress(),
                                                 mapping(Partition::getPartitionId, toList())));
        }

        @Override @Nonnull
        public Function<Address, ProcessorSupplier> get(@Nonnull List<Address> addresses) {
            if (addrToPartitions == null) {
                // assign each remote partition to a member
                addrToPartitions = range(0, remotePartitionCount)
                        .boxed()
                        .collect(groupingBy(partition -> addresses.get(partition % addresses.size())));
            }

            return address -> new ClusterProcessorSupplier<>(addrToPartitions.get(address),
                    serializableConfig, eventJournalReaderSupplier, predicate, projection, initialPos,
                    wmGenParams);
        }

    }

    private static class ClusterProcessorSupplier<E, T> implements ProcessorSupplier {

        static final long serialVersionUID = 1L;

        private final List<Integer> ownedPartitions;
        private final SerializableClientConfig serializableClientConfig;
        private final DistributedFunction<HazelcastInstance, EventJournalReader<E>> eventJournalReaderSupplier;
        private final DistributedPredicate<E> predicate;
        private final DistributedFunction<E, T> projection;
        private final JournalInitialPosition initialPos;
        private final WatermarkGenerationParams<T> wmGenParams;

        private transient HazelcastInstance client;
        private transient EventJournalReader<E> eventJournalReader;

        ClusterProcessorSupplier(
                List<Integer> ownedPartitions,
                SerializableClientConfig serializableClientConfig,
                DistributedFunction<HazelcastInstance, EventJournalReader<E>> eventJournalReaderSupplier,
                DistributedPredicate<E> predicate,
                DistributedFunction<E, T> projection,
                JournalInitialPosition initialPos,
                WatermarkGenerationParams<T> wmGenParams) {
            this.ownedPartitions = ownedPartitions;
            this.serializableClientConfig = serializableClientConfig;
            this.eventJournalReaderSupplier = eventJournalReaderSupplier;
            this.predicate = predicate;
            this.projection = projection;
            this.initialPos = initialPos;
            this.wmGenParams = wmGenParams;
        }

        @Override
        public void init(@Nonnull Context context) {
            HazelcastInstance instance = context.jetInstance().getHazelcastInstance();
            if (serializableClientConfig != null) {
                client = newHazelcastClient(serializableClientConfig.asClientConfig());
                instance = client;
            }
            eventJournalReader = eventJournalReaderSupplier.apply(instance);
        }

        @Override
        public void complete(Throwable error) {
            if (client != null) {
                client.shutdown();
            }
        }

        @Override @Nonnull
        public List<Processor> get(int count) {
            return processorToPartitions(count, ownedPartitions)
                    .values().stream()
                    .map(this::processorForPartitions)
                    .collect(toList());
        }

        private Processor processorForPartitions(List<Integer> partitions) {
            return partitions.isEmpty()
                    ? Processors.noopP().get()
                    : new StreamEventJournalP<>(eventJournalReader, partitions, predicate, projection,
                    initialPos, client != null, wmGenParams);
        }
    }

    @SuppressWarnings("unchecked")
    public static <K, V, T> ProcessorMetaSupplier streamMapP(
            @Nonnull String mapName,
            @Nonnull DistributedPredicate<EventJournalMapEvent<K, V>> predicate,
            @Nonnull DistributedFunction<EventJournalMapEvent<K, V>, T> projection,
            @Nonnull JournalInitialPosition initialPos,
            WatermarkGenerationParams<T> wmGenParams) {
        return new ClusterMetaSupplier<>(null,
                instance -> (EventJournalReader<EventJournalMapEvent<K, V>>) instance.getMap(mapName),
                predicate, projection, initialPos, wmGenParams);
    }

    @SuppressWarnings("unchecked")
    public static <K, V, T> ProcessorMetaSupplier streamRemoteMapP(
            @Nonnull String mapName,
            @Nonnull ClientConfig clientConfig,
            @Nonnull DistributedPredicate<EventJournalMapEvent<K, V>> predicate,
            @Nonnull DistributedFunction<EventJournalMapEvent<K, V>, T> projection,
            @Nonnull JournalInitialPosition initialPos,
            WatermarkGenerationParams<T> wmGenParams) {
        return new ClusterMetaSupplier<>(clientConfig,
                instance -> (EventJournalReader<EventJournalMapEvent<K, V>>) instance.getMap(mapName),
                predicate, projection, initialPos, wmGenParams);
    }

    @SuppressWarnings("unchecked")
    public static <K, V, T> ProcessorMetaSupplier streamCacheP(
            @Nonnull String cacheName,
            @Nonnull DistributedPredicate<EventJournalCacheEvent<K, V>> predicate,
            @Nonnull DistributedFunction<EventJournalCacheEvent<K, V>, T> projection,
            @Nonnull JournalInitialPosition initialPos,
            WatermarkGenerationParams<T> wmGenParams) {
        return new ClusterMetaSupplier<>(null,
                inst -> (EventJournalReader<EventJournalCacheEvent<K, V>>) inst.getCacheManager().getCache(cacheName),
                predicate, projection, initialPos, wmGenParams);
    }

    @SuppressWarnings("unchecked")
    public static <K, V, T> ProcessorMetaSupplier streamRemoteCacheP(
            @Nonnull String cacheName,
            @Nonnull ClientConfig clientConfig,
            @Nonnull DistributedPredicate<EventJournalCacheEvent<K, V>> predicate,
            @Nonnull DistributedFunction<EventJournalCacheEvent<K, V>, T> projection,
            @Nonnull JournalInitialPosition initialPos,
            WatermarkGenerationParams<T> wmGenParams) {
        return new ClusterMetaSupplier<>(clientConfig,
                inst -> (EventJournalReader<EventJournalCacheEvent<K, V>>) inst.getCacheManager().getCache(cacheName),
                predicate, projection, initialPos, wmGenParams);
    }
}<|MERGE_RESOLUTION|>--- conflicted
+++ resolved
@@ -59,12 +59,7 @@
 
 import static com.hazelcast.client.HazelcastClient.newHazelcastClient;
 import static com.hazelcast.jet.JournalInitialPosition.START_FROM_CURRENT;
-<<<<<<< HEAD
 import static com.hazelcast.jet.Traversers.traverseStream;
-=======
-import static com.hazelcast.jet.Traversers.traverseIterable;
-import static com.hazelcast.jet.Traversers.traverseIterator;
->>>>>>> 79f029bf
 import static com.hazelcast.jet.Util.entry;
 import static com.hazelcast.jet.core.BroadcastKey.broadcastKey;
 import static com.hazelcast.jet.impl.util.ExceptionUtil.peel;
@@ -164,15 +159,17 @@
         assert resultSet != null : "null resultSet";
         while (resultSetPosition < resultSet.size()) {
             T event = resultSet.get(resultSetPosition);
-            pendingWatermark = watermarkSourceUtil.handleEvent(currentPartitionIndex, event);
-            if (pendingWatermark != null) {
-                if (!tryEmit(pendingWatermark)) {
+            if (event != null) {
+                pendingWatermark = watermarkSourceUtil.handleEvent(currentPartitionIndex, event);
+                if (pendingWatermark != null) {
+                    if (!tryEmit(pendingWatermark)) {
+                        return;
+                    }
+                    pendingWatermark = null;
+                }
+                if (!tryEmit(event)) {
                     return;
                 }
-                pendingWatermark = null;
-            }
-            if (!tryEmit(event)) {
-                return;
             }
             emitOffsets[currentPartitionIndex] = resultSet.getSequence(resultSetPosition) + 1;
                 resultSetPosition++;
@@ -232,27 +229,10 @@
         return initialPos == START_FROM_CURRENT ? state.getNewestSequence() + 1 : state.getOldestSequence();
     }
 
-<<<<<<< HEAD
     private void tryGetNextResultSet() {
         while (resultSet == null && ++currentPartitionIndex < partitionIds.length) {
             ICompletableFuture<ReadResultSet<T>> future = readFutures[currentPartitionIndex];
             if (!future.isDone()) {
-=======
-    private Traverser<T> nextTraverser() {
-        ReadResultSet<T> resultSet = nextResultSet();
-        if (resultSet == null) {
-            return null;
-        }
-        Traverser<T> traverser = traverseIterator(resultSet.iterator(), true);
-        return peekIndex(traverser, i -> pendingItemOffset = resultSet.getSequence(i));
-    }
-
-    private ReadResultSet<T> nextResultSet() {
-        while (iterator.hasNext()) {
-            Entry<Integer, ICompletableFuture<ReadResultSet<T>>> entry = iterator.next();
-            int partition = entry.getKey();
-            if (!entry.getValue().isDone()) {
->>>>>>> 79f029bf
                 continue;
             }
             resultSet = toResultSet(currentPartitionIndex, future);
