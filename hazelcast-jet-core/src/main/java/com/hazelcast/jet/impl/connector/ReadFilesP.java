--- conflicted
+++ resolved
@@ -47,7 +47,7 @@
     private final Path directory;
     private final String glob;
 
-    ReadFilesP(String directory, Charset charset, String glob, int parallelism, int id) {
+    private ReadFilesP(String directory, Charset charset, String glob, int parallelism, int id) {
         this.directory = Paths.get(directory);
         this.glob = glob;
         this.charset = charset;
@@ -96,12 +96,8 @@
     }
 
     /**
-<<<<<<< HEAD
      * Private API. Use {@link SourceProcessors#readFiles(String, Charset, String)}
      * instead.
-=======
-     * @see SourceProcessors#readFiles(String, Charset, String)
->>>>>>> e2024c35
      */
     public static ProcessorSupplier supplier(@Nonnull String directory, @Nonnull String charset, @Nonnull String glob) {
         return new ProcessorSupplier() {
