--- conflicted
+++ resolved
@@ -363,11 +363,6 @@
     void completeJob(
             @Nonnull MasterContext masterContext,
             @Nullable List<RawJobMetrics> terminalMetrics,
-<<<<<<< HEAD
-            long completionTime,
-=======
-            @Nonnull String coordinator,
->>>>>>> 0a648ff6
             @Nullable Throwable error
     ) {
         long jobId = masterContext.jobId();
@@ -379,12 +374,8 @@
 
         JobConfig config = jobRecord.getConfig();
         long creationTime = jobRecord.getCreationTime();
-<<<<<<< HEAD
-        JobResult jobResult = new JobResult(jobId, config, creationTime, completionTime, toErrorMsg(error));
-=======
-        JobResult jobResult = new JobResult(jobId, config, coordinator, creationTime, System.currentTimeMillis(),
+        JobResult jobResult = new JobResult(jobId, config, creationTime, System.currentTimeMillis(),
                 toErrorMsg(error));
->>>>>>> 0a648ff6
 
         if (terminalMetrics != null) {
             List<RawJobMetrics> prevMetrics = jobMetrics.put(jobId, terminalMetrics);
