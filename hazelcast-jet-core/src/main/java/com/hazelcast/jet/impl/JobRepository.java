/*
 * Copyright (c) 2008-2019, Hazelcast, Inc. All Rights Reserved.
 *
 * Licensed under the Apache License, Version 2.0 (the "License");
 * you may not use this file except in compliance with the License.
 * You may obtain a copy of the License at
 *
 * http://www.apache.org/licenses/LICENSE-2.0
 *
 * Unless required by applicable law or agreed to in writing, software
 * distributed under the License is distributed on an "AS IS" BASIS,
 * WITHOUT WARRANTIES OR CONDITIONS OF ANY KIND, either express or implied.
 * See the License for the specific language governing permissions and
 * limitations under the License.
 */

package com.hazelcast.jet.impl;

import com.hazelcast.core.DistributedObject;
import com.hazelcast.core.HazelcastInstance;
import com.hazelcast.core.IMap;
import com.hazelcast.flakeidgen.FlakeIdGenerator;
import com.hazelcast.jet.JetException;
import com.hazelcast.jet.JetInstance;
import com.hazelcast.jet.Job;
import com.hazelcast.jet.config.JobConfig;
import com.hazelcast.jet.config.ResourceConfig;
import com.hazelcast.jet.core.JobNotFoundException;
import com.hazelcast.jet.impl.execution.init.JetInitDataSerializerHook;
import com.hazelcast.jet.impl.util.Util;
import com.hazelcast.logging.ILogger;
import com.hazelcast.map.EntryBackupProcessor;
import com.hazelcast.map.EntryProcessor;
import com.hazelcast.map.impl.MapService;
import com.hazelcast.nio.IOUtil;
import com.hazelcast.nio.ObjectDataInput;
import com.hazelcast.nio.ObjectDataOutput;
import com.hazelcast.nio.serialization.IdentifiedDataSerializable;
import com.hazelcast.query.Predicate;
import com.hazelcast.spi.NodeEngine;
import edu.umd.cs.findbugs.annotations.SuppressFBWarnings;

import javax.annotation.Nonnull;
import java.io.BufferedInputStream;
import java.io.ByteArrayOutputStream;
import java.io.IOException;
import java.io.InputStream;
import java.net.URL;
import java.util.Collection;
import java.util.Comparator;
import java.util.HashMap;
import java.util.HashSet;
import java.util.List;
import java.util.Map;
import java.util.Map.Entry;
import java.util.Set;
import java.util.function.Supplier;
import java.util.jar.JarEntry;
import java.util.jar.JarInputStream;
import java.util.zip.DeflaterOutputStream;

import static com.hazelcast.jet.Util.idFromString;
import static com.hazelcast.jet.Util.idToString;
import static com.hazelcast.jet.impl.util.LoggingUtil.logFine;
import static java.util.Comparator.comparing;
import static java.util.concurrent.TimeUnit.HOURS;
import static java.util.stream.Collectors.toList;

public class JobRepository {

    /**
     * Prefix of all Hazelcast internal objects used by Jet (such as job
     * metadata, snapshots etc.)
     */
    public static final String INTERNAL_JET_OBJECTS_PREFIX = "__jet.";

    /**
     * State snapshot exported using {@link Job#exportSnapshot(String)} is
     * currently stored in IMaps named with this prefix.
     */
    public static final String EXPORTED_SNAPSHOTS_PREFIX = INTERNAL_JET_OBJECTS_PREFIX + "exportedSnapshot.";

    /**
     * A cache to speed up access to details about exported snapshots.
     */
    public static final String EXPORTED_SNAPSHOTS_DETAIL_CACHE = INTERNAL_JET_OBJECTS_PREFIX + "exportedSnapshotsCache";

    /**
     * Name of internal IMap which stores job resources.
     */
    public static final String RESOURCES_MAP_NAME_PREFIX = INTERNAL_JET_OBJECTS_PREFIX + "resources.";

    /**
     * Name of internal flake ID generator which is used for unique id generation.
     */
    public static final String RANDOM_ID_GENERATOR_NAME = INTERNAL_JET_OBJECTS_PREFIX + "ids";

    /**
     * Name of internal IMap which stores {@link JobRecord}s.
     */
    public static final String JOB_RECORDS_MAP_NAME = INTERNAL_JET_OBJECTS_PREFIX + "records";

    /**
     * Name of internal IMap which stores {@link JobExecutionRecord}s.
     */
    public static final String JOB_EXECUTION_RECORDS_MAP_NAME = INTERNAL_JET_OBJECTS_PREFIX + "executionRecords";

    /**
     * Name of internal IMap which stores job results
     */
    public static final String JOB_RESULTS_MAP_NAME = INTERNAL_JET_OBJECTS_PREFIX + "results";

    /**
     * Prefix for internal IMaps which store snapshot data. Snapshot data for
     * one snapshot is stored in either of the following two maps:
     * <ul>
     *     <li>{@code _jet.snapshot.<jobId>.0}
     *     <li>{@code _jet.snapshot.<jobId>.1}
     * </ul>
     * Which one of these is determined in {@link JobExecutionRecord}.
     */
    public static final String SNAPSHOT_DATA_MAP_PREFIX = INTERNAL_JET_OBJECTS_PREFIX + "snapshot.";

    /**
     * Maximum number of job results to keep
     */
    public static final int JOB_RESULTS_MAX_SIZE = 1_000;

    private static final long DEFAULT_RESOURCES_EXPIRATION_MILLIS = HOURS.toMillis(2);
    private static final int JOB_ID_STRING_LENGTH = idToString(0L).length();


    private final HazelcastInstance instance;
    private final ILogger logger;

    private final IMap<Long, JobRecord> jobRecords;
    private final IMap<Long, JobExecutionRecord> jobExecutionRecords;
    private final IMap<Long, JobResult> jobResults;
    private final IMap<String, SnapshotValidationRecord> exportedSnapshotDetailsCache;
    private final FlakeIdGenerator idGenerator;

    private long resourcesExpirationMillis = DEFAULT_RESOURCES_EXPIRATION_MILLIS;

    public JobRepository(JetInstance jetInstance) {
        this.instance = jetInstance.getHazelcastInstance();
        this.logger = instance.getLoggingService().getLogger(getClass());

        this.idGenerator = instance.getFlakeIdGenerator(RANDOM_ID_GENERATOR_NAME);
        this.jobRecords = instance.getMap(JOB_RECORDS_MAP_NAME);
        this.jobExecutionRecords = instance.getMap(JOB_EXECUTION_RECORDS_MAP_NAME);
        this.jobResults = instance.getMap(JOB_RESULTS_MAP_NAME);
        this.exportedSnapshotDetailsCache = instance.getMap(EXPORTED_SNAPSHOTS_DETAIL_CACHE);
    }

    // for tests
    void setResourcesExpirationMillis(long resourcesExpirationMillis) {
        this.resourcesExpirationMillis = resourcesExpirationMillis;
    }

    /**
     * Uploads job resources and returns a unique job id generated for the job.
     * If the upload process fails for any reason, such as being unable to access a resource,
     * uploaded resources are cleaned up.
     */
    long uploadJobResources(JobConfig jobConfig) {
        long jobId = newJobId();
        Map<String, byte[]> tmpMap = new HashMap<>();
        try {
            for (ResourceConfig rc : jobConfig.getResourceConfigs()) {
                if (rc.isArchive()) {
                    loadJar(tmpMap, rc.getUrl());
                } else {
                    InputStream in = rc.getUrl().openStream();
                    readStreamAndPutCompressedToMap(rc.getId(), tmpMap, in);
                }
            }
        } catch (Exception e) {
            throw new JetException("Job resource upload failed", e);
        }
        // avoid creating resources map if map is empty
        if (tmpMap.size() > 0) {
            IMap<String, Object> jobResourcesMap = getJobResources(jobId).get();
            // now upload it all
            try {
                jobResourcesMap.putAll(tmpMap);
            } catch (Exception e) {
                jobResourcesMap.destroy();
                throw new JetException("Job resource upload failed", e);
            }
        }
        return jobId;
    }

    private long newJobId() {
       return idGenerator.newId();
    }

    /**
     * Unzips the Jar archive and processes individual entries using
     * {@link #readStreamAndPutCompressedToMap(String, Map, InputStream)}.
     */
    private void loadJar(Map<String, byte[]> map, URL url) throws IOException {
        try (JarInputStream jis = new JarInputStream(new BufferedInputStream(url.openStream()))) {
            JarEntry jarEntry;
            while ((jarEntry = jis.getNextJarEntry()) != null) {
                if (jarEntry.isDirectory()) {
                    continue;
                }
                readStreamAndPutCompressedToMap(jarEntry.getName(), map, jis);
            }
        }
    }

    private void readStreamAndPutCompressedToMap(
            String resourceName, Map<String, byte[]> map, InputStream in
    )
            throws IOException {
        // ignore duplicates: the first resource in first jar takes precedence
        if (map.containsKey(resourceName)) {
            return;
        }

        ByteArrayOutputStream baos = new ByteArrayOutputStream();
        try (DeflaterOutputStream compressor = new DeflaterOutputStream(baos)) {
            IOUtil.drainTo(in, compressor);
        }

        map.put(resourceName, baos.toByteArray());
    }

    /**
     * Puts the given job record into the jobRecords map.
     * If another job record is already put, it checks if it has the same DAG.
     * If it has a different DAG, then the call fails with {@link IllegalStateException}
     */
    void putNewJobRecord(JobRecord jobRecord) {
        long jobId = jobRecord.getJobId();
        JobRecord prev = jobRecords.putIfAbsent(jobId, jobRecord);
        if (prev != null && !prev.getDag().equals(jobRecord.getDag())) {
            throw new IllegalStateException("Cannot put job record for job " + idToString(jobId)
                    + " because it already exists with a different DAG");
        }
    }

    /**
     * Updates the job quorum size of all jobs so that it is at least {@code
     * newQuorumSize}.
     */
    void updateJobQuorumSizeIfSmaller(long jobId, int newQuorumSize) {
        jobExecutionRecords.executeOnKey(jobId, Util.<Long, JobExecutionRecord>entryProcessor((key, value) -> {
            if (value == null) {
                return null;
            }
            value.setLargerQuorumSize(newQuorumSize);
            return value;
        }));
    }

    /**
     * Generates a new execution id for the given job id, guaranteed to be unique across the cluster
     */
    long newExecutionId(long jobId) {
        return idGenerator.newId();
    }

    /**
     * Puts a JobResult for the given job and deletes the JobRecord.
     * @throws JobNotFoundException if the JobRecord is not found
     * @throws IllegalStateException if the JobResult is already present
     */
    void completeJob(long jobId, String coordinator, long completionTime, Throwable error) {
        JobRecord jobRecord = getJobRecord(jobId);
        if (jobRecord == null) {
            throw new JobNotFoundException(jobId);
        }

        JobConfig config = jobRecord.getConfig();
        long creationTime = jobRecord.getCreationTime();
        JobResult jobResult = new JobResult(jobId, config, coordinator, creationTime, completionTime,
                error != null ? error.toString() : null);

        JobResult prev = jobResults.putIfAbsent(jobId, jobResult);
        if (prev != null) {
            throw new IllegalStateException("Job result already exists in the " + jobResults.getName() + " map:\n" +
                    "previous record: " + prev + "\n" +
                    "new record: " + jobResult);
        }

        deleteJob(jobId);
    }

    /**
     * Performs cleanup after job completion. Deletes job record and job resources but keeps the job id
     * so that it will not be used again for a new job submission.
     */
    void deleteJob(long jobId) {
        // delete the job record and related records
        jobExecutionRecords.remove(jobId);
        jobRecords.remove(jobId);
<<<<<<< HEAD
=======
        // delete the execution ids, but keep the job id
        randomIds.removeAll(new FilterExecutionIdByJobIdPredicate(jobId));

        // delete job resources
        instance.getMap(snapshotDataMapName(jobId, 0)).destroy();
        instance.getMap(snapshotDataMapName(jobId, 1)).destroy();
>>>>>>> ea7500ac
    }

    /**
     * Cleans up stale maps related to jobs
     */
    void cleanup(NodeEngine nodeEngine) {
        Collection<DistributedObject> maps =
                nodeEngine.getProxyService().getDistributedObjects(MapService.SERVICE_NAME);

        // we need to take the list of active job records after getting the list of maps --
        // otherwise the job records could be missing newly submitted jobs
        Set<Long> activeJobs = jobRecords.keySet();

        for (DistributedObject map : maps) {
            if (map.getName().startsWith(SNAPSHOT_DATA_MAP_PREFIX)) {
                long id = jobIdFromMapName(map.getName(), SNAPSHOT_DATA_MAP_PREFIX);
                if (!activeJobs.contains(id)) {
                    logFine(logger, "Deleting snapshot data map '%s' because job already finished", map.getName());
                    map.destroy();
                }
            } else if (map.getName().startsWith(RESOURCES_MAP_NAME_PREFIX)) {
                long id = jobIdFromMapName(map.getName(), RESOURCES_MAP_NAME_PREFIX);
                if (activeJobs.contains(id)) {
                    // job is still active, do nothing
                    continue;
                }
                if (jobResults.containsKey(id)) {
                    // if job is finished, we can safely delete the map
                    logFine(logger, "Deleting job resource map '%s' because job is already finished", map.getName());
                    map.destroy();
                } else {
                    // Job might be in the process of uploading resources, check how long the map has been there.
                    // If we happen to recreate a just-deleted map, it will be destroyed again after
                    // resourcesExpirationMillis.
                    IMap resourceMap = (IMap) map;
                    long creationTime = resourceMap.getLocalMapStats().getCreationTime();
                    if (isResourceMapExpired(creationTime)) {
                        logger.fine("Deleting job resource map " + map.getName() + " because the map " +
                                "was created long ago and job record or result still doesn't exist");
                        resourceMap.destroy();
                    }
                }
            }
        }
        // delete oldest job results
        if (jobResults.size() > JOB_RESULTS_MAX_SIZE) {
            jobResults.values().stream().sorted(Comparator.comparing(JobResult::getCompletionTime).reversed())
                      .skip(JOB_RESULTS_MAX_SIZE)
                      .forEach(r -> jobResults.remove(r.getJobId()));
        }
    }

    private long jobIdFromMapName(String map, String prefix) {
        int idx = prefix.length();
        String jobId = map.substring(idx, idx + JOB_ID_STRING_LENGTH);
        return idFromString(jobId);
    }

    private boolean isResourceMapExpired(long creationTime) {
        return (System.currentTimeMillis() - creationTime) >= resourcesExpirationMillis;
    }

    Set<Long> getAllJobIds() {
        Set<Long> ids = new HashSet<>();
        ids.addAll(jobRecords.keySet());
        ids.addAll(jobResults.keySet());
        return ids;
    }

    Collection<JobRecord> getJobRecords() {
        return jobRecords.values();
    }

    public JobRecord getJobRecord(long jobId) {
       return jobRecords.get(jobId);
    }

    public JobExecutionRecord getJobExecutionRecord(long jobId) {
       return jobExecutionRecords.get(jobId);
    }

<<<<<<< HEAD
=======
    /**
     * Gets the job resources map, lazily evaluated to avoid creating the map if it won't be needed
     */
>>>>>>> ea7500ac
    <T> Supplier<IMap<String, T>> getJobResources(long jobId) {
        return Util.memoizeConcurrent(() -> instance.getMap(RESOURCES_MAP_NAME_PREFIX + idToString(jobId)));
    }

    public JobResult getJobResult(long jobId) {
        return jobResults.get(jobId);
    }

    Collection<JobResult> getJobResults() {
        return jobResults.values();
    }

    List<JobResult> getJobResults(String name) {
        return jobResults.values(new FilterJobResultByNamePredicate(name)).stream()
                  .sorted(comparing(JobResult::getCreationTime).reversed()).collect(toList());
    }

    /**
     * Write the {@link JobExecutionRecord} to the IMap.
     * <p>
     * The write will be ignored if the timestamp of the given record is older
     * than the timestamp of the stored record. See {@link
     * UpdateJobExecutionRecordEntryProcessor#process}. It will also be ignored
     * if the key doesn't exist in the IMap.
     */
    void writeJobExecutionRecord(long jobId, JobExecutionRecord record, boolean canCreate) {
        record.updateTimestamp();
        String message = (String) jobExecutionRecords.executeOnKey(jobId,
                new UpdateJobExecutionRecordEntryProcessor(jobId, record, canCreate));
        if (message != null) {
            logger.fine(message);
        }
    }

    /**
     * Returns map name in the form {@code "_jet.snapshot.<jobId>.<dataMapIndex>"}.
     */
    public static String snapshotDataMapName(long jobId, int dataMapIndex) {
        return SNAPSHOT_DATA_MAP_PREFIX + idToString(jobId) + '.' + dataMapIndex;
    }

    /**
     * Returns map name in the form {@code "_jet.exportedSnapshot.<jobId>.<dataMapIndex>"}.
     */
    public static String exportedSnapshotMapName(String name) {
        return JobRepository.EXPORTED_SNAPSHOTS_PREFIX + name;
    }

    void clearSnapshotData(long jobId, int dataMapIndex) {
        String mapName = snapshotDataMapName(jobId, dataMapIndex);
        try {
            instance.getMap(mapName).clear();
            logFine(logger, "Cleared snapshot data map %s", mapName);
        } catch (Exception logged) {
            logger.warning("Cannot delete old snapshot data  " + idToString(jobId), logged);
        }
    }

    void cacheValidationRecord(@Nonnull String snapshotName, @Nonnull SnapshotValidationRecord validationRecord) {
        exportedSnapshotDetailsCache.set(snapshotName, validationRecord);
    }

    public static final class UpdateJobExecutionRecordEntryProcessor implements
                    EntryProcessor<Long, JobExecutionRecord>,
                    EntryBackupProcessor<Long, JobExecutionRecord>,
                    IdentifiedDataSerializable {

        private long jobId;
        @SuppressFBWarnings(value = "SE_BAD_FIELD",
                justification = "this class is not going to be java-serialized")
        private JobExecutionRecord jobExecutionRecord;
        private boolean canCreate;

        public UpdateJobExecutionRecordEntryProcessor() {
        }

        UpdateJobExecutionRecordEntryProcessor(long jobId, JobExecutionRecord jobExecutionRecord, boolean canCreate) {
            this.jobId = jobId;
            this.jobExecutionRecord = jobExecutionRecord;
            this.canCreate = canCreate;
        }

        @Override
        public Object process(Entry<Long, JobExecutionRecord> entry) {
            if (entry.getValue() == null && !canCreate) {
                // ignore missing value - this method of updating cannot be used for initial JobRecord creation
                return "Update to JobRecord for job " + idToString(jobId) + " ignored, oldValue == null";
            }
            if (entry.getValue() != null && entry.getValue().getTimestamp() >= jobExecutionRecord.getTimestamp()) {
                // ignore older update.
                // It can happen because we allow to execute updates in parallel and they can overtake each other.
                // We don't want to overwrite newer update.
                return "Update to JobRecord for job " + idToString(jobId) + " ignored, newer timestamp found. "
                        + "Stored timestamp=" + entry.getValue().getTimestamp() + ", timestamp of the update="
                        + jobExecutionRecord.getTimestamp();
            }
            entry.setValue(jobExecutionRecord);
            return null;
        }

        @Override
        public EntryBackupProcessor<Long, JobExecutionRecord> getBackupProcessor() {
            return this;
        }

        @Override
        public void processBackup(Entry<Long, JobExecutionRecord> entry) {
            process(entry);
        }

        @Override
        public int getFactoryId() {
            return JetInitDataSerializerHook.FACTORY_ID;
        }

        @Override
        public int getId() {
            return JetInitDataSerializerHook.UPDATE_JOB_EXECUTION_RECORD_EP;
        }

        @Override
        public void writeData(ObjectDataOutput out) throws IOException {
            out.writeLong(jobId);
            out.writeObject(jobExecutionRecord);
            out.writeBoolean(canCreate);
        }

        @Override
        public void readData(ObjectDataInput in) throws IOException {
            jobId = in.readLong();
            jobExecutionRecord = in.readObject();
            canCreate = in.readBoolean();
        }
    }

    public static class FilterJobResultByNamePredicate
            implements Predicate<Long, JobResult>, IdentifiedDataSerializable {

        private String name;

        public FilterJobResultByNamePredicate() {
        }

        FilterJobResultByNamePredicate(String name) {
            this.name = name;
        }

        @Override
        public boolean apply(Entry<Long, JobResult> entry) {
            return name.equals(entry.getValue().getJobConfig().getName());
        }

        @Override
        public int getFactoryId() {
            return JetInitDataSerializerHook.FACTORY_ID;
        }

        @Override
        public int getId() {
            return JetInitDataSerializerHook.FILTER_JOB_RESULT_BY_NAME;
        }

        @Override
        public void writeData(ObjectDataOutput out) throws IOException {
            out.writeUTF(name);
        }

        @Override
        public void readData(ObjectDataInput in) throws IOException {
            name = in.readUTF();
        }
    }
}<|MERGE_RESOLUTION|>--- conflicted
+++ resolved
@@ -297,15 +297,6 @@
         // delete the job record and related records
         jobExecutionRecords.remove(jobId);
         jobRecords.remove(jobId);
-<<<<<<< HEAD
-=======
-        // delete the execution ids, but keep the job id
-        randomIds.removeAll(new FilterExecutionIdByJobIdPredicate(jobId));
-
-        // delete job resources
-        instance.getMap(snapshotDataMapName(jobId, 0)).destroy();
-        instance.getMap(snapshotDataMapName(jobId, 1)).destroy();
->>>>>>> ea7500ac
     }
 
     /**
@@ -387,12 +378,9 @@
        return jobExecutionRecords.get(jobId);
     }
 
-<<<<<<< HEAD
-=======
     /**
      * Gets the job resources map, lazily evaluated to avoid creating the map if it won't be needed
      */
->>>>>>> ea7500ac
     <T> Supplier<IMap<String, T>> getJobResources(long jobId) {
         return Util.memoizeConcurrent(() -> instance.getMap(RESOURCES_MAP_NAME_PREFIX + idToString(jobId)));
     }
