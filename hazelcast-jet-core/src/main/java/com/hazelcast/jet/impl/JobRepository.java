/*
 * Copyright (c) 2008-2019, Hazelcast, Inc. All Rights Reserved.
 *
 * Licensed under the Apache License, Version 2.0 (the "License");
 * you may not use this file except in compliance with the License.
 * You may obtain a copy of the License at
 *
 * http://www.apache.org/licenses/LICENSE-2.0
 *
 * Unless required by applicable law or agreed to in writing, software
 * distributed under the License is distributed on an "AS IS" BASIS,
 * WITHOUT WARRANTIES OR CONDITIONS OF ANY KIND, either express or implied.
 * See the License for the specific language governing permissions and
 * limitations under the License.
 */

package com.hazelcast.jet.impl;

import com.hazelcast.core.DistributedObject;
import com.hazelcast.core.HazelcastInstance;
import com.hazelcast.core.IMap;
import com.hazelcast.flakeidgen.FlakeIdGenerator;
import com.hazelcast.jet.JetException;
import com.hazelcast.jet.JetInstance;
import com.hazelcast.jet.Job;
import com.hazelcast.jet.config.JobConfig;
import com.hazelcast.jet.config.ResourceConfig;
import com.hazelcast.jet.core.JobNotFoundException;
import com.hazelcast.jet.impl.execution.init.JetInitDataSerializerHook;
import com.hazelcast.jet.impl.util.JetProperties;
import com.hazelcast.jet.impl.util.Util;
import com.hazelcast.logging.ILogger;
import com.hazelcast.map.EntryBackupProcessor;
import com.hazelcast.map.EntryProcessor;
import com.hazelcast.map.impl.MapService;
import com.hazelcast.nio.IOUtil;
import com.hazelcast.nio.ObjectDataInput;
import com.hazelcast.nio.ObjectDataOutput;
import com.hazelcast.nio.serialization.IdentifiedDataSerializable;
import com.hazelcast.query.Predicate;
import com.hazelcast.spi.NodeEngine;
import edu.umd.cs.findbugs.annotations.SuppressFBWarnings;

import javax.annotation.Nonnull;
import java.io.BufferedInputStream;
import java.io.ByteArrayOutputStream;
import java.io.IOException;
import java.io.InputStream;
import java.net.URL;
import java.util.Collection;
import java.util.Comparator;
import java.util.HashMap;
import java.util.HashSet;
import java.util.List;
import java.util.Map;
import java.util.Map.Entry;
import java.util.Set;
import java.util.function.Supplier;
import java.util.jar.JarEntry;
import java.util.jar.JarInputStream;
import java.util.zip.DeflaterOutputStream;

import static com.hazelcast.jet.Util.idFromString;
import static com.hazelcast.jet.Util.idToString;
import static com.hazelcast.jet.impl.util.LoggingUtil.logFine;
import static java.util.Comparator.comparing;
import static java.util.concurrent.TimeUnit.HOURS;
import static java.util.stream.Collectors.toList;

public class JobRepository {

    /**
     * Prefix of all Hazelcast internal objects used by Jet (such as job
     * metadata, snapshots etc.)
     */
    public static final String INTERNAL_JET_OBJECTS_PREFIX = "__jet.";

    /**
     * State snapshot exported using {@link Job#exportSnapshot(String)} is
     * currently stored in IMaps named with this prefix.
     */
    public static final String EXPORTED_SNAPSHOTS_PREFIX = INTERNAL_JET_OBJECTS_PREFIX + "exportedSnapshot.";

    /**
     * A cache to speed up access to details about exported snapshots.
     */
    public static final String EXPORTED_SNAPSHOTS_DETAIL_CACHE = INTERNAL_JET_OBJECTS_PREFIX + "exportedSnapshotsCache";

    /**
     * Name of internal IMap which stores job resources.
     */
    public static final String RESOURCES_MAP_NAME_PREFIX = INTERNAL_JET_OBJECTS_PREFIX + "resources.";

    /**
     * Name of internal flake ID generator which is used for unique id generation.
     */
    public static final String RANDOM_ID_GENERATOR_NAME = INTERNAL_JET_OBJECTS_PREFIX + "ids";

    /**
     * Name of internal IMap which stores {@link JobRecord}s.
     */
    public static final String JOB_RECORDS_MAP_NAME = INTERNAL_JET_OBJECTS_PREFIX + "records";

    /**
     * Name of internal IMap which stores {@link JobExecutionRecord}s.
     */
    public static final String JOB_EXECUTION_RECORDS_MAP_NAME = INTERNAL_JET_OBJECTS_PREFIX + "executionRecords";

    /**
     * Name of internal IMap which stores job results
     */
    public static final String JOB_RESULTS_MAP_NAME = INTERNAL_JET_OBJECTS_PREFIX + "results";

    /**
     * Prefix for internal IMaps which store snapshot data. Snapshot data for
     * one snapshot is stored in either of the following two maps:
     * <ul>
     *     <li>{@code _jet.snapshot.<jobId>.0}
     *     <li>{@code _jet.snapshot.<jobId>.1}
     * </ul>
     * Which one of these is determined in {@link JobExecutionRecord}.
     */
    public static final String SNAPSHOT_DATA_MAP_PREFIX = INTERNAL_JET_OBJECTS_PREFIX + "snapshot.";

    /**
<<<<<<< HEAD
     * Maximum number of job results to keep
     */
    public static final int JOB_RESULTS_MAX_SIZE = 1_000;

=======
     * Only do the cleanup if the number of JobResults exceeds the maximum
     * number by at least 5% (1/20 = 0.05 = 5%).
     */
    private static final int MAX_NO_RESULTS_OVERHEAD = 20;
>>>>>>> 1618719c
    private static final long DEFAULT_RESOURCES_EXPIRATION_MILLIS = HOURS.toMillis(2);
    private static final int JOB_ID_STRING_LENGTH = idToString(0L).length();


    private final HazelcastInstance instance;
    private final ILogger logger;

    private final IMap<Long, JobRecord> jobRecords;
    private final IMap<Long, JobExecutionRecord> jobExecutionRecords;
    private final IMap<Long, JobResult> jobResults;
    private final IMap<String, SnapshotValidationRecord> exportedSnapshotDetailsCache;
    private final FlakeIdGenerator idGenerator;

    private long resourcesExpirationMillis = DEFAULT_RESOURCES_EXPIRATION_MILLIS;

    public JobRepository(JetInstance jetInstance) {
        this.instance = jetInstance.getHazelcastInstance();
        this.logger = instance.getLoggingService().getLogger(getClass());

        this.idGenerator = instance.getFlakeIdGenerator(RANDOM_ID_GENERATOR_NAME);
        this.jobRecords = instance.getMap(JOB_RECORDS_MAP_NAME);
        this.jobExecutionRecords = instance.getMap(JOB_EXECUTION_RECORDS_MAP_NAME);
        this.jobResults = instance.getMap(JOB_RESULTS_MAP_NAME);
        this.exportedSnapshotDetailsCache = instance.getMap(EXPORTED_SNAPSHOTS_DETAIL_CACHE);
    }

    // for tests
    void setResourcesExpirationMillis(long resourcesExpirationMillis) {
        this.resourcesExpirationMillis = resourcesExpirationMillis;
    }

    /**
     * Uploads job resources and returns a unique job id generated for the job.
     * If the upload process fails for any reason, such as being unable to access a resource,
     * uploaded resources are cleaned up.
     */
    long uploadJobResources(JobConfig jobConfig) {
        long jobId = newJobId();
        Map<String, byte[]> tmpMap = new HashMap<>();
        try {
            for (ResourceConfig rc : jobConfig.getResourceConfigs()) {
                if (rc.isArchive()) {
                    loadJar(tmpMap, rc.getUrl());
                } else {
                    InputStream in = rc.getUrl().openStream();
                    readStreamAndPutCompressedToMap(rc.getId(), tmpMap, in);
                }
            }
        } catch (Exception e) {
            throw new JetException("Job resource upload failed", e);
        }
        // avoid creating resources map if map is empty
        if (tmpMap.size() > 0) {
            IMap<String, Object> jobResourcesMap = getJobResources(jobId).get();
            // now upload it all
            try {
                jobResourcesMap.putAll(tmpMap);
            } catch (Exception e) {
                jobResourcesMap.destroy();
                throw new JetException("Job resource upload failed", e);
            }
        }
        return jobId;
    }

    private long newJobId() {
       return idGenerator.newId();
    }

    /**
     * Unzips the Jar archive and processes individual entries using
     * {@link #readStreamAndPutCompressedToMap(String, Map, InputStream)}.
     */
    private void loadJar(Map<String, byte[]> map, URL url) throws IOException {
        try (JarInputStream jis = new JarInputStream(new BufferedInputStream(url.openStream()))) {
            JarEntry jarEntry;
            while ((jarEntry = jis.getNextJarEntry()) != null) {
                if (jarEntry.isDirectory()) {
                    continue;
                }
                readStreamAndPutCompressedToMap(jarEntry.getName(), map, jis);
            }
        }
    }

    private void readStreamAndPutCompressedToMap(
            String resourceName, Map<String, byte[]> map, InputStream in
    )
            throws IOException {
        // ignore duplicates: the first resource in first jar takes precedence
        if (map.containsKey(resourceName)) {
            return;
        }

        ByteArrayOutputStream baos = new ByteArrayOutputStream();
        try (DeflaterOutputStream compressor = new DeflaterOutputStream(baos)) {
            IOUtil.drainTo(in, compressor);
        }

        map.put(resourceName, baos.toByteArray());
    }

    /**
     * Puts the given job record into the jobRecords map.
     * If another job record is already put, it checks if it has the same DAG.
     * If it has a different DAG, then the call fails with {@link IllegalStateException}
     */
    void putNewJobRecord(JobRecord jobRecord) {
        long jobId = jobRecord.getJobId();
        JobRecord prev = jobRecords.putIfAbsent(jobId, jobRecord);
        if (prev != null && !prev.getDag().equals(jobRecord.getDag())) {
            throw new IllegalStateException("Cannot put job record for job " + idToString(jobId)
                    + " because it already exists with a different DAG");
        }
    }

    /**
     * Updates the job quorum size of all jobs so that it is at least {@code
     * newQuorumSize}.
     */
    void updateJobQuorumSizeIfSmaller(long jobId, int newQuorumSize) {
        jobExecutionRecords.executeOnKey(jobId, Util.<Long, JobExecutionRecord>entryProcessor((key, value) -> {
            if (value == null) {
                return null;
            }
            value.setLargerQuorumSize(newQuorumSize);
            return value;
        }));
    }

    /**
     * Generates a new execution id for the given job id, guaranteed to be unique across the cluster
     */
    long newExecutionId(long jobId) {
        return idGenerator.newId();
    }

    /**
     * Puts a JobResult for the given job and deletes the JobRecord.
     * @throws JobNotFoundException if the JobRecord is not found
     * @throws IllegalStateException if the JobResult is already present
     */
    void completeJob(long jobId, String coordinator, long completionTime, Throwable error) {
        JobRecord jobRecord = getJobRecord(jobId);
        if (jobRecord == null) {
            throw new JobNotFoundException(jobId);
        }

        JobConfig config = jobRecord.getConfig();
        long creationTime = jobRecord.getCreationTime();
        JobResult jobResult = new JobResult(jobId, config, coordinator, creationTime, completionTime,
                error != null ? error.toString() : null);

        JobResult prev = jobResults.putIfAbsent(jobId, jobResult);
        if (prev != null) {
            throw new IllegalStateException("Job result already exists in the " + jobResults.getName() + " map:\n" +
                    "previous record: " + prev + "\n" +
                    "new record: " + jobResult);
        }

        deleteJob(jobId);
    }

    /**
     * Performs cleanup after job completion. Deletes job record and job resources but keeps the job id
     * so that it will not be used again for a new job submission.
     */
    void deleteJob(long jobId) {
        // delete the job record and related records
        jobExecutionRecords.remove(jobId);
        jobRecords.remove(jobId);
    }

    /**
     * Cleans up stale maps related to jobs
     */
    void cleanup(NodeEngine nodeEngine) {
        Collection<DistributedObject> maps =
                nodeEngine.getProxyService().getDistributedObjects(MapService.SERVICE_NAME);

        // we need to take the list of active job records after getting the list of maps --
        // otherwise the job records could be missing newly submitted jobs
        Set<Long> activeJobs = jobRecords.keySet();

        for (DistributedObject map : maps) {
            if (map.getName().startsWith(SNAPSHOT_DATA_MAP_PREFIX)) {
                long id = jobIdFromMapName(map.getName(), SNAPSHOT_DATA_MAP_PREFIX);
                if (!activeJobs.contains(id)) {
                    logFine(logger, "Deleting snapshot data map '%s' because job already finished", map.getName());
                    map.destroy();
                }
            } else if (map.getName().startsWith(RESOURCES_MAP_NAME_PREFIX)) {
                long id = jobIdFromMapName(map.getName(), RESOURCES_MAP_NAME_PREFIX);
                if (activeJobs.contains(id)) {
                    // job is still active, do nothing
                    continue;
                }
                if (jobResults.containsKey(id)) {
                    // if job is finished, we can safely delete the map
                    logFine(logger, "Deleting job resource map '%s' because job is already finished", map.getName());
                    map.destroy();
                } else {
                    // Job might be in the process of uploading resources, check how long the map has been there.
                    // If we happen to recreate a just-deleted map, it will be destroyed again after
                    // resourcesExpirationMillis.
                    IMap resourceMap = (IMap) map;
                    long creationTime = resourceMap.getLocalMapStats().getCreationTime();
                    if (isResourceMapExpired(creationTime)) {
                        logger.fine("Deleting job resource map " + map.getName() + " because the map " +
                                "was created long ago and job record or result still doesn't exist");
                        resourceMap.destroy();
                    }
                }
            }
        }
<<<<<<< HEAD
        // delete oldest job results
        if (jobResults.size() > JOB_RESULTS_MAX_SIZE) {
            jobResults.values().stream().sorted(Comparator.comparing(JobResult::getCompletionTime).reversed())
                      .skip(JOB_RESULTS_MAX_SIZE)
=======

        int maxNoResults = Math.max(1, nodeEngine.getProperties().getInteger(JetProperties.JOB_RESULTS_MAX_SIZE));
        // delete oldest job results
        if (jobResults.size() > Util.addClamped(maxNoResults, maxNoResults / MAX_NO_RESULTS_OVERHEAD)) {
            jobResults.values().stream().sorted(Comparator.comparing(JobResult::getCompletionTime).reversed())
                      .skip(maxNoResults)
>>>>>>> 1618719c
                      .forEach(r -> jobResults.remove(r.getJobId()));
        }
    }

    private long jobIdFromMapName(String map, String prefix) {
        int idx = prefix.length();
        String jobId = map.substring(idx, idx + JOB_ID_STRING_LENGTH);
        return idFromString(jobId);
    }

    private boolean isResourceMapExpired(long creationTime) {
        return (System.currentTimeMillis() - creationTime) >= resourcesExpirationMillis;
    }

    Set<Long> getAllJobIds() {
        Set<Long> ids = new HashSet<>();
        ids.addAll(jobRecords.keySet());
        ids.addAll(jobResults.keySet());
        return ids;
    }

    Collection<JobRecord> getJobRecords() {
        return jobRecords.values();
    }

    public JobRecord getJobRecord(long jobId) {
       return jobRecords.get(jobId);
    }

    public JobExecutionRecord getJobExecutionRecord(long jobId) {
       return jobExecutionRecords.get(jobId);
    }

    /**
     * Gets the job resources map, lazily evaluated to avoid creating the map if it won't be needed
     */
    <T> Supplier<IMap<String, T>> getJobResources(long jobId) {
        return Util.memoizeConcurrent(() -> instance.getMap(RESOURCES_MAP_NAME_PREFIX + idToString(jobId)));
    }

    public JobResult getJobResult(long jobId) {
        return jobResults.get(jobId);
    }

    Collection<JobResult> getJobResults() {
        return jobResults.values();
    }

    List<JobResult> getJobResults(String name) {
        return jobResults.values(new FilterJobResultByNamePredicate(name)).stream()
                  .sorted(comparing(JobResult::getCreationTime).reversed()).collect(toList());
    }

    /**
     * Write the {@link JobExecutionRecord} to the IMap.
     * <p>
     * The write will be ignored if the timestamp of the given record is older
     * than the timestamp of the stored record. See {@link
     * UpdateJobExecutionRecordEntryProcessor#process}. It will also be ignored
     * if the key doesn't exist in the IMap.
     */
    void writeJobExecutionRecord(long jobId, JobExecutionRecord record, boolean canCreate) {
        record.updateTimestamp();
        String message = (String) jobExecutionRecords.executeOnKey(jobId,
                new UpdateJobExecutionRecordEntryProcessor(jobId, record, canCreate));
        if (message != null) {
            logger.fine(message);
        }
    }

    /**
     * Returns map name in the form {@code "_jet.snapshot.<jobId>.<dataMapIndex>"}.
     */
    public static String snapshotDataMapName(long jobId, int dataMapIndex) {
        return SNAPSHOT_DATA_MAP_PREFIX + idToString(jobId) + '.' + dataMapIndex;
    }

    /**
     * Returns map name in the form {@code "_jet.exportedSnapshot.<jobId>.<dataMapIndex>"}.
     */
    public static String exportedSnapshotMapName(String name) {
        return JobRepository.EXPORTED_SNAPSHOTS_PREFIX + name;
    }

    void clearSnapshotData(long jobId, int dataMapIndex) {
        String mapName = snapshotDataMapName(jobId, dataMapIndex);
        try {
            instance.getMap(mapName).clear();
            logFine(logger, "Cleared snapshot data map %s", mapName);
        } catch (Exception logged) {
            logger.warning("Cannot delete old snapshot data  " + idToString(jobId), logged);
        }
    }

    void cacheValidationRecord(@Nonnull String snapshotName, @Nonnull SnapshotValidationRecord validationRecord) {
        exportedSnapshotDetailsCache.set(snapshotName, validationRecord);
    }

    public static final class UpdateJobExecutionRecordEntryProcessor implements
                    EntryProcessor<Long, JobExecutionRecord>,
                    EntryBackupProcessor<Long, JobExecutionRecord>,
                    IdentifiedDataSerializable {

        private long jobId;
        @SuppressFBWarnings(value = "SE_BAD_FIELD",
                justification = "this class is not going to be java-serialized")
        private JobExecutionRecord jobExecutionRecord;
        private boolean canCreate;

        public UpdateJobExecutionRecordEntryProcessor() {
        }

        UpdateJobExecutionRecordEntryProcessor(long jobId, JobExecutionRecord jobExecutionRecord, boolean canCreate) {
            this.jobId = jobId;
            this.jobExecutionRecord = jobExecutionRecord;
            this.canCreate = canCreate;
        }

        @Override
        public Object process(Entry<Long, JobExecutionRecord> entry) {
            if (entry.getValue() == null && !canCreate) {
                // ignore missing value - this method of updating cannot be used for initial JobRecord creation
                return "Update to JobRecord for job " + idToString(jobId) + " ignored, oldValue == null";
            }
            if (entry.getValue() != null && entry.getValue().getTimestamp() >= jobExecutionRecord.getTimestamp()) {
                // ignore older update.
                // It can happen because we allow to execute updates in parallel and they can overtake each other.
                // We don't want to overwrite newer update.
                return "Update to JobRecord for job " + idToString(jobId) + " ignored, newer timestamp found. "
                        + "Stored timestamp=" + entry.getValue().getTimestamp() + ", timestamp of the update="
                        + jobExecutionRecord.getTimestamp();
            }
            entry.setValue(jobExecutionRecord);
            return null;
        }

        @Override
        public EntryBackupProcessor<Long, JobExecutionRecord> getBackupProcessor() {
            return this;
        }

        @Override
        public void processBackup(Entry<Long, JobExecutionRecord> entry) {
            process(entry);
        }

        @Override
        public int getFactoryId() {
            return JetInitDataSerializerHook.FACTORY_ID;
        }

        @Override
        public int getId() {
            return JetInitDataSerializerHook.UPDATE_JOB_EXECUTION_RECORD_EP;
        }

        @Override
        public void writeData(ObjectDataOutput out) throws IOException {
            out.writeLong(jobId);
            out.writeObject(jobExecutionRecord);
            out.writeBoolean(canCreate);
        }

        @Override
        public void readData(ObjectDataInput in) throws IOException {
            jobId = in.readLong();
            jobExecutionRecord = in.readObject();
            canCreate = in.readBoolean();
        }
    }

    public static class FilterJobResultByNamePredicate
            implements Predicate<Long, JobResult>, IdentifiedDataSerializable {

        private String name;

        public FilterJobResultByNamePredicate() {
        }

        FilterJobResultByNamePredicate(String name) {
            this.name = name;
        }

        @Override
        public boolean apply(Entry<Long, JobResult> entry) {
            return name.equals(entry.getValue().getJobConfig().getName());
        }

        @Override
        public int getFactoryId() {
            return JetInitDataSerializerHook.FACTORY_ID;
        }

        @Override
        public int getId() {
            return JetInitDataSerializerHook.FILTER_JOB_RESULT_BY_NAME;
        }

        @Override
        public void writeData(ObjectDataOutput out) throws IOException {
            out.writeUTF(name);
        }

        @Override
        public void readData(ObjectDataInput in) throws IOException {
            name = in.readUTF();
        }
    }
}<|MERGE_RESOLUTION|>--- conflicted
+++ resolved
@@ -123,17 +123,10 @@
     public static final String SNAPSHOT_DATA_MAP_PREFIX = INTERNAL_JET_OBJECTS_PREFIX + "snapshot.";
 
     /**
-<<<<<<< HEAD
-     * Maximum number of job results to keep
-     */
-    public static final int JOB_RESULTS_MAX_SIZE = 1_000;
-
-=======
      * Only do the cleanup if the number of JobResults exceeds the maximum
      * number by at least 5% (1/20 = 0.05 = 5%).
      */
     private static final int MAX_NO_RESULTS_OVERHEAD = 20;
->>>>>>> 1618719c
     private static final long DEFAULT_RESOURCES_EXPIRATION_MILLIS = HOURS.toMillis(2);
     private static final int JOB_ID_STRING_LENGTH = idToString(0L).length();
 
@@ -349,19 +342,11 @@
                 }
             }
         }
-<<<<<<< HEAD
-        // delete oldest job results
-        if (jobResults.size() > JOB_RESULTS_MAX_SIZE) {
-            jobResults.values().stream().sorted(Comparator.comparing(JobResult::getCompletionTime).reversed())
-                      .skip(JOB_RESULTS_MAX_SIZE)
-=======
-
         int maxNoResults = Math.max(1, nodeEngine.getProperties().getInteger(JetProperties.JOB_RESULTS_MAX_SIZE));
         // delete oldest job results
         if (jobResults.size() > Util.addClamped(maxNoResults, maxNoResults / MAX_NO_RESULTS_OVERHEAD)) {
             jobResults.values().stream().sorted(Comparator.comparing(JobResult::getCompletionTime).reversed())
                       .skip(maxNoResults)
->>>>>>> 1618719c
                       .forEach(r -> jobResults.remove(r.getJobId()));
         }
     }
