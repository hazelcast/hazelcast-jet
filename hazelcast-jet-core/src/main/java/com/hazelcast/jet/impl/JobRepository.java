--- conflicted
+++ resolved
@@ -29,7 +29,6 @@
 import com.hazelcast.jet.impl.execution.init.JetInitDataSerializerHook;
 import com.hazelcast.jet.impl.util.Util;
 import com.hazelcast.logging.ILogger;
-import com.hazelcast.map.AbstractEntryProcessor;
 import com.hazelcast.map.EntryBackupProcessor;
 import com.hazelcast.map.EntryProcessor;
 import com.hazelcast.map.impl.MapService;
@@ -92,18 +91,8 @@
     public static final String RESOURCES_MAP_NAME_PREFIX = INTERNAL_JET_OBJECTS_PREFIX + "resources.";
 
     /**
-<<<<<<< HEAD
-     * Name of internal IMap which stores executions for a job
-     */
-    public static final String JOB_EXECUTION_COUNTS_MAP_NAME = INTERNAL_JET_OBJECTS_PREFIX + "executions";
-
-    /**
      * Name of internal flake ID generator which is used for unique id generation.
      */
-=======
-     * Name of internal flake ID generator which is used for unique id generation.
-     */
->>>>>>> f389938b
     public static final String RANDOM_ID_GENERATOR_NAME = INTERNAL_JET_OBJECTS_PREFIX + "ids";
 
     /**
@@ -144,10 +133,6 @@
     private final HazelcastInstance instance;
     private final ILogger logger;
 
-<<<<<<< HEAD
-    private final IMap<Long, Integer> executionCounts;
-=======
->>>>>>> f389938b
     private final IMap<Long, JobRecord> jobRecords;
     private final IMap<Long, JobExecutionRecord> jobExecutionRecords;
     private final IMap<Long, JobResult> jobResults;
@@ -160,10 +145,6 @@
         this.instance = jetInstance.getHazelcastInstance();
         this.logger = instance.getLoggingService().getLogger(getClass());
 
-<<<<<<< HEAD
-        this.executionCounts = instance.getMap(JOB_EXECUTION_COUNTS_MAP_NAME);
-=======
->>>>>>> f389938b
         this.idGenerator = instance.getFlakeIdGenerator(RANDOM_ID_GENERATOR_NAME);
         this.jobRecords = instance.getMap(JOB_RECORDS_MAP_NAME);
         this.jobExecutionRecords = instance.getMap(JOB_EXECUTION_RECORDS_MAP_NAME);
@@ -279,21 +260,7 @@
      * Generates a new execution id for the given job id, guaranteed to be unique across the cluster
      */
     long newExecutionId(long jobId) {
-<<<<<<< HEAD
-        long executionId = idGenerator.newId();
-        executionCounts.executeOnKey(jobId, new IncrementExecutionCount());
-        return executionId;
-    }
-
-    /**
-     * Returns how many execution ids are present for the given job id
-     */
-    long getExecutionIdCount(long jobId) {
-        Integer count = executionCounts.get(jobId);
-        return count == null ? 0 : count;
-=======
         return idGenerator.newId();
->>>>>>> f389938b
     }
 
     /**
@@ -330,10 +297,6 @@
         // delete the job record and related records
         jobExecutionRecords.remove(jobId);
         jobRecords.remove(jobId);
-<<<<<<< HEAD
-        executionCounts.remove(jobId);
-=======
->>>>>>> f389938b
     }
 
     /**
@@ -587,20 +550,4 @@
             name = in.readUTF();
         }
     }
-
-    private static class IncrementExecutionCount extends AbstractEntryProcessor {
-
-        IncrementExecutionCount() {
-        }
-
-        @Override
-        public Object process(Entry entry) {
-            if (entry.getValue() == null) {
-                entry.setValue(1);
-            } else {
-                entry.setValue((int) entry.getValue() + 1);
-            }
-            return null;
-        }
-    }
 }