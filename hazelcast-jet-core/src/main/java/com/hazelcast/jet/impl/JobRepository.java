--- conflicted
+++ resolved
@@ -549,8 +549,6 @@
         }
     }
 
-<<<<<<< HEAD
-=======
     /**
      * Returns map name in the form {@code "_jet.snapshot.<jobId>.<dataMapIndex>"}.
      */
@@ -586,7 +584,6 @@
         return JobRepository.EXPORTED_SNAPSHOTS_PREFIX + name;
     }
 
->>>>>>> c2fcdb65
     void clearSnapshotData(long jobId, int dataMapIndex) {
         String mapName = snapshotDataMapName(jobId, dataMapIndex);
         try {
