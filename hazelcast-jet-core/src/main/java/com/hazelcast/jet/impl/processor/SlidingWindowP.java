/*
 * Copyright (c) 2008-2019, Hazelcast, Inc. All Rights Reserved.
 *
 * Licensed under the Apache License, Version 2.0 (the "License");
 * you may not use this file except in compliance with the License.
 * You may obtain a copy of the License at
 *
 * http://www.apache.org/licenses/LICENSE-2.0
 *
 * Unless required by applicable law or agreed to in writing, software
 * distributed under the License is distributed on an "AS IS" BASIS,
 * WITHOUT WARRANTIES OR CONDITIONS OF ANY KIND, either express or implied.
 * See the License for the specific language governing permissions and
 * limitations under the License.
 */

package com.hazelcast.jet.impl.processor;

import com.hazelcast.core.PartitionAware;
import com.hazelcast.internal.metrics.Probe;
import com.hazelcast.jet.JetException;
import com.hazelcast.jet.Traverser;
import com.hazelcast.jet.Traversers;
import com.hazelcast.jet.aggregate.AggregateOperation;
import com.hazelcast.jet.config.ProcessingGuarantee;
import com.hazelcast.jet.core.AbstractProcessor;
import com.hazelcast.jet.core.BroadcastKey;
import com.hazelcast.jet.core.SlidingWindowPolicy;
import com.hazelcast.jet.core.Watermark;
import com.hazelcast.jet.core.processor.Processors;
import com.hazelcast.jet.function.KeyedWindowResultFunction;
import com.hazelcast.jet.impl.execution.init.JetInitDataSerializerHook;
import com.hazelcast.nio.ObjectDataInput;
import com.hazelcast.nio.ObjectDataOutput;
import com.hazelcast.nio.serialization.IdentifiedDataSerializable;
import com.hazelcast.util.collection.Long2ObjectHashMap;
import com.hazelcast.util.function.LongFunction;

import javax.annotation.Nonnull;
import javax.annotation.Nullable;
import java.io.IOException;
import java.util.HashMap;
import java.util.List;
import java.util.Map;
import java.util.Map.Entry;
import java.util.Objects;
import java.util.concurrent.atomic.AtomicLong;
import java.util.function.BiConsumer;
import java.util.function.Function;
import java.util.function.ToLongFunction;
import java.util.stream.LongStream;
import java.util.stream.Stream;

import static com.hazelcast.jet.Traversers.traverseIterable;
import static com.hazelcast.jet.Traversers.traverseStream;
import static com.hazelcast.jet.Util.entry;
import static com.hazelcast.jet.config.ProcessingGuarantee.EXACTLY_ONCE;
import static com.hazelcast.jet.core.BroadcastKey.broadcastKey;
import static com.hazelcast.jet.function.DistributedComparator.naturalOrder;
import static com.hazelcast.jet.impl.util.LoggingUtil.logFine;
import static com.hazelcast.jet.impl.util.Util.lazyAdd;
import static com.hazelcast.jet.impl.util.Util.lazyIncrement;
import static com.hazelcast.jet.impl.util.Util.logLateEvent;
import static com.hazelcast.util.Preconditions.checkNotNegative;
import static com.hazelcast.util.Preconditions.checkTrue;
import static java.lang.Math.max;
import static java.lang.Math.min;
import static java.util.Collections.emptyMap;
import static java.util.Objects.requireNonNull;
import static java.util.concurrent.TimeUnit.NANOSECONDS;

/**
 * Handles various setups of sliding and tumbling window aggregation.
 * See {@link Processors} for more documentation.
 *
 * @param <A> type of the frame accumulator object
 * @param <R> type of the finished result
 */
public class SlidingWindowP<K, A, R, OUT> extends AbstractProcessor {

    // package-visible for testing
    final Long2ObjectHashMap<Map<K, A>> tsToKeyToAcc = new Long2ObjectHashMap<>();
    Map<K, A> slidingWindow;
    // Holds the sliding window while emitting early window results. We reuse the
    // slidingWindow field for early results so the code can be simpler.
    Map<K, A> slidingWindowBackup;
    long nextWinToEmit = Long.MIN_VALUE;

    @Nonnull
    private final SlidingWindowPolicy winPolicy;
    @Nonnull
    private final List<ToLongFunction<Object>> frameTimestampFns;
    @Nonnull
    private final List<Function<Object, ? extends K>> keyFns;
    @Nonnull
    private final AggregateOperation<A, R> aggrOp;
    @Nonnull
    private final A emptyAcc;
    @Nonnull
    private final KeyedWindowResultFunction<? super K, ? super R, OUT> mapToOutputFn;
    @Nullable
    private final BiConsumer<? super A, ? super A> combineFn;
    private final boolean isLastStage;
    @Nonnull
    private final FlatMapper<Watermark, ?> wmFlatMapper;
    private ProcessingGuarantee processingGuarantee;

    // extracted lambdas to reduce GC litter
    private final Function<Long, Map<K, A>> createMapPerTsFunction;
    private final Function<K, A> createAccFunction;

    @Probe
    private final AtomicLong lateEventsDropped = new AtomicLong();
    @Probe
    private final AtomicLong totalFrames = new AtomicLong();
    @Probe
    private final AtomicLong totalKeysInFrames = new AtomicLong();

    // Fields for early results emission
    private final long earlyResultsPeriod;
    private long lastTimeEarlyResultsEmitted;
    private Traverser<OUT> earlyWinTraverser;

    private Traverser<Object> flushTraverser;
    private Traverser<Entry> snapshotTraverser;

    // Tracks the upper bound for the keyset of tsToKeyToAcc. Serves as an
    // optimization that avoids a full scan over the entire keyset.
    private long topTs = Long.MIN_VALUE;

    // values used temporarily during snapshot restore
    private long minRestoredNextWinToEmit = Long.MAX_VALUE;
    private long minRestoredFrameTs = Long.MAX_VALUE;
<<<<<<< HEAD
    private ProcessingGuarantee processingGuarantee;

    // extracted lambdas to reduce GC litter
    private LongFunction<Map<K, A>> createMapPerTsFunction;
    private Function<K, A> createAccFunction;
=======
>>>>>>> b48d686a
    private boolean badFrameRestored;

    @SuppressWarnings("unchecked")
    public SlidingWindowP(
            @Nonnull List<? extends Function<?, ? extends K>> keyFns,
            @Nonnull List<? extends ToLongFunction<?>> frameTimestampFns,
            @Nonnull SlidingWindowPolicy winPolicy,
            long earlyResultsPeriod,
            @Nonnull AggregateOperation<A, R> aggrOp,
            @Nonnull KeyedWindowResultFunction<? super K, ? super R, OUT> mapToOutputFn,
            boolean isLastStage
    ) {
        checkTrue(keyFns.size() == aggrOp.arity(), keyFns.size() + " key functions " +
                "provided for " + aggrOp.arity() + "-arity aggregate operation");
        if (!winPolicy.isTumbling()) {
            requireNonNull(aggrOp.combineFn(), "AggregateOperation.combineFn is required for sliding windows");
        }
        checkNotNegative(earlyResultsPeriod, "earlyResultsPeriod must be zero or positive");
        this.winPolicy = winPolicy;
        this.frameTimestampFns = (List<ToLongFunction<Object>>) frameTimestampFns;
        this.keyFns = (List<Function<Object, ? extends K>>) keyFns;
        this.earlyResultsPeriod = earlyResultsPeriod;
        this.aggrOp = aggrOp;
        this.combineFn = aggrOp.combineFn();
        this.mapToOutputFn = mapToOutputFn;
        this.isLastStage = isLastStage;
        this.wmFlatMapper = flatMapper(
                wm -> windowTraverserAndEvictor(wm.timestamp())
                        .append(wm)
                        .onFirstNull(() -> nextWinToEmit = winPolicy.higherFrameTs(wm.timestamp()))
        );
        this.emptyAcc = aggrOp.createFn().get();
        this.createMapPerTsFunction = x -> {
            lazyIncrement(totalFrames);
            return new HashMap<>();
        };
        this.createAccFunction = k -> {
            lazyIncrement(totalKeysInFrames);
            return aggrOp.createFn().get();
        };
    }

    @Override
    protected void init(@Nonnull Context context) {
        processingGuarantee = context.processingGuarantee();
        lastTimeEarlyResultsEmitted = NANOSECONDS.toMillis(System.nanoTime());
    }

    @Override
    public boolean tryProcess() {
        if (earlyResultsPeriod == 0 || topTs == Long.MIN_VALUE) {
            return true;
        }
        if (earlyWinTraverser != null) {
            return emitFromTraverser(earlyWinTraverser);
        }
        long now = NANOSECONDS.toMillis(System.nanoTime());
        if (now < lastTimeEarlyResultsEmitted + earlyResultsPeriod) {
            return true;
        }
        long rangeStart = startingWindowTs(Long.MAX_VALUE);
        if (rangeStart == Long.MIN_VALUE) {
            // There's no data to emit
            return true;
        }
        lastTimeEarlyResultsEmitted = now;
        slidingWindowBackup = slidingWindow;
        slidingWindow = null;
        Stream<Long> earlyWinRange = range(
                rangeStart,
                topTs + winPolicy.windowSize() - winPolicy.frameSize(),
                winPolicy.frameSize())
            .boxed();
        earlyWinTraverser = traverseStream(earlyWinRange)
                .flatMap(winEnd -> traverseIterable(computeWindow(winEnd).entrySet())
                        .map(e -> mapToOutputFn.apply(
                                winEnd - winPolicy.windowSize(), winEnd,
                                e.getKey(), aggrOp.exportFn().apply(e.getValue())))
                        .onFirstNull(() -> completeEarlyWindow(winEnd)))
                .onFirstNull(() -> {
                    slidingWindow = slidingWindowBackup;
                    slidingWindowBackup = null;
                    earlyWinTraverser = null;
                });
        return emitFromTraverser(earlyWinTraverser);
    }

    @Override
    protected boolean tryProcess(int ordinal, @Nonnull Object item) {
        final long frameTs = frameTimestampFns.get(ordinal).applyAsLong(item);
        assert frameTs == winPolicy.floorFrameTs(frameTs) : "getFrameTsFn returned an invalid frame timestamp";

        // Ensure the event isn't late. We don't allow a "partially late" event:
        // one which belongs to some windows that are already emitted, even though
        // we still have the frame it belongs to. Such frames were already combined
        // into `slidingWindow` and we can't modify the value because that would
        // disturb the value that we'll deduct from `slidingWindow` later on.
        if (frameTs < nextWinToEmit) {
            logLateEvent(getLogger(), nextWinToEmit, item);
            lazyIncrement(lateEventsDropped);
            return true;
        }
        final K key = keyFns.get(ordinal).apply(item);
        A acc = tsToKeyToAcc
                .computeIfAbsent(frameTs, createMapPerTsFunction)
                .computeIfAbsent(key, createAccFunction);
        aggrOp.accumulateFn(ordinal).accept(acc, item);
        topTs = max(topTs, frameTs);
        return true;
    }

    @Override
    public boolean tryProcessWatermark(@Nonnull Watermark wm) {
        return wmFlatMapper.tryProcess(wm);
    }

    @Override
    public boolean complete() {
        return flushBuffers();
    }

    @Override
    public boolean saveToSnapshot() {
        if (!isLastStage || flushTraverser != null) {
            return flushBuffers();
        }
        if (snapshotTraverser == null) {
            snapshotTraverser = traverseIterable(tsToKeyToAcc.entrySet())
                    .<Entry>flatMap(e -> traverseIterable(e.getValue().entrySet())
                            .map(e2 -> entry(new SnapshotKey(e.getKey(), e2.getKey()), e2.getValue()))
                    )
                    .append(entry(broadcastKey(Keys.NEXT_WIN_TO_EMIT), nextWinToEmit))
                    .onFirstNull(() -> {
                        logFine(getLogger(), "Saved nextWinToEmit: %s", nextWinToEmit);
                        snapshotTraverser = null;
                    });
        }
        return emitFromTraverserToSnapshot(snapshotTraverser);
    }

    @Override
    @SuppressWarnings("unchecked")
    protected void restoreFromSnapshot(@Nonnull Object key, @Nonnull Object value) {
        if (key instanceof BroadcastKey) {
            BroadcastKey bcastKey = (BroadcastKey) key;
            if (!Keys.NEXT_WIN_TO_EMIT.equals(bcastKey.key())) {
                throw new JetException("Unexpected broadcast key: " + bcastKey.key());
            }
            long newNextWinToEmit = (long) value;
            assert processingGuarantee != EXACTLY_ONCE
                    || minRestoredNextWinToEmit == Long.MAX_VALUE
                    || minRestoredNextWinToEmit == newNextWinToEmit
                    : "different values for nextWinToEmit restored, before=" + minRestoredNextWinToEmit
                            + ", new=" + newNextWinToEmit;
            minRestoredNextWinToEmit = Math.min(newNextWinToEmit, minRestoredNextWinToEmit);
            return;
        }
        SnapshotKey k = (SnapshotKey) key;
        // align frame timestamp to our frame - they can be misaligned
        // if the slide step was changed in the updated DAG
        long higherFrameTs = winPolicy.higherFrameTs(k.timestamp - 1);
        if (higherFrameTs != k.timestamp) {
            if (!badFrameRestored) {
                badFrameRestored = true;
                getLogger().warning("Frames in the state do not match the current frame size: they were likely " +
                        "saved for a different window slide step or a different offset. The window results will " +
                        "probably be incorrect until all restored frames are emitted.");
            }
        }
        minRestoredFrameTs = Math.min(higherFrameTs, minRestoredFrameTs);
        tsToKeyToAcc
                .computeIfAbsent(higherFrameTs, createMapPerTsFunction)
                .merge((K) k.key, (A) value, (o, n) -> {
                    if (!badFrameRestored) {
                        throw new JetException("Duplicate key in snapshot: " + k);
                    }
                    if (combineFn == null) {
                        throw new JetException("AggregateOperation.combineFn required for merging restored frames");
                    }
                    combineFn.accept(o, n);
                    lazyAdd(totalKeysInFrames, -1);
                    return o;
                });
        lazyIncrement(totalKeysInFrames);
        topTs = max(topTs, higherFrameTs);
    }

    @Override
    public boolean finishSnapshotRestore() {
        // In the first stage we should theoretically have saved `nextWinToEmit`
        // to the snapshot. We don't bother since the first stage is effectively a
        // tumbling window and it makes no difference in that case. So we don't
        // restore and remain at MIN_VALUE.
        if (isLastStage) {
            // if nextWinToEmit is not on frame boundary, push it to next boundary
            nextWinToEmit = minRestoredNextWinToEmit > Long.MIN_VALUE
                    ? winPolicy.higherFrameTs(minRestoredNextWinToEmit - 1)
                    : minRestoredNextWinToEmit;
            logFine(getLogger(), "Restored nextWinToEmit from snapshot to: %s", nextWinToEmit);
            // Delete too old restored frames. This can happen when restoring from exported state and new job
            // has smaller window size
            if (nextWinToEmit > Long.MIN_VALUE + winPolicy.windowSize()) {
                for (long ts = minRestoredFrameTs; ts <= nextWinToEmit - winPolicy.windowSize();
                        ts += winPolicy.frameSize()) {
                    Map<K, A> removed = tsToKeyToAcc.remove(ts);
                    if (removed != null) {
                        lazyAdd(totalFrames, -1);
                        lazyAdd(totalKeysInFrames, -removed.size());
                    }
                }
            }
        }
        return true;
    }

    private Traverser<Object> windowTraverserAndEvictor(long wm) {
        long rangeStart = startingWindowTs(wm);
        if (rangeStart == Long.MIN_VALUE) {
            // we have no data yet, but returning an empty traverser will cause the
            // wmFlatMapper to initialize nextWinToEmit to the next window
            return Traversers.empty();
        }
        return traverseStream(range(rangeStart, wm, winPolicy.frameSize()).boxed())
                .flatMap(winEnd -> traverseIterable(computeWindow(winEnd).entrySet())
                        .map(e -> mapToOutputFn.apply(
                                winEnd - winPolicy.windowSize(), winEnd,
                                e.getKey(), aggrOp.finishFn().apply(e.getValue())))
                        .onFirstNull(() -> completeWindow(winEnd)));
    }

    private long startingWindowTs(long wm) {
        if (nextWinToEmit != Long.MIN_VALUE) {
            return nextWinToEmit;
        }
        if (tsToKeyToAcc.isEmpty()) {
            return Long.MIN_VALUE;
        }
        // We haven't yet processed a watermark so nextWinToEmit is not initialized.
        // Find the lowest frame timestamp that can be emitted: at most the top
        // existing timestamp lower than wm, but even lower than that if there are
        // older frames on record. The above guarantees that the sliding window can
        // be correctly initialized using the "add leading/deduct trailing" approach
        // because we start from a window that covers at most one existing frame --
        // the lowest one on record.
        long bottomTs = tsToKeyToAcc
                .keySet().stream()
                .min(naturalOrder())
                .orElseThrow(() -> new AssertionError("Failed to find the min key in a non-empty map"));
        return min(bottomTs, winPolicy.floorFrameTs(wm));
    }

    private Map<K, A> computeWindow(long frameTs) {
        if (winPolicy.isTumbling()) {
            return tsToKeyToAcc.getOrDefault(frameTs, emptyMap());
        }
        if (aggrOp.deductFn() == null) {
            return recomputeWindow(frameTs);
        }
        if (slidingWindow == null) {
            slidingWindow = recomputeWindow(frameTs);
        } else {
            // add leading-edge frame
            patchSlidingWindow(aggrOp.combineFn(), tsToKeyToAcc.get(frameTs));
        }
        return slidingWindow;
    }

    private Map<K, A> recomputeWindow(long frameTs) {
        Map<K, A> window = new HashMap<>();
        for (long ts = frameTs - winPolicy.windowSize() + winPolicy.frameSize();
             ts <= frameTs;
             ts += winPolicy.frameSize()
        ) {
            assert combineFn != null : "combineFn == null";
            for (Entry<K, A> entry : tsToKeyToAcc.getOrDefault(ts, emptyMap()).entrySet()) {
                combineFn.accept(
                        window.computeIfAbsent(entry.getKey(), k -> aggrOp.createFn().get()),
                        entry.getValue());
            }
        }
        return window;
    }

    private void patchSlidingWindow(BiConsumer<? super A, ? super A> patchOp, Map<K, A> patchingFrame) {
        if (patchingFrame == null) {
            return;
        }
        for (Entry<K, A> e : patchingFrame.entrySet()) {
            slidingWindow.compute(e.getKey(), (k, acc) -> {
                A result = acc != null ? acc : aggrOp.createFn().get();
                patchOp.accept(result, e.getValue());
                return result.equals(emptyAcc) ? null : result;
            });
        }
    }

    private void completeWindow(long frameTs) {
        long tsOfFrameToEvict = frameTs - winPolicy.windowSize() + winPolicy.frameSize();
        Map<K, A> evictedFrame = tsToKeyToAcc.remove(tsOfFrameToEvict);
        if (evictedFrame != null) {
            lazyAdd(totalKeysInFrames, -evictedFrame.size());
            lazyAdd(totalFrames, -1);
            if (!winPolicy.isTumbling() && aggrOp.deductFn() != null) {
                // deduct trailing-edge frame
                patchSlidingWindow(aggrOp.deductFn(), evictedFrame);
            }
        }
        assert tsToKeyToAcc.values().stream().mapToInt(Map::size).sum() == totalKeysInFrames.get()
                : "totalKeysInFrames mismatch, expected=" + tsToKeyToAcc.values().stream().mapToInt(Map::size).sum()
                + ", actual=" + totalKeysInFrames.get();
    }

    private void completeEarlyWindow(long frameTs) {
        if (winPolicy.isTumbling() || aggrOp.deductFn() == null) {
            return;
        }
        Map<K, A> frameToDeduct = tsToKeyToAcc.get(frameTs - winPolicy.windowSize() + winPolicy.frameSize());
        if (frameToDeduct != null) {
            patchSlidingWindow(aggrOp.deductFn(), frameToDeduct);
        }
    }

    private boolean flushBuffers() {
        if (flushTraverser == null) {
            if (tsToKeyToAcc.isEmpty()) {
                return true;
            }
            flushTraverser = windowTraverserAndEvictor(topTs + winPolicy.windowSize() - winPolicy.frameSize())
                    .onFirstNull(() -> flushTraverser = null);
        }
        return emitFromTraverser(flushTraverser);
    }

    /**
     * Returns a stream of {@code long}s:
     * {@code for (long i = start; i <= end; i += step) yield i;}
     */
    private static LongStream range(long start, long end, long step) {
        return start > end
                ? LongStream.empty()
                : LongStream.iterate(start, n -> n + step).limit(1 + (end - start) / step);
    }

    // package-visible for test
    enum Keys {
        NEXT_WIN_TO_EMIT
    }

    public static final class SnapshotKey implements PartitionAware<Object>, IdentifiedDataSerializable {
        long timestamp;
        Object key;

        public SnapshotKey() {
        }

        SnapshotKey(long timestamp, @Nonnull Object key) {
            this.timestamp = timestamp;
            this.key = key;
        }

        @Override
        public Object getPartitionKey() {
            return key;
        }

        @Override
        public int getFactoryId() {
            return JetInitDataSerializerHook.FACTORY_ID;
        }

        @Override
        public int getId() {
            return JetInitDataSerializerHook.SLIDING_WINDOW_P_SNAPSHOT_KEY;
        }

        @Override
        public void writeData(ObjectDataOutput out) throws IOException {
            out.writeLong(timestamp);
            out.writeObject(key);
        }

        @Override
        public void readData(ObjectDataInput in) throws IOException {
            timestamp = in.readLong();
            key = in.readObject();
        }

        @Override
        public boolean equals(Object o) {
            SnapshotKey that;
            return this == o
                    || o instanceof SnapshotKey
                    && this.timestamp == (that = (SnapshotKey) o).timestamp
                    && Objects.equals(this.key, that.key);
        }

        @Override
        public int hashCode() {
            int hc = (int) (timestamp ^ (timestamp >>> 32));
            hc = 73 * hc + Objects.hashCode(key);
            return hc;
        }

        @Override
        public String toString() {
            return "SnapshotKey{timestamp=" + timestamp + ", key=" + key + '}';
        }
    }
}<|MERGE_RESOLUTION|>--- conflicted
+++ resolved
@@ -106,7 +106,7 @@
     private ProcessingGuarantee processingGuarantee;
 
     // extracted lambdas to reduce GC litter
-    private final Function<Long, Map<K, A>> createMapPerTsFunction;
+    private final LongFunction<Map<K, A>> createMapPerTsFunction;
     private final Function<K, A> createAccFunction;
 
     @Probe
@@ -131,14 +131,8 @@
     // values used temporarily during snapshot restore
     private long minRestoredNextWinToEmit = Long.MAX_VALUE;
     private long minRestoredFrameTs = Long.MAX_VALUE;
-<<<<<<< HEAD
-    private ProcessingGuarantee processingGuarantee;
 
     // extracted lambdas to reduce GC litter
-    private LongFunction<Map<K, A>> createMapPerTsFunction;
-    private Function<K, A> createAccFunction;
-=======
->>>>>>> b48d686a
     private boolean badFrameRestored;
 
     @SuppressWarnings("unchecked")
