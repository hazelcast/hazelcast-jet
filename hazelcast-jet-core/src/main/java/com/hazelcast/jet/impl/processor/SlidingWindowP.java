--- conflicted
+++ resolved
@@ -18,22 +18,15 @@
 
 import com.hazelcast.core.PartitionAware;
 import com.hazelcast.jet.AbstractProcessor;
-<<<<<<< HEAD
-import com.hazelcast.jet.AggregateOperation;
 import com.hazelcast.jet.Inbox;
 import com.hazelcast.jet.JetException;
 import com.hazelcast.jet.TimestampedEntry;
 import com.hazelcast.jet.Traverser;
-=======
-import com.hazelcast.jet.TimestampedEntry;
-import com.hazelcast.jet.Traverser;
-import com.hazelcast.jet.Traversers;
->>>>>>> 17c9c19a
 import com.hazelcast.jet.Watermark;
 import com.hazelcast.jet.WindowDefinition;
 import com.hazelcast.jet.aggregate.AggregateOperation1;
 import com.hazelcast.jet.function.DistributedToLongFunction;
-import com.hazelcast.jet.impl.execution.init.JetImplDataSerializerHook;
+import com.hazelcast.jet.impl.execution.init.JetInitDataSerializerHook;
 import com.hazelcast.nio.ObjectDataInput;
 import com.hazelcast.nio.ObjectDataOutput;
 import com.hazelcast.nio.serialization.IdentifiedDataSerializable;
@@ -69,12 +62,8 @@
     private final WindowDefinition wDef;
     private final DistributedToLongFunction<? super T> getFrameTimestampF;
     private final Function<? super T, ?> getKeyF;
-<<<<<<< HEAD
-    private final AggregateOperation<? super T, A, R> aggrOp;
+    private final AggregateOperation1<? super T, A, R> aggrOp;
     private final boolean isLastStage;
-=======
-    private final AggregateOperation1<? super T, A, R> aggrOp;
->>>>>>> 17c9c19a
 
     private final FlatMapper<Watermark, Object> flatMapper;
 
@@ -90,12 +79,8 @@
             Function<? super T, ?> getKeyF,
             DistributedToLongFunction<? super T> getFrameTimestampF,
             WindowDefinition winDef,
-<<<<<<< HEAD
-            AggregateOperation<? super T, A, R> aggrOp,
+            AggregateOperation1<? super T, A, R> aggrOp,
             boolean isLastStage
-=======
-            AggregateOperation1<? super T, A, R> aggrOp
->>>>>>> 17c9c19a
     ) {
         this.wDef = winDef;
         this.getFrameTimestampF = getFrameTimestampF;
@@ -260,12 +245,12 @@
 
         @Override
         public int getFactoryId() {
-            return JetImplDataSerializerHook.FACTORY_ID;
+            return JetInitDataSerializerHook.FACTORY_ID;
         }
 
         @Override
         public int getId() {
-            return JetImplDataSerializerHook.SLIDING_WINDOW_P_SNAPSHOT_KEY;
+            return JetInitDataSerializerHook.SLIDING_WINDOW_P_SNAPSHOT_KEY;
         }
 
         @Override
