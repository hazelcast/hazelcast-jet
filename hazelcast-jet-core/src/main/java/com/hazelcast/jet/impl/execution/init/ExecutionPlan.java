/*
 * Copyright (c) 2008-2018, Hazelcast, Inc. All Rights Reserved.
 *
 * Licensed under the Apache License, Version 2.0 (the "License");
 * you may not use this file except in compliance with the License.
 * You may obtain a copy of the License at
 *
 * http://www.apache.org/licenses/LICENSE-2.0
 *
 * Unless required by applicable law or agreed to in writing, software
 * distributed under the License is distributed on an "AS IS" BASIS,
 * WITHOUT WARRANTIES OR CONDITIONS OF ANY KIND, either express or implied.
 * See the License for the specific language governing permissions and
 * limitations under the License.
 */

package com.hazelcast.jet.impl.execution.init;

import com.hazelcast.internal.metrics.LongProbeFunction;
import com.hazelcast.internal.metrics.ProbeBuilder;
import com.hazelcast.internal.metrics.ProbeLevel;
import com.hazelcast.internal.metrics.ProbeUnit;
import com.hazelcast.internal.util.concurrent.ConcurrentConveyor;
import com.hazelcast.internal.util.concurrent.OneToOneConcurrentArrayQueue;
import com.hazelcast.internal.util.concurrent.QueuedPipe;
import com.hazelcast.jet.JetException;
import com.hazelcast.jet.JetInstance;
import com.hazelcast.jet.config.JetConfig;
import com.hazelcast.jet.config.JobConfig;
import com.hazelcast.jet.config.ProcessingGuarantee;
import com.hazelcast.jet.core.Edge.RoutingPolicy;
import com.hazelcast.jet.core.Processor;
import com.hazelcast.jet.core.ProcessorSupplier;
import com.hazelcast.jet.core.kotlin.ProcessorK;
import com.hazelcast.jet.core.processor.Processors;
import com.hazelcast.jet.impl.JetService;
import com.hazelcast.jet.impl.execution.ConcurrentInboundEdgeStream;
import com.hazelcast.jet.impl.execution.ConveyorCollector;
import com.hazelcast.jet.impl.execution.ConveyorCollectorWithPartition;
import com.hazelcast.jet.impl.execution.InboundEdgeStream;
import com.hazelcast.jet.impl.execution.OutboundCollector;
import com.hazelcast.jet.impl.execution.OutboundEdgeStream;
import com.hazelcast.jet.impl.execution.ProcessorTasklet;
import com.hazelcast.jet.impl.execution.ProcessorTaskletK;
import com.hazelcast.jet.impl.execution.ReceiverTasklet;
import com.hazelcast.jet.impl.execution.SenderTasklet;
import com.hazelcast.jet.impl.execution.SnapshotContext;
import com.hazelcast.jet.impl.execution.StoreSnapshotTasklet;
import com.hazelcast.jet.impl.execution.Tasklet;
import com.hazelcast.jet.impl.execution.init.Contexts.ProcCtx;
import com.hazelcast.jet.impl.execution.init.Contexts.ProcSupplierCtx;
import com.hazelcast.jet.impl.util.AsyncSnapshotWriterImpl;
import com.hazelcast.logging.ILogger;
import com.hazelcast.nio.Address;
import com.hazelcast.nio.ObjectDataInput;
import com.hazelcast.nio.ObjectDataOutput;
import com.hazelcast.nio.serialization.IdentifiedDataSerializable;
import com.hazelcast.spi.NodeEngine;
import com.hazelcast.spi.impl.NodeEngineImpl;
import com.hazelcast.spi.partition.IPartitionService;
import com.hazelcast.util.StringUtil;

import java.io.IOException;
import java.util.ArrayList;
import java.util.Arrays;
import java.util.Collection;
import java.util.HashMap;
import java.util.List;
import java.util.Map;
import java.util.Objects;
import java.util.Set;
import java.util.concurrent.atomic.AtomicLong;
import java.util.function.Supplier;
import java.util.stream.Collectors;
import java.util.stream.IntStream;

import static com.hazelcast.internal.util.concurrent.ConcurrentConveyor.concurrentConveyor;
import static com.hazelcast.jet.Util.idToString;
import static com.hazelcast.jet.config.EdgeConfig.DEFAULT_QUEUE_SIZE;
import static com.hazelcast.jet.impl.execution.OutboundCollector.compositeCollector;
import static com.hazelcast.jet.impl.util.Util.getJetInstance;
import static com.hazelcast.jet.impl.util.Util.memoize;
import static com.hazelcast.jet.impl.util.Util.readList;
import static com.hazelcast.jet.impl.util.Util.writeList;
import static java.util.stream.Collectors.toList;
import static java.util.stream.Collectors.toMap;

public class ExecutionPlan implements IdentifiedDataSerializable {

    // use same size as DEFAULT_QUEUE_SIZE from Edges. In the future we might
    // want to make this configurable
    private static final int SNAPSHOT_QUEUE_SIZE = DEFAULT_QUEUE_SIZE;

    private final List<Tasklet> tasklets = new ArrayList<>();
    /** dest vertex id --> dest ordinal --> sender addr -> receiver tasklet */
    private final Map<Integer, Map<Integer, Map<Address, ReceiverTasklet>>> receiverMap = new HashMap<>();
    /** dest vertex id --> dest ordinal --> dest addr --> sender tasklet */
    private final Map<Integer, Map<Integer, Map<Address, SenderTasklet>>> senderMap = new HashMap<>();

    /** Snapshot of partition table used to route items on partitioned edges */
    private Address[] partitionOwners;

    private JobConfig jobConfig;
    private List<VertexDef> vertices = new ArrayList<>();

    private int memberIndex;
    private int memberCount;

    private final Map<String, ConcurrentConveyor<Object>[]> localConveyorMap = new HashMap<>();
    private final Map<String, Map<Address, ConcurrentConveyor<Object>>> edgeSenderConveyorMap = new HashMap<>();
    private final List<Processor> processors = new ArrayList<>();

    private PartitionArrangement ptionArrgmt;

    private NodeEngineImpl nodeEngine;
    private long executionId;
    private long lastSnapshotId;

    // list of unique remote members
    private final Supplier<Set<Address>> remoteMembers = memoize(() ->
            Arrays.stream(partitionOwners)
                  .filter(a -> !a.equals(nodeEngine.getThisAddress()))
                  .collect(Collectors.toSet())
    );

    ExecutionPlan() {
    }

    ExecutionPlan(Address[] partitionOwners, JobConfig jobConfig, long lastSnapshotId,
                  int memberIndex, int memberCount) {
        this.partitionOwners = partitionOwners;
        this.jobConfig = jobConfig;
        this.lastSnapshotId = lastSnapshotId;
        this.memberIndex = memberIndex;
        this.memberCount = memberCount;
    }

    public void initialize(NodeEngine nodeEngine, long jobId, long executionId, SnapshotContext snapshotContext) {
        this.nodeEngine = (NodeEngineImpl) nodeEngine;
        this.executionId = executionId;
        initProcSuppliers(jobId, executionId);
        initDag();

        this.ptionArrgmt = new PartitionArrangement(partitionOwners, nodeEngine.getThisAddress());
        JetInstance instance = getJetInstance(nodeEngine);
        for (VertexDef vertex : vertices) {
            Collection<? extends Processor> processors = createProcessors(vertex, vertex.localParallelism());

            // create StoreSnapshotTasklet and the queues to it
            QueuedPipe<Object>[] snapshotQueues = new QueuedPipe[vertex.localParallelism()];
            Arrays.setAll(snapshotQueues, i -> new OneToOneConcurrentArrayQueue<>(SNAPSHOT_QUEUE_SIZE));
            ConcurrentConveyor<Object> ssConveyor = ConcurrentConveyor.concurrentConveyor(null, snapshotQueues);
            StoreSnapshotTasklet ssTasklet = new StoreSnapshotTasklet(snapshotContext, jobId,
                    new ConcurrentInboundEdgeStream(ssConveyor, 0, 0, true, -1,
                            "ssFrom:" + vertex.name()),
                    new AsyncSnapshotWriterImpl(nodeEngine, memberIndex, memberCount),
                    nodeEngine.getLogger(StoreSnapshotTasklet.class.getName() + "." + vertex.name()),
                    vertex.name(), vertex.isHigherPriorityUpstream());
            tasklets.add(ssTasklet);

            int localProcessorIdx = 0;
            for (Processor processor : processors) {
                int globalProcessorIndex = memberIndex * vertex.localParallelism() + localProcessorIdx;
                String loggerName = createLoggerName(
                        processor.getClass().getName(),
                        jobConfig.getName(),
                        vertex.name()
                        , globalProcessorIndex
                );
                ProcCtx context = new ProcCtx(
                        instance,
                        jobId,
                        executionId,
                        getJobConfig(),
                        nodeEngine.getLogger(loggerName),
                        vertex.name(),
                        localProcessorIdx,
                        globalProcessorIndex,
                        jobConfig.getProcessingGuarantee(),
                        vertex.localParallelism(),
                        memberIndex,
                        memberCount
                );

                ProbeBuilder probeBuilder = this.nodeEngine.getMetricsRegistry().newProbeBuilder()
                        .withTag("module", "jet")
                        .withTag("job", idToString(jobId))
                        .withTag("exec", idToString(executionId))
                        .withTag("vertex", vertex.name());

                // ignore vertices which are only used for snapshot restore and do not
                // consider snapshot restore edges for determining source tag
                if (vertex.inboundEdges().stream().allMatch(EdgeDef::isSnapshotRestoreEdge)
                        && !vertex.isSnapshotVertex()) {
                    probeBuilder = probeBuilder.withTag("source", "true");
                }
                if (vertex.outboundEdges().size() == 0) {
                    probeBuilder = probeBuilder.withTag("sink", "true");
                }
                ProbeBuilder processorProbeBuilder = probeBuilder
                        .withTag("proc", String.valueOf(globalProcessorIndex));
                processorProbeBuilder
                        .withTag("procType", processor.getClass().getSimpleName())
                        .scanAndRegister(processor);

                // createOutboundEdgeStreams() populates localConveyorMap and edgeSenderConveyorMap.
                // Also populates instance fields: senderMap, receiverMap, tasklets.
                List<OutboundEdgeStream> outboundStreams = createOutboundEdgeStreams(
                        vertex, localProcessorIdx, probeBuilder
                );
                List<InboundEdgeStream> inboundStreams = createInboundEdgeStreams(
                        vertex, localProcessorIdx, globalProcessorIndex
                );

                OutboundCollector snapshotCollector = new ConveyorCollector(ssConveyor, localProcessorIdx, null);

<<<<<<< HEAD
                ProcessorK kotlinP = Processors.USE_KOTLIN_TASKLET ? p.kotlinProcessor() : null;
                Tasklet processorTasklet = kotlinP != null
                        ? new ProcessorTaskletK(context, kotlinP, inboundStreams, outboundStreams,
                        snapshotContext, snapshotCollector, jobConfig.getMaxWatermarkRetainMillis())
                        : new ProcessorTasklet(context, p, inboundStreams, outboundStreams,
                        snapshotContext, snapshotCollector, jobConfig.getMaxWatermarkRetainMillis());
=======
                ProcessorTasklet processorTasklet = new ProcessorTasklet(context, nodeEngine.getSerializationService(),
                        processor, inboundStreams, outboundStreams, snapshotContext, snapshotCollector,
                        jobConfig.getMaxWatermarkRetainMillis());
                processorTasklet.registerMetrics(processorProbeBuilder);
>>>>>>> 864e4da5
                tasklets.add(processorTasklet);
                this.processors.add(processor);
                localProcessorIdx++;
            }
        }
        List<ReceiverTasklet> allReceivers = receiverMap.values().stream()
                                                        .flatMap(o -> o.values().stream())
                                                        .flatMap(a -> a.values().stream())
                                                        .collect(toList());

        tasklets.addAll(allReceivers);
    }

    public static String createLoggerName(
            String processorClassName, String jobName, String vertexName, int processorIndex
    ) {
        if (StringUtil.isNullOrEmptyAfterTrim(jobName)) {
            return processorClassName + '.' + vertexName + '#' + processorIndex;
        } else {
            return processorClassName + '.' + jobName.trim() + "/" + vertexName + '#' + processorIndex;
        }
    }

    public List<ProcessorSupplier> getProcessorSuppliers() {
        return vertices.stream().map(VertexDef::processorSupplier).collect(toList());
    }

    public Map<Integer, Map<Integer, Map<Address, ReceiverTasklet>>> getReceiverMap() {
        return receiverMap;
    }

    public Map<Integer, Map<Integer, Map<Address, SenderTasklet>>> getSenderMap() {
        return senderMap;
    }

    public List<Tasklet> getTasklets() {
        return tasklets;
    }

    public JobConfig getJobConfig() {
        return jobConfig;
    }

    void addVertex(VertexDef vertex) {
        vertices.add(vertex);
    }

    // Implementation of IdentifiedDataSerializable

    @Override
    public int getFactoryId() {
        return JetInitDataSerializerHook.FACTORY_ID;
    }

    @Override
    public int getId() {
        return JetInitDataSerializerHook.EXECUTION_PLAN;
    }

    @Override
    public void writeData(ObjectDataOutput out) throws IOException {
        writeList(out, vertices);
        out.writeInt(partitionOwners.length);
        out.writeLong(lastSnapshotId);
        for (Address address : partitionOwners) {
            out.writeObject(address);
        }
        out.writeObject(jobConfig);
        out.writeInt(memberIndex);
        out.writeInt(memberCount);
    }

    @Override
    public void readData(ObjectDataInput in) throws IOException {
        vertices = readList(in);
        int len = in.readInt();
        partitionOwners = new Address[len];
        lastSnapshotId = in.readLong();
        for (int i = 0; i < len; i++) {
            partitionOwners[i] = in.readObject();
        }
        jobConfig = in.readObject();
        memberIndex = in.readInt();
        memberCount = in.readInt();
    }

    // End implementation of IdentifiedDataSerializable

    private void initProcSuppliers(long jobId, long executionId) {
        JetService service = nodeEngine.getService(JetService.SERVICE_NAME);

        for (VertexDef vertex : vertices) {
            ProcessorSupplier supplier = vertex.processorSupplier();
            ILogger logger = nodeEngine.getLogger(supplier.getClass().getName() + '.'
                    + vertex.name() + "#ProcessorSupplier");
            supplier.init(new ProcSupplierCtx(
                    service.getJetInstance(),
                    jobId,
                    executionId,
                    jobConfig,
                    logger,
                    vertex.name(),
                    vertex.localParallelism(),
                    vertex.localParallelism() * memberCount,
                    memberIndex,
                    memberCount
            ));
        }
    }

    private void initDag() {
        final Map<Integer, VertexDef> vMap = vertices.stream().collect(toMap(VertexDef::vertexId, v -> v));
        vertices.forEach(v -> {
            v.inboundEdges().forEach(e -> e.initTransientFields(vMap, v, false));
            v.outboundEdges().forEach(e -> e.initTransientFields(vMap, v, true));
        });
        final IPartitionService partitionService = nodeEngine.getPartitionService();
        vertices.stream()
                .map(VertexDef::outboundEdges)
                .flatMap(List::stream)
                .map(EdgeDef::partitioner)
                .filter(Objects::nonNull)
                .forEach(p -> p.init(partitionService::getPartitionId));
    }

    private static Collection<? extends Processor> createProcessors(VertexDef vertexDef, int parallelism) {
        final Collection<? extends Processor> processors = vertexDef.processorSupplier().get(parallelism);
        if (processors.size() != parallelism) {
            throw new JetException("ProcessorSupplier failed to return the requested number of processors." +
                    " Requested: " + parallelism + ", returned: " + processors.size());
        }
        return processors;
    }

    /**
     * Populates {@code localConveyorMap}, {@code edgeSenderConveyorMap}.
     * Populates {@link #senderMap} and {@link #tasklets} fields.
     */
    private List<OutboundEdgeStream> createOutboundEdgeStreams(
            VertexDef srcVertex, int processorIdx, final ProbeBuilder probeBuilder
    ) {
        final List<OutboundEdgeStream> outboundStreams = new ArrayList<>();
        for (EdgeDef edge : srcVertex.outboundEdges()) {
            ProbeBuilder probeBuilder2 = probeBuilder.withTag("ordinal", String.valueOf(edge.sourceOrdinal()));
            Map<Address, ConcurrentConveyor<Object>> memberToSenderConveyorMap = null;
            if (edge.isDistributed()) {
                memberToSenderConveyorMap = memberToSenderConveyorMap(edgeSenderConveyorMap, edge, probeBuilder2);
            }
            outboundStreams.add(createOutboundEdgeStream(edge, processorIdx, memberToSenderConveyorMap, probeBuilder2));
        }
        return outboundStreams;
    }

    /**
     * Creates (if absent) for the given edge one sender tasklet per remote member,
     * each with a single conveyor with a number of producer queues feeding it.
     * Populates the {@link #senderMap} and {@link #tasklets} fields.
     */
    private Map<Address, ConcurrentConveyor<Object>> memberToSenderConveyorMap(
            Map<String, Map<Address, ConcurrentConveyor<Object>>> edgeSenderConveyorMap, EdgeDef edge,
            ProbeBuilder probeBuilder
    ) {
        assert edge.isDistributed() : "Edge is not distributed";
        return edgeSenderConveyorMap.computeIfAbsent(edge.edgeId(), x -> {
            final Map<Address, ConcurrentConveyor<Object>> addrToConveyor = new HashMap<>();
            List<AtomicLong> bytesCounters = new ArrayList<>();
            List<AtomicLong> itemsCounters = new ArrayList<>();
            Tasklet firstTasklet = null;
            for (Address destAddr : remoteMembers.get()) {
                final ConcurrentConveyor<Object> conveyor = createConveyorArray(
                        1, edge.sourceVertex().localParallelism(), edge.getConfig().getQueueSize())[0];
                final ConcurrentInboundEdgeStream inboundEdgeStream = newEdgeStream(edge, conveyor,
                        "sender-toVertex:" + edge.destVertex().name() + "-toMember:"
                                + destAddr.toString().replace('.', '-'));
                final int destVertexId = edge.destVertex().vertexId();
                final SenderTasklet t = new SenderTasklet(inboundEdgeStream, nodeEngine,
                        destAddr, executionId, destVertexId, edge.getConfig().getPacketSizeLimit());
                if (firstTasklet == null) {
                    firstTasklet = t;
                }
                bytesCounters.add(t.getBytesOutCounter());
                itemsCounters.add(t.getItemsOutCounter());
                senderMap.computeIfAbsent(destVertexId, xx -> new HashMap<>())
                         .computeIfAbsent(edge.destOrdinal(), xx -> new HashMap<>())
                         .put(destAddr, t);
                tasklets.add(t);
                addrToConveyor.put(destAddr, conveyor);
            }

            // We register the metrics to the first tasklet. The metrics itself aggregate counters from all tasklets
            // and don't use the reference to source, but we use the source to deregister the metrics when the job
            // finishes.
            if (firstTasklet != null) {
                probeBuilder.register(firstTasklet, "distributedBytesOut", ProbeLevel.INFO, ProbeUnit.BYTES,
                        addCountersProbeFunction(bytesCounters));
                probeBuilder.register(firstTasklet, "distributedItemsOut", ProbeLevel.INFO, ProbeUnit.BYTES,
                        addCountersProbeFunction(itemsCounters));
            }
            return addrToConveyor;
        });
    }

    private static <T> LongProbeFunction<T> addCountersProbeFunction(List<AtomicLong> counters) {
        AtomicLong[] countersArray = counters.toArray(new AtomicLong[0]);
        return source -> {
            long total = 0;
            for (AtomicLong counter : countersArray) {
                total += counter.get();
            }
            return total;
        };
    }

    @SuppressWarnings("unchecked")
    private static ConcurrentConveyor<Object>[] createConveyorArray(int count, int queueCount, int queueSize) {
        ConcurrentConveyor<Object>[] concurrentConveyors = new ConcurrentConveyor[count];
        Arrays.setAll(concurrentConveyors, i -> {
            QueuedPipe<Object>[] queues = new QueuedPipe[queueCount];
            Arrays.setAll(queues, j -> new OneToOneConcurrentArrayQueue<>(queueSize));
            return concurrentConveyor(null, queues);
        });
        return concurrentConveyors;
    }

    private OutboundEdgeStream createOutboundEdgeStream(
            EdgeDef edge, int processorIndex, Map<Address, ConcurrentConveyor<Object>> senderConveyorMap,
            ProbeBuilder probeBuilder
    ) {
        final int totalPtionCount = nodeEngine.getPartitionService().getPartitionCount();
        OutboundCollector[] outboundCollectors = createOutboundCollectors(
                edge, processorIndex, senderConveyorMap, probeBuilder
        );
        OutboundCollector compositeCollector = compositeCollector(outboundCollectors, edge, totalPtionCount);
        return new OutboundEdgeStream(edge.sourceOrdinal(), compositeCollector);
    }

    private OutboundCollector[] createOutboundCollectors(
            EdgeDef edge, int processorIndex, Map<Address, ConcurrentConveyor<Object>> senderConveyorMap,
            ProbeBuilder probeBuilder
    ) {
        final int upstreamParallelism = edge.sourceVertex().localParallelism();
        final int downstreamParallelism = edge.destVertex().localParallelism();
        final int numRemoteMembers = ptionArrgmt.remotePartitionAssignment.get().size();
        final int queueSize = edge.getConfig().getQueueSize();

        final int[][] ptionsPerProcessor =
                ptionArrgmt.assignPartitionsToProcessors(downstreamParallelism, edge.isDistributed());

        if (edge.routingPolicy() == RoutingPolicy.ISOLATED) {
            if (downstreamParallelism < upstreamParallelism) {
                throw new IllegalArgumentException(String.format(
                        "The edge %s specifies the %s routing policy, but the downstream vertex" +
                        " parallelism (%d) is less than the upstream vertex parallelism (%d)",
                        edge, RoutingPolicy.ISOLATED.name(), downstreamParallelism, upstreamParallelism));
            }
            if (edge.isDistributed()) {
                throw new IllegalArgumentException("Isolated edges must be local: " + edge);
            }

            // there is only one producer per consumer for a one to many edge, so queueCount is always 1
            ConcurrentConveyor<Object>[] localConveyors = localConveyorMap.computeIfAbsent(edge.edgeId(),
                    e -> createConveyorArray(downstreamParallelism, 1, queueSize));
            return IntStream.range(0, downstreamParallelism)
                            .filter(i -> i % upstreamParallelism == processorIndex)
                            .mapToObj(i -> new ConveyorCollector(localConveyors[i], 0, ptionsPerProcessor[i]))
                            .toArray(OutboundCollector[]::new);
        }

        /*
         * Each edge is represented by an array of conveyors between the producers and consumers
         * There are as many conveyors as there are consumers.
         * Each conveyor has one queue per producer.
         *
         * For a distributed edge, there is one additional producer per member represented
         * by the ReceiverTasklet.
         */
        final ConcurrentConveyor<Object>[] localConveyors = localConveyorMap.computeIfAbsent(edge.edgeId(),
                e -> {
                    int queueCount = upstreamParallelism + (edge.isDistributed() ? numRemoteMembers : 0);
                    return createConveyorArray(downstreamParallelism, queueCount, queueSize);
                });
        final OutboundCollector[] localCollectors = new OutboundCollector[downstreamParallelism];
        Arrays.setAll(localCollectors, n ->
                new ConveyorCollector(localConveyors[n], processorIndex, ptionsPerProcessor[n]));

        // in a local edge, we only have the local collectors.
        if (!edge.isDistributed()) {
            return localCollectors;
        }

        // in a distributed edge, allCollectors[0] is the composite of local collectors, and
        // allCollectors[n] where n > 0 is a collector pointing to a remote member _n_.
        final int totalPtionCount = nodeEngine.getPartitionService().getPartitionCount();
        final OutboundCollector[] allCollectors;
        createIfAbsentReceiverTasklet(edge, ptionsPerProcessor, totalPtionCount, probeBuilder);

        // assign remote partitions to outbound data collectors
        final Map<Address, int[]> memberToPartitions = ptionArrgmt.remotePartitionAssignment.get();
        allCollectors = new OutboundCollector[memberToPartitions.size() + 1];
        allCollectors[0] = compositeCollector(localCollectors, edge, totalPtionCount);
        int index = 1;
        for (Map.Entry<Address, int[]> entry : memberToPartitions.entrySet()) {
            allCollectors[index++] = new ConveyorCollectorWithPartition(senderConveyorMap.get(entry.getKey()),
                    processorIndex, entry.getValue());
        }
        return allCollectors;
    }

    private void createIfAbsentReceiverTasklet(
            EdgeDef edge, int[][] ptionsPerProcessor, int totalPtionCount, ProbeBuilder probeBuilder
    ) {
        final ConcurrentConveyor<Object>[] localConveyors = localConveyorMap.get(edge.edgeId());

        receiverMap.computeIfAbsent(edge.destVertex().vertexId(), x -> new HashMap<>())
                   .computeIfAbsent(edge.destOrdinal(), x -> {
                       Map<Address, ReceiverTasklet> addrToTasklet = new HashMap<>();
                       //create a receiver per address
                       int offset = 0;
                       List<AtomicLong> itemCounters = new ArrayList<>();
                       List<AtomicLong> bytesCounters = new ArrayList<>();
                       Tasklet firstTasklet = null;
                       for (Address addr : ptionArrgmt.remotePartitionAssignment.get().keySet()) {
                           final OutboundCollector[] collectors = new OutboundCollector[ptionsPerProcessor.length];
                           // assign the queues starting from end
                           final int queueOffset = --offset;
                           Arrays.setAll(collectors, n -> new ConveyorCollector(
                                   localConveyors[n], localConveyors[n].queueCount() + queueOffset,
                                   ptionsPerProcessor[n]));
                           final OutboundCollector collector = compositeCollector(collectors, edge, totalPtionCount);
                           ReceiverTasklet receiverTasklet = new ReceiverTasklet(
                                   collector, edge.getConfig().getReceiveWindowMultiplier(),
                                   getConfig().getInstanceConfig().getFlowControlPeriodMs());
                           addrToTasklet.put(addr, receiverTasklet);
                           if (firstTasklet == null) {
                               firstTasklet = receiverTasklet;
                           }
                           itemCounters.add(receiverTasklet.getItemsInCounter());
                           bytesCounters.add(receiverTasklet.getBytesInCounter());
                       }
                       if (firstTasklet != null) {
                           // We register the metrics to the first tasklet. The metrics itself aggregate counters from
                           // all tasklets and don't use the reference to source, but we use the source to deregister
                           // the metrics when the job finishes.
                           probeBuilder.register(firstTasklet, "distributedItemsIn", ProbeLevel.INFO, ProbeUnit.COUNT,
                                   addCountersProbeFunction(itemCounters));
                           probeBuilder.register(firstTasklet, "distributedBytesIn", ProbeLevel.INFO, ProbeUnit.COUNT,
                                   addCountersProbeFunction(bytesCounters));
                       }
                       return addrToTasklet;
                   });
    }

    private JetConfig getConfig() {
        JetService service = nodeEngine.getService(JetService.SERVICE_NAME);
        return service.getJetInstance().getConfig();
    }

    private List<InboundEdgeStream> createInboundEdgeStreams(VertexDef srcVertex, int localProcessorIdx,
                                                             int globalProcessorIdx) {
        final List<InboundEdgeStream> inboundStreams = new ArrayList<>();
        for (EdgeDef inEdge : srcVertex.inboundEdges()) {
            // each tasklet has one input conveyor per edge
            final ConcurrentConveyor<Object> conveyor = localConveyorMap.get(inEdge.edgeId())[localProcessorIdx];
            inboundStreams.add(newEdgeStream(inEdge, conveyor,
                    "inputTo:" + inEdge.destVertex().name() + '#' + globalProcessorIdx));
        }
        return inboundStreams;
    }

    private ConcurrentInboundEdgeStream newEdgeStream(EdgeDef inEdge, ConcurrentConveyor<Object> conveyor,
                                                      String debugName) {
        return new ConcurrentInboundEdgeStream(conveyor, inEdge.destOrdinal(), inEdge.priority(),
                jobConfig.getProcessingGuarantee() == ProcessingGuarantee.EXACTLY_ONCE,
                jobConfig.getMaxWatermarkRetainMillis(), debugName);
    }

    public List<Processor> getProcessors() {
        return processors;
    }

    public long lastSnapshotId() {
        return lastSnapshotId;
    }

    public int getStoreSnapshotTaskletCount() {
        return (int) tasklets.stream()
                             .filter(t -> t instanceof StoreSnapshotTasklet)
                             .count();
    }

    public int getHigherPriorityVertexCount() {
        return (int) vertices.stream()
                             .filter(VertexDef::isHigherPriorityUpstream)
                             .count();
    }
}<|MERGE_RESOLUTION|>--- conflicted
+++ resolved
@@ -214,19 +214,10 @@
 
                 OutboundCollector snapshotCollector = new ConveyorCollector(ssConveyor, localProcessorIdx, null);
 
-<<<<<<< HEAD
-                ProcessorK kotlinP = Processors.USE_KOTLIN_TASKLET ? p.kotlinProcessor() : null;
-                Tasklet processorTasklet = kotlinP != null
-                        ? new ProcessorTaskletK(context, kotlinP, inboundStreams, outboundStreams,
-                        snapshotContext, snapshotCollector, jobConfig.getMaxWatermarkRetainMillis())
-                        : new ProcessorTasklet(context, p, inboundStreams, outboundStreams,
-                        snapshotContext, snapshotCollector, jobConfig.getMaxWatermarkRetainMillis());
-=======
                 ProcessorTasklet processorTasklet = new ProcessorTasklet(context, nodeEngine.getSerializationService(),
                         processor, inboundStreams, outboundStreams, snapshotContext, snapshotCollector,
                         jobConfig.getMaxWatermarkRetainMillis());
                 processorTasklet.registerMetrics(processorProbeBuilder);
->>>>>>> 864e4da5
                 tasklets.add(processorTasklet);
                 this.processors.add(processor);
                 localProcessorIdx++;
