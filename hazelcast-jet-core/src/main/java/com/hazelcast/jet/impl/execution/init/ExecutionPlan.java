--- conflicted
+++ resolved
@@ -366,11 +366,13 @@
     private List<OutboundEdgeStream> createOutboundEdgeStreams(
             VertexDef vertex,
             int processorIdx,
+            String jobPrefix,
             InternalSerializationService jobSerializationService
     ) {
         List<OutboundEdgeStream> outboundStreams = new ArrayList<>();
         for (EdgeDef edge : vertex.outboundEdges()) {
-            OutboundCollector outboundCollector = createOutboundCollector(edge, processorIdx, jobSerializationService);
+            OutboundCollector outboundCollector =
+                    createOutboundCollector(edge, processorIdx, jobPrefix, jobSerializationService);
             OutboundEdgeStream outboundEdgeStream = new OutboundEdgeStream(edge.sourceOrdinal(), outboundCollector);
             outboundStreams.add(outboundEdgeStream);
         }
@@ -385,22 +387,10 @@
      * For a distributed edge, there is one additional producer per member represented
      * by the ReceiverTasklet.
      */
-<<<<<<< HEAD
-    private List<OutboundEdgeStream> createOutboundEdgeStreams(VertexDef srcVertex, int processorIdx, String jobPrefix,
-                                                               InternalSerializationService jobSerializationService) {
-        final List<OutboundEdgeStream> outboundStreams = new ArrayList<>();
-        for (EdgeDef edge : srcVertex.outboundEdges()) {
-            Map<Address, ConcurrentConveyor<Object>> memberToSenderConveyorMap = null;
-            if (edge.getDistributedTo() != null) {
-                memberToSenderConveyorMap =
-                        memberToSenderConveyorMap(edgeSenderConveyorMap, edge, jobPrefix, jobSerializationService);
-            }
-            outboundStreams.add(createOutboundEdgeStream(edge, processorIdx, jobPrefix, memberToSenderConveyorMap,
-                    jobSerializationService));
-=======
     private OutboundCollector createOutboundCollector(
             EdgeDef edge,
             int processorIndex,
+            String jobPrefix,
             InternalSerializationService jobSerializationService
     ) {
         if (edge.routingPolicy() == RoutingPolicy.ISOLATED && !edge.isLocal()) {
@@ -422,6 +412,7 @@
 
         OutboundCollector[] remoteCollectors = createRemoteOutboundCollectors(
                 edge,
+                jobPrefix,
                 processorIndex,
                 totalPartitionCount,
                 partitionsPerProcessor,
@@ -486,6 +477,7 @@
 
     private OutboundCollector[] createRemoteOutboundCollectors(
             EdgeDef edge,
+            String jobPrefix,
             int processorIndex,
             int totalPartitionCount,
             int[][] partitionsPerProcessor,
@@ -501,15 +493,16 @@
                 throw new JetException("The target member of an edge is not present in the cluster or is a lite member: "
                                        + edge);
             }
->>>>>>> 94083bf3
         }
 
         Map<Address, ConcurrentConveyor<Object>> senderConveyorMap = memberToSenderConveyorMap(
                 edgeSenderConveyorMap,
                 edge,
+                jobPrefix,
                 jobSerializationService
         );
-        createIfAbsentReceiverTasklet(edge, partitionsPerProcessor, totalPartitionCount, jobSerializationService);
+        createIfAbsentReceiverTasklet(edge, jobPrefix, partitionsPerProcessor,
+                totalPartitionCount, jobSerializationService);
 
         // assign remote partitions to outbound data collectors
         Address distributeTo = edge.getDistributedTo();
@@ -582,101 +575,6 @@
         return concurrentConveyors;
     }
 
-<<<<<<< HEAD
-    private OutboundEdgeStream createOutboundEdgeStream(EdgeDef edge,
-                                                        int processorIndex,
-                                                        String jobPrefix,
-                                                        Map<Address, ConcurrentConveyor<Object>> senderConveyorMap,
-                                                        InternalSerializationService jobSerializationService) {
-        final int totalPtionCount = nodeEngine.getPartitionService().getPartitionCount();
-        OutboundCollector[] outboundCollectors = createOutboundCollectors(
-                edge, processorIndex, jobPrefix, senderConveyorMap, jobSerializationService
-        );
-        OutboundCollector compositeCollector = compositeCollector(outboundCollectors, edge, totalPtionCount);
-        return new OutboundEdgeStream(edge.sourceOrdinal(), compositeCollector);
-    }
-
-    private OutboundCollector[] createOutboundCollectors(EdgeDef edge,
-                                                         int processorIndex,
-                                                         String jobPrefix,
-                                                         Map<Address, ConcurrentConveyor<Object>> senderConveyorMap,
-                                                         InternalSerializationService jobSerializationService) {
-        final int upstreamParallelism = edge.sourceVertex().localParallelism();
-        final int downstreamParallelism = edge.destVertex().localParallelism();
-        final int numRemoteMembers = ptionArrgmt.getRemotePartitionAssignment().size();
-        final int queueSize = edge.getConfig().getQueueSize();
-
-        if (edge.routingPolicy() == RoutingPolicy.ISOLATED) {
-            if (edge.getDistributedTo() != null) {
-                throw new IllegalArgumentException("Isolated edges must be local: " + edge);
-            }
-
-            // there is only one producer per consumer for a one to many edge, so queueCount is always 1
-            ConcurrentConveyor<Object>[] localConveyors = localConveyorMap.computeIfAbsent(edge.edgeId(),
-                    e -> createConveyorArray(downstreamParallelism, 1, queueSize));
-            return IntStream.range(0, downstreamParallelism)
-                            .filter(i -> i % upstreamParallelism == processorIndex)
-                            .mapToObj(i -> new ConveyorCollector(localConveyors[i], 0, null))
-                            .toArray(OutboundCollector[]::new);
-        }
-
-        /*
-         * Each edge is represented by an array of conveyors between the producers and consumers
-         * There are as many conveyors as there are consumers.
-         * Each conveyor has one queue per producer.
-         *
-         * For a distributed edge, there is one additional producer per member represented
-         * by the ReceiverTasklet.
-         */
-        final int[][] ptionsPerProcessor = getLocalPartitionDistribution(edge, downstreamParallelism);
-        final ConcurrentConveyor<Object>[] localConveyors = localConveyorMap.computeIfAbsent(edge.edgeId(),
-                e -> {
-                    int queueCount = upstreamParallelism + (edge.getDistributedTo() != null ? numRemoteMembers : 0);
-                    return createConveyorArray(downstreamParallelism, queueCount, queueSize);
-                });
-        final OutboundCollector[] localCollectors = new OutboundCollector[downstreamParallelism];
-        Arrays.setAll(localCollectors, n ->
-                new ConveyorCollector(localConveyors[n], processorIndex, ptionsPerProcessor[n]));
-
-        // in a local edge, we only have the local collectors.
-        if (edge.getDistributedTo() == null) {
-            return localCollectors;
-        }
-
-        // the distributed-to-one edge must be partitioned and the target member must be present
-        if (!edge.getDistributedTo().equals(DISTRIBUTE_TO_ALL)) {
-            if (edge.routingPolicy() != RoutingPolicy.PARTITIONED) {
-                throw new JetException("An edge distributing to a specific member must be partitioned: " + edge);
-            }
-            if (!ptionArrgmt.getRemotePartitionAssignment().containsKey(edge.getDistributedTo())
-                    && !edge.getDistributedTo().equals(nodeEngine.getThisAddress())) {
-                throw new JetException("The target member of an edge is not present in the cluster or is a lite member: "
-                        + edge);
-            }
-        }
-
-        // in a distributed edge, allCollectors[0] is the composite of local collectors, and
-        // allCollectors[n] where n > 0 is a collector pointing to a remote member _n_.
-        final int totalPtionCount = nodeEngine.getPartitionService().getPartitionCount();
-        final OutboundCollector[] allCollectors;
-        createIfAbsentReceiverTasklet(edge, ptionsPerProcessor, totalPtionCount, jobPrefix, jobSerializationService);
-
-        // assign remote partitions to outbound data collectors
-        final Map<Address, int[]> memberToPartitions = edge.getDistributedTo().equals(DISTRIBUTE_TO_ALL)
-                ? ptionArrgmt.getRemotePartitionAssignment()
-                : ptionArrgmt.remotePartitionAssignmentToOne(edge.getDistributedTo());
-        allCollectors = new OutboundCollector[memberToPartitions.size() + 1];
-        allCollectors[0] = compositeCollector(localCollectors, edge, totalPtionCount);
-        int index = 1;
-        for (Map.Entry<Address, int[]> entry : memberToPartitions.entrySet()) {
-            allCollectors[index++] = new ConveyorCollectorWithPartition(senderConveyorMap.get(entry.getKey()),
-                    processorIndex, entry.getValue());
-        }
-        return allCollectors;
-    }
-
-=======
->>>>>>> 94083bf3
     /**
      * Return the partition distribution for local conveyors. The first
      * dimension in the result is the processor index, at that index is the
@@ -706,9 +604,9 @@
     }
 
     private void createIfAbsentReceiverTasklet(EdgeDef edge,
+                                               String jobPrefix,
                                                int[][] ptionsPerProcessor,
                                                int totalPtionCount,
-                                               String jobPrefix,
                                                InternalSerializationService jobSerializationService) {
         final ConcurrentConveyor<Object>[] localConveyors = localConveyorMap.get(edge.edgeId());
 
