/*
 * Copyright (c) 2008-2019, Hazelcast, Inc. All Rights Reserved.
 *
 * Licensed under the Apache License, Version 2.0 (the "License");
 * you may not use this file except in compliance with the License.
 * You may obtain a copy of the License at
 *
 * http://www.apache.org/licenses/LICENSE-2.0
 *
 * Unless required by applicable law or agreed to in writing, software
 * distributed under the License is distributed on an "AS IS" BASIS,
 * WITHOUT WARRANTIES OR CONDITIONS OF ANY KIND, either express or implied.
 * See the License for the specific language governing permissions and
 * limitations under the License.
 */

package com.hazelcast.jet.impl.pipeline;

import com.hazelcast.jet.Traverser;
import com.hazelcast.jet.aggregate.AggregateOperation;
import com.hazelcast.jet.aggregate.AggregateOperation1;
import com.hazelcast.jet.aggregate.AggregateOperation2;
import com.hazelcast.jet.aggregate.AggregateOperation3;
import com.hazelcast.jet.core.Inbox;
import com.hazelcast.jet.core.Processor;
import com.hazelcast.jet.core.ProcessorMetaSupplier;
import com.hazelcast.function.BiConsumerEx;
import com.hazelcast.function.BiFunctionEx;
import com.hazelcast.function.BiPredicateEx;
import com.hazelcast.function.FunctionEx;
import com.hazelcast.function.PredicateEx;
import com.hazelcast.function.ToLongFunctionEx;
import com.hazelcast.jet.function.TriFunction;
import com.hazelcast.jet.impl.JetEvent;
import com.hazelcast.jet.impl.processor.ProcessorWrapper;
import com.hazelcast.jet.impl.util.WrappingProcessorMetaSupplier;
import com.hazelcast.jet.pipeline.JoinClause;

import javax.annotation.Nonnull;
import java.util.Arrays;
import java.util.BitSet;
import java.util.concurrent.CompletableFuture;

import static com.hazelcast.jet.impl.JetEvent.jetEvent;

public class FunctionAdapter {

    @Nonnull
    public <T, K> FunctionEx<?, ? extends K> adaptKeyFn(@Nonnull FunctionEx<? super T, ? extends K> keyFn) {
        return keyFn;
    }

    @SuppressWarnings("unused")
    @Nonnull
    <T> ToLongFunctionEx<?> adaptTimestampFn() {
        return t -> Long.MIN_VALUE;
    }

    @Nonnull
    <T, R> FunctionEx<?, ?> adaptMapFn(@Nonnull FunctionEx<? super T, ? extends R> mapFn) {
        return mapFn;
    }

    @Nonnull
    <T> PredicateEx<?> adaptFilterFn(@Nonnull PredicateEx<? super T> filterFn) {
        return filterFn;
    }


    @Nonnull
    <T, R> FunctionEx<?, ? extends Traverser<?>> adaptFlatMapFn(
            @Nonnull FunctionEx<? super T, ? extends Traverser<? extends R>> flatMapFn
    ) {
        return flatMapFn;
    }

    @Nonnull
    <S, K, T, R> TriFunction<? super S, ? super K, ?, ?> adaptStatefulMapFn(
            @Nonnull TriFunction<? super S, ? super K, ? super T, ? extends R> mapFn
    ) {
        return mapFn;
    }

    @Nonnull
    <S, K, R> TriFunction<? super S, ? super K, ? super Long, ?> adaptOnEvictFn(
            @Nonnull TriFunction<? super S, ? super K, ? super Long, ? extends R> onEvictFn
    ) {
        return onEvictFn;
    }

    @Nonnull
    <S, K, T, R> TriFunction<? super S, ? super K, ?, ? extends Traverser<?>> adaptStatefulFlatMapFn(
            @Nonnull TriFunction<? super S, ? super K, ? super T, ? extends Traverser<R>> flatMapFn
    ) {
        return flatMapFn;
    }

    @Nonnull
    <S, K, R> TriFunction<? super S, ? super K, ? super Long, ? extends Traverser<?>> adaptOnEvictFlatMapFn(
            @Nonnull TriFunction<? super S, ? super K, ? super Long, ? extends Traverser<R>> onEvictFn
    ) {
        return onEvictFn;
    }

    @Nonnull
    <C, T, R> BiFunctionEx<? super C, ?, ?> adaptMapUsingServiceFn(
            @Nonnull BiFunctionEx<? super C, ? super T, ? extends R> mapFn
    ) {
        return mapFn;
    }

    @Nonnull
    <C, T> BiPredicateEx<? super C, ?> adaptFilterUsingServiceFn(
            @Nonnull BiPredicateEx<? super C, ? super T> filterFn
    ) {
        return filterFn;
    }

    @Nonnull
    <C, T, R> BiFunctionEx<? super C, ?, ? extends Traverser<?>> adaptFlatMapUsingServiceFn(
            @Nonnull BiFunctionEx<? super C, ? super T, ? extends Traverser<? extends R>> flatMapFn
    ) {
        return flatMapFn;
    }

    @Nonnull
    @SuppressWarnings("unchecked")
    <C, T, R> BiFunctionEx<? super C, ?, ? extends CompletableFuture<Traverser<?>>> adaptFlatMapUsingServiceAsyncFn(
            @Nonnull BiFunctionEx<? super C, ? super T, ? extends CompletableFuture<Traverser<R>>> flatMapAsyncFn
    ) {
        return (BiFunctionEx) flatMapAsyncFn;
    }

    @Nonnull
    <T, R extends CharSequence> FunctionEx<?, ? extends R> adaptToStringFn(
            @Nonnull FunctionEx<? super T, ? extends R> toStringFn
    ) {
        return toStringFn;
    }

    @Nonnull
    public <K, T0, T1, T1_OUT> JoinClause<? extends K, ?, ? super T1, ? extends T1_OUT>
    adaptJoinClause(@Nonnull JoinClause<? extends K, ? super T0, ? super T1, ? extends T1_OUT> joinClause) {
        return joinClause;
    }

    @Nonnull
    public <T, T1, R> BiFunctionEx<?, ? super T1, ?> adaptHashJoinOutputFn(
            @Nonnull BiFunctionEx<? super T, ? super T1, ? extends R> mapToOutputFn
    ) {
        return mapToOutputFn;
    }

    @Nonnull
    <T, T1, T2, R> TriFunction<?, ? super T1, ? super T2, ?> adaptHashJoinOutputFn(
            @Nonnull TriFunction<? super T, ? super T1, ? super T2, ? extends R> mapToOutputFn
    ) {
        return mapToOutputFn;
    }

    @Nonnull
    <A, R> AggregateOperation<A, ? extends R> adaptAggregateOperation(
            @Nonnull AggregateOperation<A, ? extends R> aggrOp
    ) {
        return aggrOp;
    }

    @Nonnull
    <T, A, R> AggregateOperation1<?, A, ? extends R> adaptAggregateOperation1(
            @Nonnull AggregateOperation1<? super T, A, ? extends R> aggrOp
    ) {
        return aggrOp;
    }

    @Nonnull
    public static ProcessorMetaSupplier adaptingMetaSupplier(ProcessorMetaSupplier metaSup, int[] ordinalsToAdapt) {
        return new WrappingProcessorMetaSupplier(metaSup, p -> new AdaptingProcessor(p, ordinalsToAdapt));
    }

    private static final class AdaptingProcessor extends ProcessorWrapper {
        private final AdaptingInbox adaptingInbox = new AdaptingInbox();
        private final BitSet shouldAdaptOrdinal = new BitSet();

        AdaptingProcessor(Processor wrapped, int[] ordinalsToAdapt) {
            super(wrapped);
            for (int ordinal : ordinalsToAdapt) {
                shouldAdaptOrdinal.set(ordinal);
            }
        }

        @Override
        public void process(int ordinal, @Nonnull Inbox inbox) {
            Inbox inboxToUse;
            if (shouldAdaptOrdinal.get(ordinal)) {
                inboxToUse = adaptingInbox;
                adaptingInbox.setWrappedInbox(inbox);
            } else {
                inboxToUse = inbox;
            }
            super.process(ordinal, inboxToUse);
        }
    }

    private static final class AdaptingInbox implements Inbox {
        private Inbox wrapped;

        void setWrappedInbox(@Nonnull Inbox wrapped) {
            this.wrapped = wrapped;
        }

        @Override
        public boolean isEmpty() {
            return wrapped.isEmpty();
        }

        @Override
        public Object peek() {
            return unwrapPayload(wrapped.peek());
        }

        @Override
        public Object poll() {
            return unwrapPayload(wrapped.poll());
        }

        @Override
        public void remove() {
            wrapped.remove();
        }

        @Override
        public int size() {
            return wrapped.size();
        }

        private static Object unwrapPayload(Object jetEvent) {
            return jetEvent != null ? ((JetEvent) jetEvent).payload() : null;
        }
    }
}

class JetEventFunctionAdapter extends FunctionAdapter {
    @Nonnull @Override
    public <T, K> FunctionEx<? super JetEvent<T>, ? extends K> adaptKeyFn(
            @Nonnull FunctionEx<? super T, ? extends K> keyFn
    ) {
        return e -> keyFn.apply(e.payload());
    }

    @Nonnull @Override
    <T> ToLongFunctionEx<? super JetEvent<T>> adaptTimestampFn() {
        return JetEvent::timestamp;
    }

    @Nonnull @Override
    <T, R> FunctionEx<? super JetEvent<T>, ?> adaptMapFn(
            @Nonnull FunctionEx<? super T, ? extends R> mapFn
    ) {
        return e -> jetEvent(e.timestamp(), mapFn.apply(e.payload()));
    }

    @Nonnull @Override
    <T> PredicateEx<? super JetEvent<T>> adaptFilterFn(@Nonnull PredicateEx<? super T> filterFn) {
        return e -> filterFn.test(e.payload());
    }

    @Nonnull @Override
    <T, R> FunctionEx<? super JetEvent<T>, ? extends Traverser<JetEvent<R>>> adaptFlatMapFn(
            @Nonnull FunctionEx<? super T, ? extends Traverser<? extends R>> flatMapFn
    ) {
        return e -> flatMapFn.apply(e.payload()).map(r -> jetEvent(e.timestamp(), r));
    }

    @Nonnull @Override
    <S, K, T, R> TriFunction<? super S, ? super K, ? super JetEvent<T>, ? extends JetEvent<R>> adaptStatefulMapFn(
            @Nonnull TriFunction<? super S, ? super K, ? super T, ? extends R> mapFn
    ) {
        return (state, key, e) -> jetEvent(e.timestamp(), mapFn.apply(state, key, e.payload()));
    }

    @Nonnull
    <S, K, R> TriFunction<? super S, ? super K, ? super Long, ? extends JetEvent<R>> adaptOnEvictFn(
            @Nonnull TriFunction<? super S, ? super K, ? super Long, ? extends R> onEvictFn
    ) {
        return (s, k, wm) -> jetEvent(wm, onEvictFn.apply(s, k, wm));
    }

    @Nonnull @Override
    <S, K, T, R> TriFunction<? super S, ? super K, ? super JetEvent<T>, ? extends Traverser<JetEvent<R>>>
    adaptStatefulFlatMapFn(
            @Nonnull TriFunction<? super S, ? super K, ? super T, ? extends Traverser<R>> flatMapFn
    ) {
        return (state, key, e) -> flatMapFn.apply(state, key, e.payload()).map(r -> jetEvent(e.timestamp(), r));
    }

    @Nonnull
    <S, K, R> TriFunction<? super S, ? super K, ? super Long, ? extends Traverser<JetEvent<R>>> adaptOnEvictFlatMapFn(
            @Nonnull TriFunction<? super S, ? super K, ? super Long, ? extends Traverser<R>> onEvictFn
    ) {
        return (s, k, wm) -> onEvictFn.apply(s, k, wm).map(r -> jetEvent(wm, r));
    }

    @Nonnull @Override
    <S, T, R> BiFunctionEx<? super S, ? super JetEvent<T>, ? extends JetEvent<R>> adaptMapUsingServiceFn(
            @Nonnull BiFunctionEx<? super S, ? super T, ? extends R> mapFn
    ) {
        return (s, e) -> jetEvent(e.timestamp(), mapFn.apply(s, e.payload()));
    }

    @Nonnull @Override
    <S, T> BiPredicateEx<? super S, ? super JetEvent<T>> adaptFilterUsingServiceFn(
            @Nonnull BiPredicateEx<? super S, ? super T> filterFn
    ) {
        return (s, e) -> filterFn.test(s, e.payload());
    }

    @Nonnull @Override
    <S, T, R> BiFunctionEx<? super S, ? super JetEvent<T>, ? extends Traverser<JetEvent<R>>>
    adaptFlatMapUsingServiceFn(
            @Nonnull BiFunctionEx<? super S, ? super T, ? extends Traverser<? extends R>> flatMapFn
    ) {
        return (s, e) -> flatMapFn.apply(s, e.payload()).map(r -> jetEvent(e.timestamp(), r));
    }

    @Nonnull @Override
    <S, T, R> BiFunctionEx<? super S, ?, ? extends CompletableFuture<Traverser<?>>>
    adaptFlatMapUsingServiceAsyncFn(
            @Nonnull BiFunctionEx<? super S, ? super T, ? extends CompletableFuture<Traverser<R>>> flatMapAsyncFn
    ) {
<<<<<<< HEAD
        return (C context, JetEvent<T> e) ->
                flatMapAsyncFn.apply(context, e.payload())
                        .thenApply(trav -> trav == null ? null : trav.map(re -> jetEvent(e.timestamp(), re)));
=======
        return (S s, JetEvent<T> e) ->
                flatMapAsyncFn.apply(s, e.payload()).thenApply(trav -> trav.map(re -> jetEvent(e.timestamp(), re)));
>>>>>>> 0fc46bc2
    }

    @Nonnull @Override
    <T, STR extends CharSequence> FunctionEx<? super JetEvent<T>, ? extends STR> adaptToStringFn(
            @Nonnull FunctionEx<? super T, ? extends STR> toStringFn
    ) {
        return e -> toStringFn.apply(e.payload());
    }

    @Nonnull @Override
    public <K, T0, T1, T1_OUT> JoinClause<? extends K, ? super JetEvent<T0>, ? super T1, ? extends T1_OUT>
    adaptJoinClause(
            @Nonnull JoinClause<? extends K, ? super T0, ? super T1, ? extends T1_OUT> joinClause
    ) {
        return JoinClause.<K, JetEvent<T0>, T1>onKeys(adaptKeyFn(joinClause.leftKeyFn()), joinClause.rightKeyFn())
                .projecting(joinClause.rightProjectFn());
    }

    @Nonnull @Override
    public <T, T1, R> BiFunctionEx<? super JetEvent<T>, ? super T1, ?> adaptHashJoinOutputFn(
            @Nonnull BiFunctionEx<? super T, ? super T1, ? extends R> mapToOutputFn
    ) {
        return (e, t1) -> jetEvent(e.timestamp(), mapToOutputFn.apply(e.payload(), t1));
    }

    @Nonnull @Override
    <T, T1, T2, R> TriFunction<? super JetEvent<T>, ? super T1, ? super T2, ?> adaptHashJoinOutputFn(
            @Nonnull TriFunction<? super T, ? super T1, ? super T2, ? extends R> mapToOutputFn
    ) {
        return (e, t1, t2) -> jetEvent(e.timestamp(), mapToOutputFn.apply(e.payload(), t1, t2));
    }

    @Nonnull @Override
    @SuppressWarnings("unchecked")
    <A, R> AggregateOperation<A, ? extends R> adaptAggregateOperation(
            @Nonnull AggregateOperation<A, ? extends R> aggrOp
    ) {
        if (aggrOp instanceof AggregateOperation1) {
            return adaptAggregateOperation1((AggregateOperation1) aggrOp);
        } else if (aggrOp instanceof AggregateOperation2) {
            return adaptAggregateOperation2((AggregateOperation2) aggrOp);
        } else if (aggrOp instanceof AggregateOperation3) {
            return adaptAggregateOperation3((AggregateOperation3) aggrOp);
        } else {
            BiConsumerEx[] adaptedAccFns = new BiConsumerEx[aggrOp.arity()];
            Arrays.setAll(adaptedAccFns, i -> adaptAccumulateFn((BiConsumerEx) aggrOp.accumulateFn(i)));
            return aggrOp.withAccumulateFns(adaptedAccFns);
        }
    }

    @Nonnull @Override
    <T, A, R> AggregateOperation1<? super JetEvent<T>, A, ? extends R> adaptAggregateOperation1(
            @Nonnull AggregateOperation1<? super T, A, ? extends R> aggrOp
    ) {
        return aggrOp.withAccumulateFn(adaptAccumulateFn(aggrOp.accumulateFn()));
    }

    @Nonnull
    static <T0, T1, A, R> AggregateOperation2<? super JetEvent<T0>, ? super JetEvent<T1>, A, ? extends R>
    adaptAggregateOperation2(@Nonnull AggregateOperation2<? super T0, ? super T1, A, ? extends R> aggrOp) {
        return aggrOp
                .<JetEvent<T0>>withAccumulateFn0(adaptAccumulateFn(aggrOp.accumulateFn0()))
                .withAccumulateFn1(adaptAccumulateFn(aggrOp.accumulateFn1()));
    }

    @Nonnull
    static <T0, T1, T2, A, R>
    AggregateOperation3<? super JetEvent<T0>, ? super JetEvent<T1>, ? super JetEvent<T2>, A, ? extends R>
    adaptAggregateOperation3(@Nonnull AggregateOperation3<? super T0, ? super T1, ? super T2, A, ? extends R> aggrOp) {
        return aggrOp
                .<JetEvent<T0>>withAccumulateFn0(adaptAccumulateFn(aggrOp.accumulateFn0()))
                .<JetEvent<T1>>withAccumulateFn1(adaptAccumulateFn(aggrOp.accumulateFn1()))
                .withAccumulateFn2(adaptAccumulateFn(aggrOp.accumulateFn2()));
    }

    @Nonnull
    private static <A, T> BiConsumerEx<? super A, ? super JetEvent<T>> adaptAccumulateFn(
            @Nonnull BiConsumerEx<? super A, ? super T> accumulateFn
    ) {
        return (acc, t) -> accumulateFn.accept(acc, t.payload());
    }
}<|MERGE_RESOLUTION|>--- conflicted
+++ resolved
@@ -327,14 +327,9 @@
     adaptFlatMapUsingServiceAsyncFn(
             @Nonnull BiFunctionEx<? super S, ? super T, ? extends CompletableFuture<Traverser<R>>> flatMapAsyncFn
     ) {
-<<<<<<< HEAD
-        return (C context, JetEvent<T> e) ->
-                flatMapAsyncFn.apply(context, e.payload())
+        return (S s, JetEvent<T> e) ->
+                flatMapAsyncFn.apply(s, e.payload())
                         .thenApply(trav -> trav == null ? null : trav.map(re -> jetEvent(e.timestamp(), re)));
-=======
-        return (S s, JetEvent<T> e) ->
-                flatMapAsyncFn.apply(s, e.payload()).thenApply(trav -> trav.map(re -> jetEvent(e.timestamp(), re)));
->>>>>>> 0fc46bc2
     }
 
     @Nonnull @Override
