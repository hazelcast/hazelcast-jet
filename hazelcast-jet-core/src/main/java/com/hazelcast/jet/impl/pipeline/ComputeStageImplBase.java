/*
 * Copyright (c) 2008-2019, Hazelcast, Inc. All Rights Reserved.
 *
 * Licensed under the Apache License, Version 2.0 (the "License");
 * you may not use this file except in compliance with the License.
 * You may obtain a copy of the License at
 *
 * http://www.apache.org/licenses/LICENSE-2.0
 *
 * Unless required by applicable law or agreed to in writing, software
 * distributed under the License is distributed on an "AS IS" BASIS,
 * WITHOUT WARRANTIES OR CONDITIONS OF ANY KIND, either express or implied.
 * See the License for the specific language governing permissions and
 * limitations under the License.
 */

package com.hazelcast.jet.impl.pipeline;

import com.hazelcast.jet.Traverser;
import com.hazelcast.jet.core.EventTimePolicy;
import com.hazelcast.jet.core.ProcessorMetaSupplier;
import com.hazelcast.jet.function.BiFunctionEx;
import com.hazelcast.jet.function.BiPredicateEx;
import com.hazelcast.jet.function.FunctionEx;
import com.hazelcast.jet.function.PredicateEx;
import com.hazelcast.jet.function.SupplierEx;
import com.hazelcast.jet.function.ToLongFunctionEx;
import com.hazelcast.jet.function.TriFunction;
import com.hazelcast.jet.impl.JetEvent;
import com.hazelcast.jet.impl.pipeline.transform.AbstractTransform;
import com.hazelcast.jet.impl.pipeline.transform.FlatMapStatefulTransform;
import com.hazelcast.jet.impl.pipeline.transform.FlatMapTransform;
import com.hazelcast.jet.impl.pipeline.transform.GlobalFlatMapStatefulTransform;
import com.hazelcast.jet.impl.pipeline.transform.GlobalMapStatefulTransform;
import com.hazelcast.jet.impl.pipeline.transform.HashJoinTransform;
import com.hazelcast.jet.impl.pipeline.transform.MapStatefulTransform;
import com.hazelcast.jet.impl.pipeline.transform.MapTransform;
import com.hazelcast.jet.impl.pipeline.transform.MergeTransform;
import com.hazelcast.jet.impl.pipeline.transform.PeekTransform;
import com.hazelcast.jet.impl.pipeline.transform.RepartitionTransform;
import com.hazelcast.jet.impl.pipeline.transform.SinkTransform;
import com.hazelcast.jet.impl.pipeline.transform.TimestampTransform;
import com.hazelcast.jet.impl.pipeline.transform.Transform;
import com.hazelcast.jet.pipeline.BatchStage;
import com.hazelcast.jet.pipeline.ContextFactory;
import com.hazelcast.jet.pipeline.GeneralStage;
import com.hazelcast.jet.pipeline.JoinClause;
import com.hazelcast.jet.pipeline.Sink;
import com.hazelcast.jet.pipeline.SinkStage;
import com.hazelcast.jet.pipeline.StreamStage;

import javax.annotation.Nonnull;
import javax.annotation.Nullable;
import java.util.Map.Entry;
import java.util.concurrent.CompletableFuture;

import static com.hazelcast.jet.core.EventTimePolicy.DEFAULT_IDLE_TIMEOUT;
import static com.hazelcast.jet.core.WatermarkPolicy.limitingLag;
import static com.hazelcast.jet.impl.pipeline.transform.PartitionedProcessorTransform.filterUsingPartitionedContextTransform;
import static com.hazelcast.jet.impl.pipeline.transform.PartitionedProcessorTransform.flatMapUsingPartitionedContextAsyncTransform;
import static com.hazelcast.jet.impl.pipeline.transform.PartitionedProcessorTransform.flatMapUsingPartitionedContextTransform;
import static com.hazelcast.jet.impl.pipeline.transform.PartitionedProcessorTransform.mapUsingContextPartitionedTransform;
import static com.hazelcast.jet.impl.pipeline.transform.PartitionedProcessorTransform.partitionedCustomProcessorTransform;
import static com.hazelcast.jet.impl.pipeline.transform.ProcessorTransform.customProcessorTransform;
import static com.hazelcast.jet.impl.pipeline.transform.ProcessorTransform.filterUsingContextTransform;
import static com.hazelcast.jet.impl.pipeline.transform.ProcessorTransform.flatMapUsingContextAsyncTransform;
import static com.hazelcast.jet.impl.pipeline.transform.ProcessorTransform.flatMapUsingContextTransform;
import static com.hazelcast.jet.impl.pipeline.transform.ProcessorTransform.mapUsingContextTransform;
import static com.hazelcast.jet.impl.util.Util.checkSerializable;
import static java.util.Arrays.asList;
import static java.util.Collections.emptyList;
import static java.util.Collections.singletonList;

public abstract class ComputeStageImplBase<T> extends AbstractStage {

    @Nonnull
    private static final JetEventFunctionAdapter FN_ADAPTER = JetEventFunctionAdapter.INSTANCE;

    ComputeStageImplBase(
            @Nonnull Transform transform,
            @Nonnull PipelineImpl pipelineImpl,
            boolean acceptsDownstream
    ) {
        super(transform, acceptsDownstream, pipelineImpl);
    }

    @Nonnull
    public StreamStage<T> addTimestamps(@Nonnull ToLongFunctionEx<? super T> timestampFn, long allowedLateness) {
        checkSerializable(timestampFn, "timestampFn");
        TimestampTransform<JetEvent<T, ?>> tsTransform = new TimestampTransform<>(transform,
                EventTimePolicy.<JetEvent<T, ?>>eventTimePolicy(
                        FN_ADAPTER.adaptTimestampFn(timestampFn),
                        JetEvent::jetEvent,
                        limitingLag(allowedLateness),
                        0, 0, DEFAULT_IDLE_TIMEOUT
                ));
        pipelineImpl.connect(transform, tsTransform);
        return new StreamStageImpl<>(tsTransform, pipelineImpl);
    }

    @SuppressWarnings("unchecked")
    <RET> RET attachRepartition(boolean global) {
        return (RET) attach(new RepartitionTransform<>(this.transform, global));
    }

    @Nonnull
    @SuppressWarnings("unchecked")
    <R, RET> RET attachMap(@Nonnull FunctionEx<? super T, ? extends R> mapFn) {
        checkSerializable(mapFn, "mapFn");
        return (RET) attach(new MapTransform("map", this.transform, FN_ADAPTER.adaptMapFn(mapFn)));
    }

    @Nonnull
    @SuppressWarnings("unchecked")
    <RET> RET attachFilter(@Nonnull PredicateEx<T> filterFn) {
        checkSerializable(filterFn, "filterFn");
        PredicateEx adaptedFn = FN_ADAPTER.adaptFilterFn(filterFn);
        return (RET) attach(new MapTransform<T, T>("filter", transform, t -> adaptedFn.test(t) ? t : null));
    }

    @Nonnull
    @SuppressWarnings("unchecked")
    <R, RET> RET attachFlatMap(
            @Nonnull FunctionEx<? super T, ? extends Traverser<? extends R>> flatMapFn
    ) {
        checkSerializable(flatMapFn, "flatMapFn");
        return (RET) attach(new FlatMapTransform("flat-map", transform, FN_ADAPTER.adaptFlatMapFn(flatMapFn)));
    }

    @Nonnull
    @SuppressWarnings("unchecked")
    <S, R, RET> RET attachGlobalMapStateful(
            @Nonnull SupplierEx<? extends S> createFn,
            @Nonnull BiFunctionEx<? super S, ? super T, ? extends R> mapFn
    ) {
        checkSerializable(createFn, "createFn");
        checkSerializable(mapFn, "mapFn");
        GlobalMapStatefulTransform<T, S, R> transform = new GlobalMapStatefulTransform(
                this.transform,
                FN_ADAPTER.adaptTimestampFn(),
                createFn,
<<<<<<< HEAD
                FN_ADAPTER.adaptStatefulMapFn(mapFn),
                FN_ADAPTER.adaptStatefulOutputFn((event, key, result) -> result)
=======
                fnAdapter.<S, Object, T, R>adaptStatefulMapFn((s, k, t) -> mapFn.apply(s, t))
>>>>>>> 2d1951f5
        );
        return (RET) attach(transform);
    }

    @Nonnull
    @SuppressWarnings("unchecked")
    <S, R, RET> RET attachGlobalFlatMapStateful(
            @Nonnull SupplierEx<? extends S> createFn,
            @Nonnull BiFunctionEx<? super S, ? super T, ? extends Traverser<R>> flatMapFn
    ) {
        checkSerializable(createFn, "createFn");
        checkSerializable(flatMapFn, "flatMapFn");
        GlobalFlatMapStatefulTransform<T, S, R, RET> transform = new GlobalFlatMapStatefulTransform(
                this.transform,
                FN_ADAPTER.adaptTimestampFn(),
                createFn,
<<<<<<< HEAD
                FN_ADAPTER.adaptStatefulFlatMapFn(flatMapFn),
                FN_ADAPTER.adaptStatefulOutputFn((event, key, result) -> result)
=======
                fnAdapter.<S, Object, T, R>adaptStatefulFlatMapFn((s, k, t) -> flatMapFn.apply(s, t))
>>>>>>> 2d1951f5
        );
        return (RET) attach(transform);
    }

    @Nonnull
    @SuppressWarnings("unchecked")
    <K, S, R, RET> RET attachMapStateful(
            long ttl,
            @Nonnull FunctionEx<? super T, ? extends K> keyFn,
            @Nonnull SupplierEx<? extends S> createFn,
            @Nonnull TriFunction<? super S, ? super K, ? super T, ? extends R> mapFn,
            @Nullable TriFunction<? super S, ? super K, ? super Long, ? extends R> onEvictFn
    ) {
        checkSerializable(keyFn, "keyFn");
        checkSerializable(createFn, "createFn");
        checkSerializable(mapFn, "mapFn");
<<<<<<< HEAD
        MapStatefulTransform<T, K, S, R, Entry<K, R>> transform = new MapStatefulTransform(
=======
        if (ttl > 0 && fnAdapter == DO_NOT_ADAPT) {
            throw new IllegalStateException("Cannot use time-to-live on a non-timestamped stream");
        }
        MapStatefulTransform<T, K, S, R> transform = new MapStatefulTransform(
>>>>>>> 2d1951f5
                this.transform,
                ttl,
                FN_ADAPTER.adaptKeyFn(keyFn),
                FN_ADAPTER.adaptTimestampFn(),
                createFn,
<<<<<<< HEAD
                FN_ADAPTER.adaptStatefulMapFn(mapFn),
                FN_ADAPTER.adaptStatefulOutputFn((e, k, r) -> entry(k, r)));
        return (RET) attach(transform);
=======
                fnAdapter.adaptStatefulMapFn(mapFn),
                onEvictFn != null ? fnAdapter.adaptOnEvictFn(onEvictFn) : null);
        return (RET) attach(transform, fnAdapter);
>>>>>>> 2d1951f5
    }

    @Nonnull
    @SuppressWarnings("unchecked")
    <K, S, R, RET> RET attachFlatMapStateful(
            long ttl,
            @Nonnull FunctionEx<? super T, ? extends K> keyFn,
            @Nonnull SupplierEx<? extends S> createFn,
            @Nonnull TriFunction<? super S, ? super K, ? super T, ? extends Traverser<R>> flatMapFn,
            @Nullable TriFunction<? super S, ? super K, ? super Long, ? extends Traverser<R>> onEvictFn
    ) {
        checkSerializable(keyFn, "keyFn");
        checkSerializable(createFn, "createFn");
<<<<<<< HEAD
        checkSerializable(mapFn, "mapFn");
=======
        checkSerializable(flatMapFn, "mapFn");
        if (ttl > 0 && fnAdapter == DO_NOT_ADAPT) {
            throw new IllegalStateException("Cannot use time-to-live on a non-timestamped stream");
        }
>>>>>>> 2d1951f5
        FlatMapStatefulTransform<T, K, S, R, Entry<K, R>> transform = new FlatMapStatefulTransform(
                this.transform,
                ttl,
                FN_ADAPTER.adaptKeyFn(keyFn),
                FN_ADAPTER.adaptTimestampFn(),
                createFn,
<<<<<<< HEAD
                FN_ADAPTER.adaptStatefulFlatMapFn(mapFn),
                FN_ADAPTER.adaptStatefulOutputFn((e, k, r) -> entry(k, r)));
        return (RET) attach(transform);
=======
                fnAdapter.adaptStatefulFlatMapFn(flatMapFn),
                onEvictFn != null ? fnAdapter.adaptOnEvictFlatMapFn(onEvictFn) : null);
        return (RET) attach(transform, fnAdapter);
>>>>>>> 2d1951f5
    }

    @Nonnull
    @SuppressWarnings("unchecked")
    <C, R, RET> RET attachMapUsingContext(
            @Nonnull ContextFactory<C> contextFactory,
            @Nonnull BiFunctionEx<? super C, ? super T, ? extends R> mapFn
    ) {
        checkSerializable(mapFn, "mapFn");
        BiFunctionEx adaptedMapFn = FN_ADAPTER.adaptMapUsingContextFn(mapFn);
        return (RET) attach(
                mapUsingContextTransform(transform, contextFactory, adaptedMapFn)
        );
    }

    @Nonnull
    @SuppressWarnings("unchecked")
    <C, RET> RET attachFilterUsingContext(
            @Nonnull ContextFactory<C> contextFactory,
            @Nonnull BiPredicateEx<? super C, ? super T> filterFn
    ) {
        checkSerializable(filterFn, "filterFn");
        BiPredicateEx adaptedFilterFn = FN_ADAPTER.adaptFilterUsingContextFn(filterFn);
        return (RET) attach(
                filterUsingContextTransform(transform, contextFactory, adaptedFilterFn)
        );
    }

    @Nonnull
    @SuppressWarnings("unchecked")
    <C, R, RET> RET attachFlatMapUsingContext(
            @Nonnull ContextFactory<C> contextFactory,
            @Nonnull BiFunctionEx<? super C, ? super T, ? extends Traverser<? extends R>> flatMapFn
    ) {
        checkSerializable(flatMapFn, "flatMapFn");
        BiFunctionEx adaptedFlatMapFn = FN_ADAPTER.adaptFlatMapUsingContextFn(flatMapFn);
        return (RET) attach(
                flatMapUsingContextTransform(transform, contextFactory, adaptedFlatMapFn)
        );
    }

    @Nonnull
    @SuppressWarnings("unchecked")
    <C, R, RET> RET attachFlatMapUsingContextAsync(
            @Nonnull String operationName,
            @Nonnull ContextFactory<C> contextFactory,
            @Nonnull BiFunctionEx<? super C, ? super T, ? extends CompletableFuture<Traverser<R>>> flatMapAsyncFn
    ) {
        checkSerializable(flatMapAsyncFn, operationName + "AsyncFn");
        BiFunctionEx adaptedFlatMapFn = FN_ADAPTER.adaptFlatMapUsingContextAsyncFn(flatMapAsyncFn);
        return (RET) attach(
                flatMapUsingContextAsyncTransform(transform, operationName, contextFactory, adaptedFlatMapFn)
        );
    }

    @Nonnull
    @SuppressWarnings("unchecked")
    <C, K, R, RET> RET attachMapUsingPartitionedContext(
            @Nonnull ContextFactory<C> contextFactory,
            @Nonnull FunctionEx<? super T, ? extends K> partitionKeyFn,
            @Nonnull BiFunctionEx<? super C, ? super T, ? extends R> mapFn
    ) {
        checkSerializable(mapFn, "mapFn");
        checkSerializable(partitionKeyFn, "partitionKeyFn");
        BiFunctionEx adaptedMapFn = FN_ADAPTER.adaptMapUsingContextFn(mapFn);
        FunctionEx adaptedPartitionKeyFn = FN_ADAPTER.adaptKeyFn(partitionKeyFn);
        return (RET) attach(
                mapUsingContextPartitionedTransform(transform, contextFactory, adaptedMapFn, adaptedPartitionKeyFn)
        );
    }

    @Nonnull
    @SuppressWarnings("unchecked")
    <C, K, RET> RET attachFilterUsingPartitionedContext(
            @Nonnull ContextFactory<C> contextFactory,
            @Nonnull FunctionEx<? super T, ? extends K> partitionKeyFn,
            @Nonnull BiPredicateEx<? super C, ? super T> filterFn
    ) {
        checkSerializable(filterFn, "filterFn");
        checkSerializable(partitionKeyFn, "partitionKeyFn");
        BiPredicateEx adaptedFilterFn = FN_ADAPTER.adaptFilterUsingContextFn(filterFn);
        FunctionEx adaptedPartitionKeyFn = FN_ADAPTER.adaptKeyFn(partitionKeyFn);
        return (RET) attach(
                filterUsingPartitionedContextTransform(
                        transform, contextFactory, adaptedFilterFn, adaptedPartitionKeyFn)
        );
    }

    @Nonnull
    @SuppressWarnings("unchecked")
    <C, K, R, RET> RET attachFlatMapUsingPartitionedContext(
            @Nonnull ContextFactory<C> contextFactory,
            @Nonnull FunctionEx<? super T, ? extends K> partitionKeyFn,
            @Nonnull BiFunctionEx<? super C, ? super T, ? extends Traverser<? extends R>> flatMapFn
    ) {
        checkSerializable(flatMapFn, "flatMapFn");
        checkSerializable(partitionKeyFn, "partitionKeyFn");
        BiFunctionEx adaptedFlatMapFn = FN_ADAPTER.adaptFlatMapUsingContextFn(flatMapFn);
        FunctionEx adaptedPartitionKeyFn = FN_ADAPTER.adaptKeyFn(partitionKeyFn);
        return (RET) attach(
                flatMapUsingPartitionedContextTransform(
                        transform, contextFactory, adaptedFlatMapFn, adaptedPartitionKeyFn)
        );
    }

    @Nonnull
    @SuppressWarnings("unchecked")
    <C, K, R, RET> RET attachTransformUsingPartitionedContextAsync(
            @Nonnull String operationName,
            @Nonnull ContextFactory<C> contextFactory,
            @Nonnull FunctionEx<? super T, ? extends K> partitionKeyFn,
            @Nonnull BiFunctionEx<? super C, ? super T, CompletableFuture<Traverser<R>>> flatMapAsyncFn
    ) {
        checkSerializable(flatMapAsyncFn, operationName + "AsyncFn");
        checkSerializable(partitionKeyFn, "partitionKeyFn");
        BiFunctionEx adaptedFlatMapFn = FN_ADAPTER.adaptFlatMapUsingContextAsyncFn(flatMapAsyncFn);
        FunctionEx adaptedPartitionKeyFn = FN_ADAPTER.adaptKeyFn(partitionKeyFn);
        return (RET) attach(
                flatMapUsingPartitionedContextAsyncTransform(
                        transform, operationName, contextFactory, adaptedFlatMapFn, adaptedPartitionKeyFn)
        );
    }

    @Nonnull
    <RET> RET attachMerge(@Nonnull GeneralStage<? extends T> other) {
        return attach(new MergeTransform<>(transform, ((AbstractStage) other).transform));
    }

    @Nonnull
    <K1, T1_IN, T1, R, RET> RET attachHashJoin(
            @Nonnull BatchStage<T1_IN> stage1,
            @Nonnull JoinClause<K1, ? super T, ? super T1_IN, ? extends T1> joinClause,
            @Nonnull BiFunctionEx<T, T1, R> mapToOutputFn
    ) {
        checkSerializable(mapToOutputFn, "mapToOutputFn");
        return attach(new HashJoinTransform<>(
                asList(transform, transformOf(stage1)),
                singletonList(FN_ADAPTER.adaptJoinClause(joinClause)),
                emptyList(),
                FN_ADAPTER.adaptHashJoinOutputFn(mapToOutputFn)
        ));
    }

    @Nonnull
    @SuppressWarnings("unchecked")
    <K1, T1_IN, T1, K2, T2_IN, T2, R, TA, RET> RET attachHashJoin2(
            @Nonnull BatchStage<T1_IN> stage1,
            @Nonnull JoinClause<K1, ? super T, ? super T1_IN, ? extends T1> joinClause1,
            @Nonnull BatchStage<T2_IN> stage2,
            @Nonnull JoinClause<K2, ? super T, ? super T2_IN, ? extends T2> joinClause2,
            @Nonnull TriFunction<T, T1, T2, R> mapToOutputFn
    ) {
        checkSerializable(mapToOutputFn, "mapToOutputFn");
        return attach(new HashJoinTransform(
                asList(transform, transformOf(stage1), transformOf(stage2)),
                asList(FN_ADAPTER.adaptJoinClause(joinClause1), FN_ADAPTER.adaptJoinClause(joinClause2)),
                emptyList(),
                FN_ADAPTER.adaptHashJoinOutputFn(mapToOutputFn)
        ));
    }

    @Nonnull
    @SuppressWarnings("unchecked")
    <RET> RET attachPeek(
            @Nonnull PredicateEx<? super T> shouldLogFn,
            @Nonnull FunctionEx<? super T, ? extends CharSequence> toStringFn
    ) {
        checkSerializable(shouldLogFn, "shouldLogFn");
        checkSerializable(toStringFn, "toStringFn");
        return attach(new PeekTransform(transform, FN_ADAPTER.adaptFilterFn(shouldLogFn),
                FN_ADAPTER.adaptToStringFn(toStringFn)
        ));
    }

    @Nonnull
    <RET> RET attachCustomTransform(
            @Nonnull String stageName,
            @Nonnull ProcessorMetaSupplier procSupplier
    ) {
        return attach(customProcessorTransform(stageName, transform, procSupplier));
    }

    @Nonnull
    @SuppressWarnings("unchecked")
    <K, RET> RET attachPartitionedCustomTransform(
            @Nonnull String stageName,
            @Nonnull ProcessorMetaSupplier procSupplier,
            @Nonnull FunctionEx<? super T, ? extends K> partitionKeyFn
    ) {
        FunctionEx adaptedKeyFn = FN_ADAPTER.adaptKeyFn(partitionKeyFn);
        return (RET) attach(
                partitionedCustomProcessorTransform(stageName, transform, procSupplier, adaptedKeyFn)
        );
    }

    @Nonnull
    @SuppressWarnings("unchecked")
    public SinkStage drainTo(@Nonnull Sink<? super T> sink) {
        SinkImpl sinkImpl = (SinkImpl) sink;
        SinkTransform<T> sinkTransform = new SinkTransform(sinkImpl, transform);
        SinkStageImpl output = new SinkStageImpl(sinkTransform, pipelineImpl);
        sinkImpl.onAssignToStage();
        pipelineImpl.connect(transform, sinkTransform);
        return output;
    }

    @Nonnull
    abstract <RET> RET attach(@Nonnull AbstractTransform transform);
}<|MERGE_RESOLUTION|>--- conflicted
+++ resolved
@@ -139,12 +139,7 @@
                 this.transform,
                 FN_ADAPTER.adaptTimestampFn(),
                 createFn,
-<<<<<<< HEAD
-                FN_ADAPTER.adaptStatefulMapFn(mapFn),
-                FN_ADAPTER.adaptStatefulOutputFn((event, key, result) -> result)
-=======
-                fnAdapter.<S, Object, T, R>adaptStatefulMapFn((s, k, t) -> mapFn.apply(s, t))
->>>>>>> 2d1951f5
+                FN_ADAPTER.<S, Object, T, R>adaptStatefulMapFn((s, k, t) -> mapFn.apply(s, t))
         );
         return (RET) attach(transform);
     }
@@ -161,12 +156,7 @@
                 this.transform,
                 FN_ADAPTER.adaptTimestampFn(),
                 createFn,
-<<<<<<< HEAD
-                FN_ADAPTER.adaptStatefulFlatMapFn(flatMapFn),
-                FN_ADAPTER.adaptStatefulOutputFn((event, key, result) -> result)
-=======
-                fnAdapter.<S, Object, T, R>adaptStatefulFlatMapFn((s, k, t) -> flatMapFn.apply(s, t))
->>>>>>> 2d1951f5
+                FN_ADAPTER.<S, Object, T, R>adaptStatefulFlatMapFn((s, k, t) -> flatMapFn.apply(s, t))
         );
         return (RET) attach(transform);
     }
@@ -183,28 +173,15 @@
         checkSerializable(keyFn, "keyFn");
         checkSerializable(createFn, "createFn");
         checkSerializable(mapFn, "mapFn");
-<<<<<<< HEAD
-        MapStatefulTransform<T, K, S, R, Entry<K, R>> transform = new MapStatefulTransform(
-=======
-        if (ttl > 0 && fnAdapter == DO_NOT_ADAPT) {
-            throw new IllegalStateException("Cannot use time-to-live on a non-timestamped stream");
-        }
         MapStatefulTransform<T, K, S, R> transform = new MapStatefulTransform(
->>>>>>> 2d1951f5
                 this.transform,
                 ttl,
                 FN_ADAPTER.adaptKeyFn(keyFn),
                 FN_ADAPTER.adaptTimestampFn(),
                 createFn,
-<<<<<<< HEAD
                 FN_ADAPTER.adaptStatefulMapFn(mapFn),
-                FN_ADAPTER.adaptStatefulOutputFn((e, k, r) -> entry(k, r)));
+                onEvictFn != null ? FN_ADAPTER.adaptOnEvictFn(onEvictFn) : null);
         return (RET) attach(transform);
-=======
-                fnAdapter.adaptStatefulMapFn(mapFn),
-                onEvictFn != null ? fnAdapter.adaptOnEvictFn(onEvictFn) : null);
-        return (RET) attach(transform, fnAdapter);
->>>>>>> 2d1951f5
     }
 
     @Nonnull
@@ -218,29 +195,16 @@
     ) {
         checkSerializable(keyFn, "keyFn");
         checkSerializable(createFn, "createFn");
-<<<<<<< HEAD
-        checkSerializable(mapFn, "mapFn");
-=======
         checkSerializable(flatMapFn, "mapFn");
-        if (ttl > 0 && fnAdapter == DO_NOT_ADAPT) {
-            throw new IllegalStateException("Cannot use time-to-live on a non-timestamped stream");
-        }
->>>>>>> 2d1951f5
         FlatMapStatefulTransform<T, K, S, R, Entry<K, R>> transform = new FlatMapStatefulTransform(
                 this.transform,
                 ttl,
                 FN_ADAPTER.adaptKeyFn(keyFn),
                 FN_ADAPTER.adaptTimestampFn(),
                 createFn,
-<<<<<<< HEAD
-                FN_ADAPTER.adaptStatefulFlatMapFn(mapFn),
-                FN_ADAPTER.adaptStatefulOutputFn((e, k, r) -> entry(k, r)));
+                FN_ADAPTER.adaptStatefulFlatMapFn(flatMapFn),
+                onEvictFn != null ? FN_ADAPTER.adaptOnEvictFlatMapFn(onEvictFn) : null);
         return (RET) attach(transform);
-=======
-                fnAdapter.adaptStatefulFlatMapFn(flatMapFn),
-                onEvictFn != null ? fnAdapter.adaptOnEvictFlatMapFn(onEvictFn) : null);
-        return (RET) attach(transform, fnAdapter);
->>>>>>> 2d1951f5
     }
 
     @Nonnull
