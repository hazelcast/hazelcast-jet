--- conflicted
+++ resolved
@@ -53,21 +53,12 @@
 import javax.annotation.Nullable;
 import java.util.concurrent.CompletableFuture;
 
-import static com.hazelcast.internal.util.Preconditions.checkTrue;
 import static com.hazelcast.jet.core.EventTimePolicy.DEFAULT_IDLE_TIMEOUT;
 import static com.hazelcast.jet.core.WatermarkPolicy.limitingLag;
-<<<<<<< HEAD
-import static com.hazelcast.jet.impl.pipeline.transform.PartitionedProcessorTransform.filterUsingPartitionedContextTransform;
-import static com.hazelcast.jet.impl.pipeline.transform.PartitionedProcessorTransform.flatMapUsingPartitionedContextAsyncTransform;
-import static com.hazelcast.jet.impl.pipeline.transform.PartitionedProcessorTransform.flatMapUsingPartitionedContextTransform;
-import static com.hazelcast.jet.impl.pipeline.transform.PartitionedProcessorTransform.mapUsingContextPartitionedTransform;
-=======
-import static com.hazelcast.jet.impl.JetEvent.jetEvent;
 import static com.hazelcast.jet.impl.pipeline.transform.PartitionedProcessorTransform.filterUsingServicePartitionedTransform;
 import static com.hazelcast.jet.impl.pipeline.transform.PartitionedProcessorTransform.flatMapUsingServiceAsyncPartitionedTransform;
 import static com.hazelcast.jet.impl.pipeline.transform.PartitionedProcessorTransform.flatMapUsingServicePartitionedTransform;
 import static com.hazelcast.jet.impl.pipeline.transform.PartitionedProcessorTransform.mapUsingServicePartitionedTransform;
->>>>>>> faa68242
 import static com.hazelcast.jet.impl.pipeline.transform.PartitionedProcessorTransform.partitionedCustomProcessorTransform;
 import static com.hazelcast.jet.impl.pipeline.transform.ProcessorTransform.customProcessorTransform;
 import static com.hazelcast.jet.impl.pipeline.transform.ProcessorTransform.filterUsingServiceTransform;
@@ -204,14 +195,7 @@
         checkSerializable(keyFn, "keyFn");
         checkSerializable(createFn, "createFn");
         checkSerializable(flatMapFn, "mapFn");
-<<<<<<< HEAD
-        FlatMapStatefulTransform<T, K, S, R, Entry<K, R>> transform = new FlatMapStatefulTransform(
-=======
-        if (ttl > 0 && fnAdapter == DO_NOT_ADAPT) {
-            throw new IllegalStateException("Cannot use time-to-live on a non-timestamped stream");
-        }
         FlatMapStatefulTransform<T, K, S, R> transform = new FlatMapStatefulTransform(
->>>>>>> faa68242
                 this.transform,
                 ttl,
                 FN_ADAPTER.adaptKeyFn(keyFn),
@@ -229,17 +213,10 @@
             @Nonnull BiFunctionEx<? super S, ? super T, ? extends R> mapFn
     ) {
         checkSerializable(mapFn, "mapFn");
-<<<<<<< HEAD
-        BiFunctionEx adaptedMapFn = FN_ADAPTER.adaptMapUsingContextFn(mapFn);
-        return (RET) attach(
-                mapUsingContextTransform(transform, contextFactory, adaptedMapFn)
-        );
-=======
-        BiFunctionEx adaptedMapFn = fnAdapter.adaptMapUsingServiceFn(mapFn);
-        return (RET) attach(
-                mapUsingServiceTransform(transform, serviceFactory, adaptedMapFn),
-                fnAdapter);
->>>>>>> faa68242
+        BiFunctionEx adaptedMapFn = FN_ADAPTER.adaptMapUsingServiceFn(mapFn);
+        return (RET) attach(
+                mapUsingServiceTransform(transform, serviceFactory, adaptedMapFn)
+        );
     }
 
     @Nonnull
@@ -249,17 +226,10 @@
             @Nonnull BiPredicateEx<? super S, ? super T> filterFn
     ) {
         checkSerializable(filterFn, "filterFn");
-<<<<<<< HEAD
-        BiPredicateEx adaptedFilterFn = FN_ADAPTER.adaptFilterUsingContextFn(filterFn);
-        return (RET) attach(
-                filterUsingContextTransform(transform, contextFactory, adaptedFilterFn)
-        );
-=======
-        BiPredicateEx adaptedFilterFn = fnAdapter.adaptFilterUsingServiceFn(filterFn);
-        return (RET) attach(
-                filterUsingServiceTransform(transform, serviceFactory, adaptedFilterFn),
-                fnAdapter);
->>>>>>> faa68242
+        BiPredicateEx adaptedFilterFn = FN_ADAPTER.adaptFilterUsingServiceFn(filterFn);
+        return (RET) attach(
+                filterUsingServiceTransform(transform, serviceFactory, adaptedFilterFn)
+        );
     }
 
     @Nonnull
@@ -269,17 +239,10 @@
             @Nonnull BiFunctionEx<? super S, ? super T, ? extends Traverser<? extends R>> flatMapFn
     ) {
         checkSerializable(flatMapFn, "flatMapFn");
-<<<<<<< HEAD
-        BiFunctionEx adaptedFlatMapFn = FN_ADAPTER.adaptFlatMapUsingContextFn(flatMapFn);
-        return (RET) attach(
-                flatMapUsingContextTransform(transform, contextFactory, adaptedFlatMapFn)
-        );
-=======
-        BiFunctionEx adaptedFlatMapFn = fnAdapter.adaptFlatMapUsingServiceFn(flatMapFn);
-        return (RET) attach(
-                flatMapUsingServiceTransform(transform, serviceFactory, adaptedFlatMapFn),
-                fnAdapter);
->>>>>>> faa68242
+        BiFunctionEx adaptedFlatMapFn = FN_ADAPTER.adaptFlatMapUsingServiceFn(flatMapFn);
+        return (RET) attach(
+                flatMapUsingServiceTransform(transform, serviceFactory, adaptedFlatMapFn)
+        );
     }
 
     @Nonnull
@@ -290,17 +253,10 @@
             @Nonnull BiFunctionEx<? super S, ? super T, ? extends CompletableFuture<Traverser<R>>> flatMapAsyncFn
     ) {
         checkSerializable(flatMapAsyncFn, operationName + "AsyncFn");
-<<<<<<< HEAD
-        BiFunctionEx adaptedFlatMapFn = FN_ADAPTER.adaptFlatMapUsingContextAsyncFn(flatMapAsyncFn);
-        return (RET) attach(
-                flatMapUsingContextAsyncTransform(transform, operationName, contextFactory, adaptedFlatMapFn)
-        );
-=======
-        BiFunctionEx adaptedFlatMapFn = fnAdapter.adaptFlatMapUsingServiceAsyncFn(flatMapAsyncFn);
-        return (RET) attach(
-                flatMapUsingServiceAsyncTransform(transform, operationName, serviceFactory, adaptedFlatMapFn),
-                fnAdapter);
->>>>>>> faa68242
+        BiFunctionEx adaptedFlatMapFn = FN_ADAPTER.adaptFlatMapUsingServiceAsyncFn(flatMapAsyncFn);
+        return (RET) attach(
+                flatMapUsingServiceAsyncTransform(transform, operationName, serviceFactory, adaptedFlatMapFn)
+        );
     }
 
     @Nonnull
@@ -312,19 +268,11 @@
     ) {
         checkSerializable(mapFn, "mapFn");
         checkSerializable(partitionKeyFn, "partitionKeyFn");
-<<<<<<< HEAD
-        BiFunctionEx adaptedMapFn = FN_ADAPTER.adaptMapUsingContextFn(mapFn);
+        BiFunctionEx adaptedMapFn = FN_ADAPTER.adaptMapUsingServiceFn(mapFn);
         FunctionEx adaptedPartitionKeyFn = FN_ADAPTER.adaptKeyFn(partitionKeyFn);
         return (RET) attach(
-                mapUsingContextPartitionedTransform(transform, contextFactory, adaptedMapFn, adaptedPartitionKeyFn)
-        );
-=======
-        BiFunctionEx adaptedMapFn = fnAdapter.adaptMapUsingServiceFn(mapFn);
-        FunctionEx adaptedPartitionKeyFn = fnAdapter.adaptKeyFn(partitionKeyFn);
-        return (RET) attach(
-                mapUsingServicePartitionedTransform(transform, serviceFactory, adaptedMapFn, adaptedPartitionKeyFn),
-                fnAdapter);
->>>>>>> faa68242
+                mapUsingServicePartitionedTransform(transform, serviceFactory, adaptedMapFn, adaptedPartitionKeyFn)
+        );
     }
 
     @Nonnull
@@ -336,21 +284,12 @@
     ) {
         checkSerializable(filterFn, "filterFn");
         checkSerializable(partitionKeyFn, "partitionKeyFn");
-<<<<<<< HEAD
-        BiPredicateEx adaptedFilterFn = FN_ADAPTER.adaptFilterUsingContextFn(filterFn);
+        BiPredicateEx adaptedFilterFn = FN_ADAPTER.adaptFilterUsingServiceFn(filterFn);
         FunctionEx adaptedPartitionKeyFn = FN_ADAPTER.adaptKeyFn(partitionKeyFn);
         return (RET) attach(
-                filterUsingPartitionedContextTransform(
-                        transform, contextFactory, adaptedFilterFn, adaptedPartitionKeyFn)
-        );
-=======
-        BiPredicateEx adaptedFilterFn = fnAdapter.adaptFilterUsingServiceFn(filterFn);
-        FunctionEx adaptedPartitionKeyFn = fnAdapter.adaptKeyFn(partitionKeyFn);
-        return (RET) attach(
                 filterUsingServicePartitionedTransform(
-                        transform, serviceFactory, adaptedFilterFn, adaptedPartitionKeyFn),
-                fnAdapter);
->>>>>>> faa68242
+                        transform, serviceFactory, adaptedFilterFn, adaptedPartitionKeyFn)
+        );
     }
 
     @Nonnull
@@ -362,21 +301,12 @@
     ) {
         checkSerializable(flatMapFn, "flatMapFn");
         checkSerializable(partitionKeyFn, "partitionKeyFn");
-<<<<<<< HEAD
-        BiFunctionEx adaptedFlatMapFn = FN_ADAPTER.adaptFlatMapUsingContextFn(flatMapFn);
+        BiFunctionEx adaptedFlatMapFn = FN_ADAPTER.adaptFlatMapUsingServiceFn(flatMapFn);
         FunctionEx adaptedPartitionKeyFn = FN_ADAPTER.adaptKeyFn(partitionKeyFn);
         return (RET) attach(
-                flatMapUsingPartitionedContextTransform(
-                        transform, contextFactory, adaptedFlatMapFn, adaptedPartitionKeyFn)
-        );
-=======
-        BiFunctionEx adaptedFlatMapFn = fnAdapter.adaptFlatMapUsingServiceFn(flatMapFn);
-        FunctionEx adaptedPartitionKeyFn = fnAdapter.adaptKeyFn(partitionKeyFn);
-        return (RET) attach(
                 flatMapUsingServicePartitionedTransform(
-                        transform, serviceFactory, adaptedFlatMapFn, adaptedPartitionKeyFn),
-                fnAdapter);
->>>>>>> faa68242
+                        transform, serviceFactory, adaptedFlatMapFn, adaptedPartitionKeyFn)
+        );
     }
 
     @Nonnull
@@ -389,21 +319,12 @@
     ) {
         checkSerializable(flatMapAsyncFn, operationName + "AsyncFn");
         checkSerializable(partitionKeyFn, "partitionKeyFn");
-<<<<<<< HEAD
-        BiFunctionEx adaptedFlatMapFn = FN_ADAPTER.adaptFlatMapUsingContextAsyncFn(flatMapAsyncFn);
+        BiFunctionEx adaptedFlatMapFn = FN_ADAPTER.adaptFlatMapUsingServiceAsyncFn(flatMapAsyncFn);
         FunctionEx adaptedPartitionKeyFn = FN_ADAPTER.adaptKeyFn(partitionKeyFn);
         return (RET) attach(
-                flatMapUsingPartitionedContextAsyncTransform(
-                        transform, operationName, contextFactory, adaptedFlatMapFn, adaptedPartitionKeyFn)
-        );
-=======
-        BiFunctionEx adaptedFlatMapFn = fnAdapter.adaptFlatMapUsingServiceAsyncFn(flatMapAsyncFn);
-        FunctionEx adaptedPartitionKeyFn = fnAdapter.adaptKeyFn(partitionKeyFn);
-        return (RET) attach(
                 flatMapUsingServiceAsyncPartitionedTransform(
-                        transform, operationName, serviceFactory, adaptedFlatMapFn, adaptedPartitionKeyFn),
-                fnAdapter);
->>>>>>> faa68242
+                        transform, operationName, serviceFactory, adaptedFlatMapFn, adaptedPartitionKeyFn)
+        );
     }
 
     @Nonnull
