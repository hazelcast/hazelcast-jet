/*
 * Copyright (c) 2008-2020, Hazelcast, Inc. All Rights Reserved.
 *
 * Licensed under the Apache License, Version 2.0 (the "License");
 * you may not use this file except in compliance with the License.
 * You may obtain a copy of the License at
 *
 * http://www.apache.org/licenses/LICENSE-2.0
 *
 * Unless required by applicable law or agreed to in writing, software
 * distributed under the License is distributed on an "AS IS" BASIS,
 * WITHOUT WARRANTIES OR CONDITIONS OF ANY KIND, either express or implied.
 * See the License for the specific language governing permissions and
 * limitations under the License.
 */

package com.hazelcast.jet.impl.processor;

import com.hazelcast.core.ManagedContext;
import com.hazelcast.function.BiFunctionEx;
import com.hazelcast.jet.core.Processor;
import com.hazelcast.jet.core.ProcessorSupplier;
import com.hazelcast.jet.pipeline.ServiceFactory;

import javax.annotation.Nonnull;
import java.util.Collection;
import java.util.function.BiFunction;
import java.util.stream.Stream;

import static java.util.stream.Collectors.toList;

/**
 * Common processor supplier for transform-using-service processors
 */
public final class ProcessorSupplierWithService<C, S> implements ProcessorSupplier {

    static final long serialVersionUID = 1L;

    private final ServiceFactory<C, S> serviceFactory;
    private final BiFunction<? super ServiceFactory<C, S>, ? super C, ? extends Processor> createProcessorFn;

    private transient C serviceContext;

    private ProcessorSupplierWithService(
            @Nonnull ServiceFactory<C, S> serviceFactory,
            @Nonnull BiFunction<? super ServiceFactory<C, S>, ? super C, ? extends Processor> createProcessorFn
    ) {
        this.serviceFactory = serviceFactory;
        this.createProcessorFn = createProcessorFn;
    }

    @Override
<<<<<<< HEAD
    public void init(@Nonnull ProcessorSupplier.Context context) {
        ManagedContext managedContext = context.serializationService().getManagedContext();
=======
    public void init(@Nonnull Context context) {
        ManagedContext managedContext = context.managedContext();
>>>>>>> 44e0155d
        serviceContext = serviceFactory.createContextFn().apply(context);
        serviceContext = (C) managedContext.initialize(serviceContext);
    }

    @Nonnull @Override
    public Collection<? extends Processor> get(int count) {
        return Stream.generate(() -> createProcessorFn.apply(serviceFactory, serviceContext))
                     .limit(count)
                     .collect(toList());
    }

    @Override
    public void close(Throwable error) {
        if (serviceContext != null) {
            serviceFactory.destroyContextFn().accept(serviceContext);
        }
    }

    @Nonnull
    public static <C, S> ProcessorSupplier supplierWithService(
            @Nonnull ServiceFactory<C, S> serviceFactory,
            @Nonnull BiFunctionEx<? super ServiceFactory<C, S>, ? super C, ? extends Processor> createProcessorFn
    ) {
        return new ProcessorSupplierWithService<>(serviceFactory, createProcessorFn);
    }
}<|MERGE_RESOLUTION|>--- conflicted
+++ resolved
@@ -50,13 +50,8 @@
     }
 
     @Override
-<<<<<<< HEAD
-    public void init(@Nonnull ProcessorSupplier.Context context) {
-        ManagedContext managedContext = context.serializationService().getManagedContext();
-=======
     public void init(@Nonnull Context context) {
         ManagedContext managedContext = context.managedContext();
->>>>>>> 44e0155d
         serviceContext = serviceFactory.createContextFn().apply(context);
         serviceContext = (C) managedContext.initialize(serviceContext);
     }
@@ -64,8 +59,8 @@
     @Nonnull @Override
     public Collection<? extends Processor> get(int count) {
         return Stream.generate(() -> createProcessorFn.apply(serviceFactory, serviceContext))
-                     .limit(count)
-                     .collect(toList());
+                .limit(count)
+                .collect(toList());
     }
 
     @Override
