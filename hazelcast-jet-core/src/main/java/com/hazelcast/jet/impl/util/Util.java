/*
 * Copyright (c) 2008-2018, Hazelcast, Inc. All Rights Reserved.
 *
 * Licensed under the Apache License, Version 2.0 (the "License");
 * you may not use this file except in compliance with the License.
 * You may obtain a copy of the License at
 *
 * http://www.apache.org/licenses/LICENSE-2.0
 *
 * Unless required by applicable law or agreed to in writing, software
 * distributed under the License is distributed on an "AS IS" BASIS,
 * WITHOUT WARRANTIES OR CONDITIONS OF ANY KIND, either express or implied.
 * See the License for the specific language governing permissions and
 * limitations under the License.
 */

package com.hazelcast.jet.impl.util;

import com.hazelcast.core.ExecutionCallback;
import com.hazelcast.core.IMap;
import com.hazelcast.core.Member;
import com.hazelcast.internal.serialization.InternalSerializationService;
import com.hazelcast.jet.JetException;
import com.hazelcast.jet.JetInstance;
import com.hazelcast.jet.core.Watermark;
import com.hazelcast.jet.function.DistributedBiFunction;
import com.hazelcast.jet.impl.JetService;
import com.hazelcast.jet.impl.pipeline.JetEvent;
import com.hazelcast.logging.ILogger;
import com.hazelcast.map.AbstractEntryProcessor;
import com.hazelcast.map.EntryProcessor;
import com.hazelcast.nio.Address;
import com.hazelcast.nio.BufferObjectDataInput;
import com.hazelcast.nio.BufferObjectDataOutput;
import com.hazelcast.nio.Connection;
import com.hazelcast.nio.ObjectDataInput;
import com.hazelcast.nio.ObjectDataOutput;
import com.hazelcast.spi.NodeEngine;
import com.hazelcast.spi.impl.NodeEngineImpl;

import javax.annotation.CheckReturnValue;
import javax.annotation.Nonnull;
import java.io.ByteArrayOutputStream;
import java.io.IOException;
import java.io.InputStream;
import java.io.InvalidClassException;
import java.io.NotSerializableException;
import java.io.ObjectOutputStream;
import java.io.OutputStream;
import java.io.Serializable;
import java.security.SecureRandom;
import java.time.Instant;
import java.time.LocalDateTime;
import java.time.ZoneId;
import java.time.ZonedDateTime;
import java.time.format.DateTimeFormatter;
import java.util.ArrayList;
import java.util.Collection;
import java.util.List;
import java.util.Map;
import java.util.Map.Entry;
import java.util.concurrent.Callable;
import java.util.concurrent.CompletableFuture;
import java.util.concurrent.atomic.AtomicInteger;
import java.util.concurrent.atomic.AtomicLong;
import java.util.concurrent.atomic.AtomicLongArray;
import java.util.function.Consumer;
import java.util.function.Supplier;
import java.util.function.ToIntFunction;

import static com.hazelcast.jet.Util.entry;
import static com.hazelcast.jet.Util.idToString;
import static com.hazelcast.jet.impl.util.ExceptionUtil.sneakyThrow;
import static java.lang.Math.abs;
import static java.util.Collections.emptyList;
import static java.util.stream.Collectors.groupingBy;
import static java.util.stream.Collectors.mapping;
import static java.util.stream.Collectors.toList;
import static java.util.stream.IntStream.range;

public final class Util {

    private static final int BUFFER_SIZE = 1 << 15;
    private static final DateTimeFormatter LOCAL_TIME_FORMATTER = DateTimeFormatter.ofPattern("HH:mm:ss.SSS");

    private Util() {
    }

    public static <T> Supplier<T> memoize(Supplier<T> onceSupplier) {
        return new MemoizingSupplier<>(onceSupplier);
    }

    public static <T> Supplier<T> memoizeConcurrent(Supplier<T> onceSupplier) {
        return new ConcurrentMemoizingSupplier<>(onceSupplier);
    }

    public static <T> T uncheckCall(@Nonnull Callable<T> callable) {
        try {
            return callable.call();
        } catch (Exception e) {
            throw sneakyThrow(e);
        }
    }

    public static void uncheckRun(@Nonnull RunnableExc r) {
        try {
            r.run();
        } catch (Exception e) {
            throw sneakyThrow(e);
        }
    }

    /**
     * This method will generate an {@link ExecutionCallback} which
     * allows to asynchronously get notified when the execution is completed,
     * either successfully or with error by calling {@code onResponse} on success
     * and {@code onError} on error respectively.
     *
     * @param onResponse function to call when execution is completed successfully
     * @param onError function to call when execution is completed with error
     * @param <T> type of the response
     * @return {@link ExecutionCallback}
     */
    public static <T> ExecutionCallback<T> callbackOf(Consumer<T> onResponse, Consumer<Throwable> onError) {
        return new ExecutionCallback<T>() {
            @Override
            public void onResponse(T o) {
                onResponse.accept(o);
            }

            @Override
            public void onFailure(Throwable throwable) {
                onError.accept(throwable);
            }
        };
    }

    /**
     * Atomically increment the {@code value} by {@code increment}, unless
     * the value after increment would exceed the {@code limit}.
     * <p>
     *
     * @param limit maximum value the {@code value} can take (inclusive)
     * @return {@code true}, if successful, {@code false}, if {@code limit} would be exceeded.
     */
    @CheckReturnValue
    public static boolean tryIncrement(AtomicInteger value, int increment, int limit) {
        int prev;
        int next;
        do {
            prev = value.get();
            next = prev + increment;
            if (next > limit) {
                return false;
            }
        } while (!value.compareAndSet(prev, next));
        return true;
    }

    public interface RunnableExc {
        void run() throws Exception;
    }

    @Nonnull
    public static List<Address> getRemoteMembers(@Nonnull NodeEngine engine) {
        final Member localMember = engine.getLocalMember();
        return engine.getClusterService().getMembers().stream()
                     .filter(m -> !m.equals(localMember))
                     .map(Member::getAddress)
                     .collect(toList());
    }

    public static Connection getMemberConnection(@Nonnull NodeEngine engine, @Nonnull Address memberAddr) {
        return ((NodeEngineImpl) engine).getNode().getConnectionManager().getConnection(memberAddr);
    }

    public static JetInstance getJetInstance(NodeEngine nodeEngine) {
        return nodeEngine.<JetService>getService(JetService.SERVICE_NAME).getJetInstance();
    }

    @Nonnull
    public static BufferObjectDataOutput createObjectDataOutput(@Nonnull NodeEngine engine) {
        return ((InternalSerializationService) engine.getSerializationService())
                .createObjectDataOutput(BUFFER_SIZE);
    }

    @Nonnull
    public static BufferObjectDataInput createObjectDataInput(@Nonnull NodeEngine engine, @Nonnull byte[] buf) {
        return ((InternalSerializationService) engine.getSerializationService())
                .createObjectDataInput(buf);
    }

    @Nonnull
    public static byte[] readFully(@Nonnull InputStream in) throws IOException {
        try (ByteArrayOutputStream out = new ByteArrayOutputStream()) {
            byte[] b = new byte[BUFFER_SIZE];
            for (int len; (len = in.read(b)) != -1; ) {
                out.write(b, 0, len);
            }
            return out.toByteArray();
        }
    }

    public static void writeList(@Nonnull ObjectDataOutput output, @Nonnull List list) throws IOException {
        output.writeInt(list.size());
        for (Object o : list) {
            output.writeObject(o);
        }
    }

    @Nonnull
    public static <E> List<E> readList(@Nonnull ObjectDataInput output) throws IOException {
        int length = output.readInt();
        List<E> list = new ArrayList<>(length);
        for (int i = 0; i < length; i++) {
            list.add(output.readObject());
        }
        return list;
    }

    public static long addClamped(long a, long b) {
        long sum = a + b;
        return sumHadOverflow(a, b, sum)
                ? (a >= 0 ? Long.MAX_VALUE : Long.MIN_VALUE)
                : sum;
    }

    public static long subtractClamped(long a, long b) {
        long diff = a - b;
        return diffHadOverflow(a, b, diff)
                ? (a >= 0 ? Long.MAX_VALUE : Long.MIN_VALUE)
                : diff;
    }

    // Hacker's Delight, 2nd Ed, 2-13: overflow has occurred iff
    // operands have the same sign which is opposite of the result
    public static boolean sumHadOverflow(long a, long b, long sum) {
        return ((a ^ sum) & (b ^ sum)) < 0;
    }

    // Hacker's Delight, 2nd Ed, 2-13: overflow has occurred iff operands have
    // opposite signs and result has opposite sign of left-hand operand
    public static boolean diffHadOverflow(long a, long b, long diff) {
        return ((a ^ b) & (a ^ diff)) < 0;
    }

    /**
     * Checks that the {@code object} implements {@link Serializable} and is
     * correctly serializable by actually trying to serialize it. This will
     * reveal some non-serializable field early.
     *
     * @param object     object to check
     * @param objectName object description for the exception
     * @throws IllegalArgumentException if {@code object} is not serializable
     */
    public static void checkSerializable(Object object, String objectName) {
        if (object == null) {
            return;
        }
        if (!(object instanceof Serializable)) {
            throw new IllegalArgumentException("\"" + objectName + "\" must implement Serializable");
        }
        try (ObjectOutputStream os = new ObjectOutputStream(new NullOutputStream())) {
            os.writeObject(object);
        } catch (NotSerializableException | InvalidClassException e) {
            throw new IllegalArgumentException("\"" + objectName + "\" must be serializable", e);
        } catch (IOException e) {
            // never really thrown, as the underlying stream never throws it
            throw new JetException(e);
        }
    }

    /**
     * Distributes the owned partitions to processors in a round-robin fashion
     * If owned partition size is smaller than processor count
     * an empty list is put for the rest of the processors
     * @param count count of processors
     * @param ownedPartitions list of owned partitions
     * @return a map of which has partition index as key and list of partition ids as value
     */
    public static Map<Integer, List<Integer>> processorToPartitions(int count, List<Integer> ownedPartitions) {
        Map<Integer, List<Integer>> processorToPartitions = range(0, ownedPartitions.size())
                .mapToObj(i -> entry(i, ownedPartitions.get(i)))
                .collect(groupingBy(e -> e.getKey() % count, mapping(Map.Entry::getValue, toList())));

        for (int processor = 0; processor < count; processor++) {
            processorToPartitions.computeIfAbsent(processor, x -> emptyList());
        }
        return processorToPartitions;
    }

    private static class NullOutputStream extends OutputStream {
        @Override
        public void write(int b) {
            // do nothing
        }
    }

    /*
 * The random number generator used by this class to create random
 * based UUIDs. In a holder class to defer initialization until needed.
 */
    private static class Holder {
        static final SecureRandom NUMBER_GENERATOR = new SecureRandom();
    }

    public static long secureRandomNextLong() {
        return Holder.NUMBER_GENERATOR.nextLong();
    }

    public static String jobAndExecutionId(long jobId, long executionId) {
        return "job " + idToString(jobId) + ", execution " + idToString(executionId);
    }

    public static ZonedDateTime toZonedDateTime(long timestamp) {
        return Instant.ofEpochMilli(timestamp).atZone(ZoneId.systemDefault());
    }

    public static LocalDateTime toLocalDateTime(long timestamp) {
        return toZonedDateTime(timestamp).toLocalDateTime();
    }

    public static String toLocalTime(long timestamp) {
        return toZonedDateTime(timestamp).toLocalTime().format(LOCAL_TIME_FORMATTER);
    }

    @SuppressWarnings("checkstyle:magicnumber")
    public static long idFromString(String str) {
<<<<<<< HEAD
        if (str == null) {
=======
        if (str == null || str.length() != 19) {
>>>>>>> cea63578
            return -1;
        }
        str = str.replaceAll("-", "");
        return Long.parseUnsignedLong(str, 16);
    }

    public static <K, V> EntryProcessor<K, V> entryProcessor(
            DistributedBiFunction<? super K, ? super V, ? extends V> remappingFunction
    ) {
        return new AbstractEntryProcessor<K, V>() {
            @Override
            public Object process(Entry<K, V> entry) {
                V newValue = remappingFunction.apply(entry.getKey(), entry.getValue());
                entry.setValue(newValue);
                return newValue;
            }
        };
    }

    public static <K, V> V compute(IMap<K, V> map, K key,
                                  DistributedBiFunction<? super K, ? super V, ? extends V> remappingFunction) {
        return (V) map.executeOnKey(key, entryProcessor(remappingFunction));
    }

    /**
     * Sequentially search through an array, return the index of first {@code
     * needle} element in {@code haystack} or -1, if not found.
     */
    public static int arrayIndexOf(int needle, int[] haystack) {
        for (int i = 0; i < haystack.length; i++) {
            if (haystack[i] == needle) {
                return i;
            }
        }
        return -1;
    }

    /**
     * Returns a future which is already completed with the supplied exception.
     */
    public static <T> CompletableFuture<T> exceptionallyCompletedFuture(@Nonnull Throwable exception) {
        CompletableFuture<T> future = new CompletableFuture<>();
        future.completeExceptionally(exception);
        return future;
    }

    /**
     * Logs a late event that was dropped.
     */
    public static void logLateEvent(ILogger logger, long currentWm, @Nonnull Object item) {
        if (!logger.isInfoEnabled()) {
            return;
        }
        if (item instanceof JetEvent) {
            JetEvent event = (JetEvent) item;
            logger.info(
                    String.format("Event dropped, late by %dms. currentWatermark=%s, eventTime=%s, event=%s",
                            currentWm - event.timestamp(), toLocalTime(currentWm), toLocalTime(event.timestamp()),
                            event.payload()
                    ));
        } else {
            logger.info(String.format(
                    "Late event dropped. currentWatermark=%s, event=%s", new Watermark(currentWm), item
            ));
        }
    }

    /**
     * Calculate greatest common divisor of a series of integer numbers. Returns
     * 0, if the number of values is 0.
     */
    public static long gcd(long ... values) {
        long res = 0;
        for (long value : values) {
            res = gcd(res, value);
        }
        return res;
    }

    /**
     * Calculate greatest common divisor of two integer numbers.
     */
    public static long gcd(long a, long b) {
        a = abs(a);
        b = abs(b);
        if (b == 0) {
            return a;
        }
        return gcd(b, a % b);
    }

    public static void lazyIncrement(AtomicLong counter) {
        lazyAdd(counter, 1);
    }

    public static void lazyIncrement(AtomicLongArray counters, int index) {
        lazyAdd(counters, index, 1);
    }

    /**
     * Adds {@code addend} to the counter, using {@code lazySet}. Useful for
     * incrementing {@linkplain com.hazelcast.internal.metrics.Probe probes}
     * if only one thread is updating the value.
     */
    public static void lazyAdd(AtomicLong counter, long addend) {
        counter.lazySet(counter.get() + addend);
    }

    /**
     * Adds {@code addend} to the counter, using {@code lazySet}. Useful for
     * incrementing {@linkplain com.hazelcast.internal.metrics.Probe probes}
     * if only one thread is updating the value.
     */
    public static void lazyAdd(AtomicLongArray counters, int index, long addend) {
        counters.lazySet(index, counters.get(index) + addend);
    }

    /**
     * Adds items of the collection. Faster than {@code
     * collection.stream().mapToInt(toIntF).sum()} and equal to plain old loop
     * in performance. Crates no GC litter (if you use non-capturing lambda for
     * {@code toIntF}, else new lambda instance is created for each call).
     */
    public static <E> int sum(Collection<E> collection, ToIntFunction<E> toIntF) {
        int sum = 0;
        for (E e : collection) {
            sum += toIntF.applyAsInt(e);
        }
        return sum;
    }

    /**
     * Escapes the vertex name for graphviz by prefixing the quote character
     * with backslash.
     */
    public static String escapeGraphviz(String value) {
        return value.replace("\"", "\\\"");
    }
}<|MERGE_RESOLUTION|>--- conflicted
+++ resolved
@@ -326,11 +326,7 @@
 
     @SuppressWarnings("checkstyle:magicnumber")
     public static long idFromString(String str) {
-<<<<<<< HEAD
-        if (str == null) {
-=======
         if (str == null || str.length() != 19) {
->>>>>>> cea63578
             return -1;
         }
         str = str.replaceAll("-", "");
