--- conflicted
+++ resolved
@@ -23,14 +23,11 @@
 import com.hazelcast.internal.serialization.InternalSerializationService;
 import com.hazelcast.jet.JetException;
 import com.hazelcast.jet.JetInstance;
-<<<<<<< HEAD
+import com.hazelcast.jet.config.ClientConfigXmlGenerator;
 import com.hazelcast.jet.config.EdgeConfig;
 import com.hazelcast.jet.config.JobConfig;
 import com.hazelcast.jet.core.DAG;
 import com.hazelcast.jet.core.Vertex;
-=======
-import com.hazelcast.jet.config.ClientConfigXmlGenerator;
->>>>>>> f7466e9f
 import com.hazelcast.jet.core.Watermark;
 import com.hazelcast.jet.function.DistributedBiFunction;
 import com.hazelcast.jet.impl.JetEvent;
@@ -519,7 +516,23 @@
         return value.replace("\"", "\\\"");
     }
 
-<<<<<<< HEAD
+    /**
+     * Converts {@link ClientConfig} to xml representation using {@link
+     * ClientConfigXmlGenerator}.
+     */
+    public static String asXmlString(ClientConfig clientConfig) {
+        return clientConfig == null ? null : ClientConfigXmlGenerator.generate(clientConfig);
+    }
+
+    /**
+     * Converts client-config xml string to {@link ClientConfig} using {@link
+     * XmlClientConfigBuilder}.
+     */
+    public static ClientConfig asClientConfig(String xml) {
+        ByteArrayInputStream inputStream = new ByteArrayInputStream(xml.getBytes(StandardCharsets.UTF_8));
+        return new XmlClientConfigBuilder(inputStream).build();
+    }
+
     public static CompletableFuture<Void> copyMapUsingJob(JetInstance instance, int queueSize,
                                                           String sourceMap, String targetMap) {
         DAG dag = new DAG();
@@ -530,23 +543,4 @@
                 .setName("copy-" + sourceMap + "-to-" + targetMap);
         return instance.newJob(dag, jobConfig).getFuture();
     }
-=======
-    /**
-     * Converts {@link ClientConfig} to xml representation using {@link
-     * ClientConfigXmlGenerator}.
-     */
-    public static String asXmlString(ClientConfig clientConfig) {
-        return clientConfig == null ? null : ClientConfigXmlGenerator.generate(clientConfig);
-    }
-
-    /**
-     * Converts client-config xml string to {@link ClientConfig} using {@link
-     * XmlClientConfigBuilder}.
-     */
-    public static ClientConfig asClientConfig(String xml) {
-        ByteArrayInputStream inputStream = new ByteArrayInputStream(xml.getBytes(StandardCharsets.UTF_8));
-        return new XmlClientConfigBuilder(inputStream).build();
-    }
-
->>>>>>> f7466e9f
 }