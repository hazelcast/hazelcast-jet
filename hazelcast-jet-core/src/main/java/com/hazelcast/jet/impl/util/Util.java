--- conflicted
+++ resolved
@@ -16,16 +16,6 @@
 
 package com.hazelcast.jet.impl.util;
 
-<<<<<<< HEAD
-import com.hazelcast.client.config.ClientConfig;
-import com.hazelcast.client.config.ClientConfigXmlGenerator;
-import com.hazelcast.client.config.XmlClientConfigBuilder;
-import com.hazelcast.cluster.Member;
-import com.hazelcast.core.ExecutionCallback;
-import com.hazelcast.core.HazelcastInstance;
-import com.hazelcast.internal.serialization.InternalSerializationService;
-=======
->>>>>>> 2b58883f
 import com.hazelcast.jet.JetException;
 import com.hazelcast.jet.JetInstance;
 import com.hazelcast.jet.config.EdgeConfig;
@@ -36,22 +26,7 @@
 import com.hazelcast.jet.impl.JetEvent;
 import com.hazelcast.jet.impl.JetService;
 import com.hazelcast.logging.ILogger;
-<<<<<<< HEAD
-import com.hazelcast.map.EntryProcessor;
-import com.hazelcast.nio.Address;
-import com.hazelcast.nio.BufferObjectDataInput;
-import com.hazelcast.nio.BufferObjectDataOutput;
-import com.hazelcast.nio.Connection;
-import com.hazelcast.nio.ObjectDataInput;
-import com.hazelcast.nio.ObjectDataOutput;
 import com.hazelcast.spi.impl.NodeEngine;
-import com.hazelcast.spi.impl.NodeEngineImpl;
-import com.hazelcast.util.function.BiFunctionEx;
-import com.hazelcast.util.function.FunctionEx;
-import com.hazelcast.util.function.PredicateEx;
-=======
-import com.hazelcast.spi.NodeEngine;
->>>>>>> 2b58883f
 
 import javax.annotation.CheckReturnValue;
 import javax.annotation.Nonnull;
@@ -76,13 +51,8 @@
 import java.util.concurrent.atomic.AtomicInteger;
 import java.util.concurrent.atomic.AtomicLong;
 import java.util.concurrent.atomic.AtomicLongArray;
-<<<<<<< HEAD
-import java.util.function.BiConsumer;
-import java.util.function.Consumer;
 import java.util.function.Function;
 import java.util.function.Predicate;
-=======
->>>>>>> 2b58883f
 import java.util.function.Supplier;
 import java.util.function.ToIntFunction;
 import java.util.regex.Matcher;
@@ -310,23 +280,6 @@
         return toZonedDateTime(timestamp).toLocalTime().format(LOCAL_TIME_FORMATTER);
     }
 
-<<<<<<< HEAD
-    public static <K, V> EntryProcessor<K, V, V> entryProcessor(
-            BiFunctionEx<? super K, ? super V, ? extends V> remappingFunction
-    ) {
-        return entry -> {
-            V newValue = remappingFunction.apply(entry.getKey(), entry.getValue());
-            entry.setValue(newValue);
-            return newValue;
-        };
-    }
-
-    public static boolean isMemberInstance(HazelcastInstance instance) {
-        return instance.getLocalEndpoint() instanceof Member;
-    }
-
-=======
->>>>>>> 2b58883f
     /**
      * Sequentially search through an array, return the index of first {@code
      * needle} element in {@code haystack} or -1, if not found.
@@ -477,57 +430,6 @@
         return name + '-' + index;
     }
 
-<<<<<<< HEAD
-    public static <T> PredicateEx<T> wrapImdgPredicate(Predicate<T> predicate) {
-        return new ImdgPredicateWrapper(predicate);
-    }
-
-    public static <T> Predicate<T> maybeUnwrapImdgPredicate(PredicateEx<T> predicate) {
-        if (predicate instanceof ImdgPredicateWrapper) {
-            return ((ImdgPredicateWrapper<T>) predicate).wrapped;
-        }
-        return predicate;
-    }
-
-    public static FunctionEx wrapImdgFunction(Function function) {
-        return new ImdgFunctionWrapper(function);
-    }
-
-    public static <T, R> Function<T, R> maybeUnwrapImdgFunction(FunctionEx<T, R> function) {
-        if (function instanceof ImdgFunctionWrapper) {
-            return ((ImdgFunctionWrapper<T, R>) function).wrapped;
-        }
-        return function;
-    }
-
-    private static final class ImdgPredicateWrapper<T> implements PredicateEx<T> {
-        private final Predicate<T> wrapped;
-
-        ImdgPredicateWrapper(Predicate<T> wrapped) {
-            this.wrapped = wrapped;
-        }
-
-        @Override
-        public boolean testEx(T t) {
-            return wrapped.test(t);
-        }
-    }
-
-    private static final class ImdgFunctionWrapper<T, R> implements FunctionEx<T, R> {
-        private final Function<T, R> wrapped;
-
-        ImdgFunctionWrapper(Function<T, R> wrapped) {
-            this.wrapped = wrapped;
-        }
-
-        @Override
-        public R applyEx(T t) {
-            return wrapped.apply(t);
-        }
-    }
-
-=======
->>>>>>> 2b58883f
     public static String sanitizeLoggerNamePart(String name) {
         return name.replace('.', '_');
     }
