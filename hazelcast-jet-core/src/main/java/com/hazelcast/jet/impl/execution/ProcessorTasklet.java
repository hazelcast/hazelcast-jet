--- conflicted
+++ resolved
@@ -258,21 +258,9 @@
                     }
                     pendingWatermark = new Watermark(wm);
                 }
-<<<<<<< HEAD
                 if (pendingWatermark.equals(IDLE_MESSAGE)
                         ? outbox.offer(IDLE_MESSAGE)
                         : processor.tryProcessWatermark(pendingWatermark)) {
-=======
-                if (pendingWatermark.equals(IDLE_MESSAGE) || processor.tryProcessWatermark(pendingWatermark)) {
-                    state = EMIT_WATERMARK;
-                    stateMachineStep(); // recursion
-                }
-                break;
-
-            case EMIT_WATERMARK:
-                progTracker.notDone();
-                if (outbox.offer(pendingWatermark)) {
->>>>>>> 63f67edb
                     state = PROCESS_INBOX;
                     pendingWatermark = null;
                     stateMachineStep(); // recursion
