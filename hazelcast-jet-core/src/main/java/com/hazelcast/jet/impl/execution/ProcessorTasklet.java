--- conflicted
+++ resolved
@@ -382,11 +382,7 @@
             result = NO_PROGRESS;
 
             // skip ordinals where a snapshot barrier has already been received
-<<<<<<< HEAD
-            if (ssContext.processingGuarantee() == ProcessingGuarantee.EXACTLY_ONCE && receivedBarriers.get(currInstream.ordinal())) {
-=======
             if (waitForAllBarriers && receivedBarriers.get(currInstream.ordinal())) {
->>>>>>> 864e4da5
                 instreamCursor.advance();
                 continue;
             }
