--- conflicted
+++ resolved
@@ -257,33 +257,11 @@
                 }
                 break;
 
-<<<<<<< HEAD
             case NULLARY_TRY_PROCESS:
                 if (isSnapshotInbox() || processor.tryProcess()) {
-                    assert !outbox.hasUnfinishedItem() : isSnapshotInbox()
-                            ? "Unfinished item before fillInbox call"
-                            : "Processor.tryProcess() returned true, but there's unfinished item in the outbox";
                     state = PROCESS_INBOX;
+                        outbox.reset();
                     stateMachineStep(); // recursion
-=======
-            case PROCESS_INBOX:
-                progTracker.notDone();
-                if (inbox.isEmpty()) {
-                    if (!isSnapshotInbox()) {
-                        if (!processor.tryProcess()) {
-                            return;
-                        }
-                        outbox.reset();
-                    }
-                    fillInbox();
-                }
-                if (!inbox.isEmpty()) {
-                    if (isSnapshotInbox()) {
-                        processor.restoreFromSnapshot(inbox);
-                    } else {
-                        processor.process(currInstream.ordinal(), inbox);
-                    }
->>>>>>> dc511cf9
                 }
                 break;
 
