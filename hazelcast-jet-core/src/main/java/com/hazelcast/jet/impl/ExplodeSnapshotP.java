/*
 * Copyright (c) 2008-2020, Hazelcast, Inc. All Rights Reserved.
 *
 * Licensed under the Apache License, Version 2.0 (the "License");
 * you may not use this file except in compliance with the License.
 * You may obtain a copy of the License at
 *
 * http://www.apache.org/licenses/LICENSE-2.0
 *
 * Unless required by applicable law or agreed to in writing, software
 * distributed under the License is distributed on an "AS IS" BASIS,
 * WITHOUT WARRANTIES OR CONDITIONS OF ANY KIND, either express or implied.
 * See the License for the specific language governing permissions and
 * limitations under the License.
 */

package com.hazelcast.jet.impl;

import com.hazelcast.internal.nio.BufferObjectDataInput;
import com.hazelcast.internal.serialization.InternalSerializationService;
import com.hazelcast.jet.Traverser;
import com.hazelcast.jet.core.AbstractProcessor;
import com.hazelcast.jet.core.BroadcastKey;
import com.hazelcast.jet.impl.execution.BroadcastEntry;
import com.hazelcast.jet.impl.execution.init.Contexts.ProcCtx;
import com.hazelcast.jet.impl.util.AsyncSnapshotWriterImpl.SnapshotDataKey;
import com.hazelcast.jet.impl.util.AsyncSnapshotWriterImpl.SnapshotDataValueTerminator;

import javax.annotation.Nonnull;
import java.util.HashMap;
import java.util.Map;
import java.util.Map.Entry;

import static com.hazelcast.jet.Util.entry;
import static com.hazelcast.jet.impl.util.Util.uncheckCall;

public class ExplodeSnapshotP extends AbstractProcessor {

    private final Map<String, FlatMapper<byte[], Object>> vertexToFlatMapper = new HashMap<>();
    private final long expectedSnapshotId;
    private InternalSerializationService serializationService;

    ExplodeSnapshotP(Map<String, Integer> vertexToOrdinal, long expectedSnapshotId) {
        this.expectedSnapshotId = expectedSnapshotId;
        for (Entry<String, Integer> en : vertexToOrdinal.entrySet()) {
            Object oldValue = vertexToFlatMapper.put(en.getKey(), flatMapper(en.getValue(), this::traverser));
            assert oldValue == null : "Duplicate ordinal: " + en.getValue();
        }
    }

    @Override
    protected void init(@Nonnull Context context) {
<<<<<<< HEAD
        serializationService = context.serializationService();
=======
        serializationService = ((ProcCtx) context).serializationService();
>>>>>>> 44e0155d
    }

    private Traverser<Object> traverser(byte[] data) {
        BufferObjectDataInput in = serializationService.createObjectDataInput(data);

        return () -> uncheckCall(() -> {
            Object key = in.readObject();
            if (key == SnapshotDataValueTerminator.INSTANCE) {
                in.close();
                return null;
            }
            Object value = in.readObject();
            return key instanceof BroadcastKey
                    ? new BroadcastEntry(key, value)
                    : entry(key, value);
        });
    }

    @Override
    protected boolean tryProcess0(@Nonnull Object item) {
        if (((Entry) item).getKey() instanceof SnapshotValidationRecord.SnapshotValidationKey) {
            // ignore the validation record
            return true;
        }
        Entry<SnapshotDataKey, byte[]> castItem = (Entry<SnapshotDataKey, byte[]>) item;
        String vertexName = castItem.getKey().vertexName();
        FlatMapper<byte[], Object> flatMapper = vertexToFlatMapper.get(vertexName);
        if (flatMapper == null) {
            if (!vertexToFlatMapper.containsKey(vertexName)) {
                // log only once
                vertexToFlatMapper.put(vertexName, null);
                getLogger().warning("Data for unknown vertex found in the snapshot, ignoring. Vertex=" + vertexName);
            }
            return true;
        }
        long snapshotId = castItem.getKey().snapshotId();
        if (snapshotId != expectedSnapshotId) {
            getLogger().warning("Data for unexpected snapshot ID encountered, ignoring. Expected="
                    + expectedSnapshotId + ", found=" + snapshotId);
            return true;
        }
        return flatMapper.tryProcess(castItem.getValue());
    }
}<|MERGE_RESOLUTION|>--- conflicted
+++ resolved
@@ -50,11 +50,7 @@
 
     @Override
     protected void init(@Nonnull Context context) {
-<<<<<<< HEAD
-        serializationService = context.serializationService();
-=======
         serializationService = ((ProcCtx) context).serializationService();
->>>>>>> 44e0155d
     }
 
     private Traverser<Object> traverser(byte[] data) {
