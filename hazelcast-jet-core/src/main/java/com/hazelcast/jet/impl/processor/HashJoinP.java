--- conflicted
+++ resolved
@@ -61,11 +61,7 @@
  */
 public class HashJoinP<T0> extends AbstractProcessor {
 
-<<<<<<< HEAD
-    private final List<Function<T0, Object>> keyFns;
-=======
     private final List<Function<E0, Object>> keyFns;
->>>>>>> 864e4da5
     private final List<Map<Object, Object>> lookupTables;
     private final List<Tag> tags;
     private final BiFunction mapToOutputBiFn;
@@ -73,18 +69,11 @@
     private boolean ordinal0consumed;
 
     public HashJoinP(
-<<<<<<< HEAD
-            @Nonnull List<Function<T0, Object>> keyFns,
-            @Nonnull List<Tag> tags
-    ) {
-        super(new HashJoinPK(keyFns, tags));
-=======
             @Nonnull List<Function<E0, Object>> keyFns,
             @Nonnull List<Tag> tags,
             @Nullable BiFunction mapToOutputBiFn,
             @Nullable TriFunction mapToOutputTriFn
     ) {
->>>>>>> 864e4da5
         this.keyFns = prependNull(keyFns);
         this.lookupTables = prependNull(Collections.nCopies(keyFns.size(), null));
         this.tags = tags.isEmpty() ? emptyList() : prependNull(tags);
@@ -106,21 +95,6 @@
         T0 t0 = (T0) item;
         ordinal0consumed = true;
         if (tags.isEmpty()) {
-<<<<<<< HEAD
-            return tryEmit(keyFns.size() == 2
-                    ? tuple2(t0, lookupJoined(1, t0))
-                    : tuple3(t0, lookupJoined(1, t0), lookupJoined(2, t0)));
-        }
-        ItemsByTag ibt = new ItemsByTag();
-        for (int i = 1; i < keyFns.size(); i++) {
-            ibt.put(tags.get(i), lookupJoined(i, t0));
-        }
-        return tryEmit(tuple2(t0, ibt));
-    }
-
-    @Nullable
-    private Object lookupJoined(int ordinal, T0 item) {
-=======
             Object result = keyFns.size() == 2
                     ? mapToOutputBiFn.apply(e0, lookupJoined(1, e0))
                     : mapToOutputTriFn.apply(e0, lookupJoined(1, e0), lookupJoined(2, e0));
@@ -136,7 +110,6 @@
 
     @Nullable
     private Object lookupJoined(int ordinal, E0 item) {
->>>>>>> 864e4da5
         return lookupTables.get(ordinal).get(keyFns.get(ordinal).apply(item));
     }
 
