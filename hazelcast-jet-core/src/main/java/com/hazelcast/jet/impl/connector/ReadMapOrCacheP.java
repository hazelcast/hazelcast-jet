/*
 * Copyright (c) 2008-2019, Hazelcast, Inc. All Rights Reserved.
 *
 * Licensed under the Apache License, Version 2.0 (the "License");
 * you may not use this file except in compliance with the License.
 * You may obtain a copy of the License at
 *
 * http://www.apache.org/licenses/LICENSE-2.0
 *
 * Unless required by applicable law or agreed to in writing, software
 * distributed under the License is distributed on an "AS IS" BASIS,
 * WITHOUT WARRANTIES OR CONDITIONS OF ANY KIND, either express or implied.
 * See the License for the specific language governing permissions and
 * limitations under the License.
 */

package com.hazelcast.jet.impl.connector;

import com.hazelcast.cache.impl.CacheEntryIterationResult;
import com.hazelcast.cache.impl.CacheProxy;
import com.hazelcast.cache.impl.operation.CacheEntryIteratorOperation;
import com.hazelcast.client.cache.impl.ClientCacheProxy;
import com.hazelcast.client.impl.clientside.HazelcastClientInstanceImpl;
import com.hazelcast.client.impl.clientside.HazelcastClientProxy;
import com.hazelcast.client.impl.protocol.ClientMessage;
import com.hazelcast.client.impl.protocol.codec.CacheIterateEntriesCodec;
import com.hazelcast.client.impl.protocol.codec.MapFetchEntriesCodec;
import com.hazelcast.client.impl.protocol.codec.MapFetchWithQueryCodec;
import com.hazelcast.client.proxy.ClientMapProxy;
import com.hazelcast.client.spi.impl.ClientInvocation;
import com.hazelcast.client.spi.impl.ClientInvocationFuture;
import com.hazelcast.core.HazelcastInstance;
import com.hazelcast.core.ICompletableFuture;
import com.hazelcast.core.Partition;
import com.hazelcast.instance.HazelcastInstanceImpl;
import com.hazelcast.internal.serialization.InternalSerializationService;
import com.hazelcast.jet.JetException;
import com.hazelcast.jet.RestartableException;
import com.hazelcast.jet.core.AbstractProcessor;
import com.hazelcast.jet.core.Processor;
import com.hazelcast.jet.core.ProcessorMetaSupplier;
import com.hazelcast.jet.core.ProcessorSupplier;
import com.hazelcast.jet.core.processor.SourceProcessors;
import com.hazelcast.jet.function.FunctionEx;
import com.hazelcast.jet.function.ToIntFunctionEx;
import com.hazelcast.jet.impl.JetService;
import com.hazelcast.jet.impl.MigrationWatcher;
import com.hazelcast.jet.impl.util.Util;
import com.hazelcast.map.impl.LazyMapEntry;
import com.hazelcast.map.impl.iterator.AbstractCursor;
import com.hazelcast.map.impl.iterator.MapEntriesWithCursor;
import com.hazelcast.map.impl.operation.MapOperation;
import com.hazelcast.map.impl.operation.MapOperationProvider;
import com.hazelcast.map.impl.proxy.MapProxyImpl;
import com.hazelcast.map.impl.query.Query;
import com.hazelcast.map.impl.query.QueryResult;
import com.hazelcast.map.impl.query.QueryResultRow;
import com.hazelcast.map.impl.query.ResultSegment;
import com.hazelcast.nio.Address;
import com.hazelcast.nio.serialization.Data;
import com.hazelcast.nio.serialization.HazelcastSerializationException;
import com.hazelcast.projection.Projection;
import com.hazelcast.query.Predicate;
import com.hazelcast.spi.InternalCompletableFuture;
import com.hazelcast.spi.Operation;
import com.hazelcast.spi.OperationService;
import com.hazelcast.util.IterationType;

import javax.annotation.Nonnull;
import javax.annotation.Nullable;
import java.util.Arrays;
import java.util.Collections;
import java.util.List;
import java.util.Map;
import java.util.Map.Entry;
import java.util.Set;
import java.util.concurrent.ExecutionException;
import java.util.function.BooleanSupplier;
import java.util.function.Function;
import java.util.stream.Collectors;
import java.util.stream.IntStream;

import static com.hazelcast.client.HazelcastClient.newHazelcastClient;
import static com.hazelcast.jet.impl.util.ExceptionUtil.peel;
import static com.hazelcast.jet.impl.util.ExceptionUtil.rethrow;
import static com.hazelcast.jet.impl.util.Util.asClientConfig;
import static com.hazelcast.jet.impl.util.Util.processorToPartitions;
import static java.util.stream.Collectors.groupingBy;
import static java.util.stream.Collectors.mapping;
import static java.util.stream.Collectors.toList;

/**
 * Private API, see methods in {@link SourceProcessors}.
 * <p>
 * The number of Hazelcast partitions should be configured to at least
 * {@code localParallelism * clusterSize}, otherwise some processors will
 * have no partitions assigned to them.
 */
public final class ReadMapOrCacheP<F extends ICompletableFuture, B, R> extends AbstractProcessor {

    private static final int MAX_FETCH_SIZE = 16384;

    private final Reader<F, B, R> reader;
    private final int[] partitionIds;
    private final BooleanSupplier migrationWatcher;
    private final int[] readOffsets;

    private F[] readFutures;

    // currently emitted batch, its iterating position and partitionId
    private List<R> currentBatch = Collections.emptyList();
    private int currentBatchPosition;
    private int currentPartitionIndex = -1;
    private int numCompletedPartitions;

    private ReadMapOrCacheP(
            @Nonnull Reader<F, B, R> reader,
            @Nonnull int[] partitionIds,
            @Nonnull BooleanSupplier migrationWatcher
    ) {
        this.reader = reader;
        this.partitionIds = partitionIds;
        this.migrationWatcher = migrationWatcher;

        readOffsets = new int[partitionIds.length];
        Arrays.fill(readOffsets, Integer.MAX_VALUE);
    }

    @Override
    public boolean complete() {
        if (readFutures == null) {
            initialRead();
        }
        while (emitResultSet()) {
            if (!tryGetNextResultSet()) {
                return numCompletedPartitions == partitionIds.length;
            }
        }
        return false;
    }

    @SuppressWarnings("unchecked")
    private void initialRead() {
        readFutures = (F[]) new ICompletableFuture[partitionIds.length];
        for (int i = 0; i < readFutures.length; i++) {
            readFutures[i] = reader.readBatch(partitionIds[i], Integer.MAX_VALUE);
        }
    }

    private boolean emitResultSet() {
        checkMigration();
        for (; currentBatchPosition < currentBatch.size(); currentBatchPosition++) {
            Object result = reader.toObject(currentBatch.get(currentBatchPosition));
            if (result == null) {
                // element was filtered out by the predicate (?)
                continue;
            }
            if (!tryEmit(result)) {
                return false;
            }
        }
        // we're done with the current batch
        return true;
    }

    private boolean tryGetNextResultSet() {
        while (currentBatch.size() == currentBatchPosition && ++currentPartitionIndex < partitionIds.length) {
            if (readOffsets[currentPartitionIndex] < 0) {  // partition is completed
                assert readFutures[currentPartitionIndex] == null : "future not null";
                continue;
            }

            F future = readFutures[currentPartitionIndex];
            if (!future.isDone()) {  // data for partition not yet available
                continue;
            }

            B result = toBatchResult(future);

            int nextIndex = reader.toNextIndex(result);
            if (nextIndex < 0) {
                numCompletedPartitions++;
            } else {
                assert !currentBatch.isEmpty() : "empty but not terminal batch";
            }

            currentBatch = reader.toRecordSet(result);
            currentBatchPosition = 0;
            readOffsets[currentPartitionIndex] = nextIndex;
            // make another read on the same partition
            readFutures[currentPartitionIndex] = readOffsets[currentPartitionIndex] >= 0
                    ? reader.readBatch(partitionIds[currentPartitionIndex], readOffsets[currentPartitionIndex])
                    : null;
        }

        if (currentPartitionIndex == partitionIds.length) {
            currentPartitionIndex = -1;
            return false;
        }
        return true;
    }

    private B toBatchResult(F future) {
        B result;
        try {
            result = reader.toBatchResult(future);
        } catch (ExecutionException e) {
            Throwable ex = peel(e);
            if (ex instanceof HazelcastSerializationException) {
                throw new JetException("Serialization error when reading the map: are the key, value, " +
                        "predicate and projection classes visible to IMDG? You need to use User Code " +
                        "Deployment, adding the classes to JetConfig isn't enough", e);
            } else {
                throw rethrow(ex);
            }
        } catch (InterruptedException e) {
            throw rethrow(e);
        }
        return result;
    }

    private void checkMigration() {
        if (migrationWatcher.getAsBoolean()) {
            throw new RestartableException("Partition migration detected");
        }
    }

    static class LocalProcessorMetaSupplier<F extends ICompletableFuture, B, R> implements ProcessorMetaSupplier {

        private static final long serialVersionUID = 1L;
        private final FunctionEx<HazelcastInstance, Reader<F, B, R>> readerSupplier;

        private transient Map<Address, List<Integer>> addrToPartitions;

        LocalProcessorMetaSupplier(@Nonnull FunctionEx<HazelcastInstance, Reader<F, B, R>> readerSupplier) {
            this.readerSupplier = readerSupplier;
        }

        @Override
        public void init(@Nonnull ProcessorMetaSupplier.Context context) {
            Set<Partition> partitions = context.jetInstance().getHazelcastInstance().getPartitionService().getPartitions();
            addrToPartitions = partitions.stream()
                    .collect(groupingBy(
                            p -> p.getOwner().getAddress(),
                            mapping(Partition::getPartitionId, toList())));
        }

        @Override @Nonnull
        public Function<Address, ProcessorSupplier> get(@Nonnull List<Address> addresses) {
            return address -> new LocalProcessorSupplier<>(readerSupplier, addrToPartitions.get(address));
        }
    }

    private static final class LocalProcessorSupplier<F extends ICompletableFuture, B, R> implements ProcessorSupplier {

        static final long serialVersionUID = 1L;

        private final Function<HazelcastInstance, Reader<F, B, R>> readerSupplier;
        private final List<Integer> memberPartitions;

        private transient BooleanSupplier migrationWatcher;
        private transient HazelcastInstanceImpl hzInstance;

        private LocalProcessorSupplier(Function<HazelcastInstance, Reader<F, B, R>> readerSupplier,
                                       List<Integer> memberPartitions) {
            this.readerSupplier = readerSupplier;
            this.memberPartitions = memberPartitions;
        }

        @Override
        public void init(@Nonnull Context context) {
            hzInstance = (HazelcastInstanceImpl) context.jetInstance().getHazelcastInstance();
            JetService jetService = hzInstance.node.nodeEngine.getService(JetService.SERVICE_NAME);
            migrationWatcher = jetService.getSharedMigrationWatcher().createWatcher();
        }

        @Override @Nonnull
        public List<Processor> get(int count) {
            return processorToPartitions(count, memberPartitions).values().stream()
                    .map(partitions -> partitions.stream().mapToInt(Integer::intValue).toArray())
                    .map(partitions -> new ReadMapOrCacheP<>(readerSupplier.apply(hzInstance), partitions,
                            migrationWatcher))
                    .collect(toList());
        }
    }

    static class RemoteProcessorSupplier<F extends ICompletableFuture, B, R> implements ProcessorSupplier {

        static final long serialVersionUID = 1L;

        private final String clientXml;
        private final FunctionEx<HazelcastInstance, Reader<F, B, R>> readerSupplier;

        private transient HazelcastClientProxy client;
        private transient MigrationWatcher migrationWatcher;
        private transient int totalParallelism;
        private transient int baseIndex;

        RemoteProcessorSupplier(
                @Nonnull String clientXml,
                FunctionEx<HazelcastInstance, Reader<F, B, R>> readerSupplier
        ) {
            this.clientXml = clientXml;
            this.readerSupplier = readerSupplier;
        }

        @Override
        public void init(@Nonnull Context context) {
            client = (HazelcastClientProxy) newHazelcastClient(asClientConfig(clientXml));
            migrationWatcher = new MigrationWatcher(client);
            totalParallelism = context.totalParallelism();
            baseIndex = context.memberIndex() * context.localParallelism();
        }

        @Override
        public void close(Throwable error) {
            if (migrationWatcher != null) {
                migrationWatcher.deregister();
            }
            if (client != null) {
                client.shutdown();
            }
        }

        @Override @Nonnull
        public List<Processor> get(int count) {
            int remotePartitionCount = client.client.getClientPartitionService().getPartitionCount();
            BooleanSupplier watcherInstance = migrationWatcher.createWatcher();

            return IntStream.range(0, count)
                     .mapToObj(i -> {
                         int[] partitionIds = Util.roundRobinPart(remotePartitionCount, totalParallelism, baseIndex + i);
                         return new ReadMapOrCacheP<>(readerSupplier.apply(client), partitionIds, watcherInstance);
                     })
                     .collect(Collectors.toList());
        }
    }

    /**
     * Stateless interface to read a map/cache.
     *
     * @param <F> type of the result future
     * @param <B> type of the batch object
     * @param <R> type of the record
     */
    abstract static class Reader<F extends ICompletableFuture, B, R> {

        protected final String objectName;
        protected InternalSerializationService serializationService;

        private final ToIntFunctionEx<B> toNextIndexFn;
        private FunctionEx<B, List<R>> toRecordSetFn;

        Reader(@Nonnull String objectName,
               @Nonnull ToIntFunctionEx<B> toNextIndexFn,
               @Nonnull FunctionEx<B, List<R>> toRecordSetFn) {
            this.objectName = objectName;
            this.toNextIndexFn = toNextIndexFn;
            this.toRecordSetFn = toRecordSetFn;
        }

        @Nonnull
        abstract F readBatch(int partitionId, int offset);

        @Nonnull
        @SuppressWarnings("unchecked")
        B toBatchResult(@Nonnull F future) throws ExecutionException, InterruptedException {
            return (B) future.get();
        }

        final int toNextIndex(@Nonnull B result) {
            return toNextIndexFn.applyAsInt(result);
        }

        @Nonnull
        final List<R> toRecordSet(@Nonnull B result) {
            return toRecordSetFn.apply(result);
        }

        @Nullable
        abstract Object toObject(@Nonnull R record);

    }

    static class LocalCacheReader extends Reader<
            InternalCompletableFuture<CacheEntryIterationResult>,
            CacheEntryIterationResult,
            Entry<Data, Data>
            > {

        private final CacheProxy cacheProxy;

        LocalCacheReader(HazelcastInstance hzInstance, @Nonnull String cacheName) {
            super(cacheName,
                CacheEntryIterationResult::getTableIndex,
                CacheEntryIterationResult::getEntries);

            this.cacheProxy = (CacheProxy) hzInstance.getCacheManager().getCache(cacheName);
            this.serializationService = (InternalSerializationService)
                    cacheProxy.getNodeEngine().getSerializationService();
        }

        @Nonnull @Override
        public InternalCompletableFuture<CacheEntryIterationResult> readBatch(int partitionId, int offset) {
            Operation op = new CacheEntryIteratorOperation(cacheProxy.getPrefixedName(), offset, MAX_FETCH_SIZE);
            //no access to CacheOperationProvider, have to be explicit
            OperationService operationService = cacheProxy.getOperationService();
            return operationService.invokeOnPartition(cacheProxy.getServiceName(), op, partitionId);
        }

<<<<<<< HEAD
=======
        @Nonnull @Override
        public CacheEntryIterationResult toBatchResult(
                @Nonnull InternalCompletableFuture<CacheEntryIterationResult> future
        ) throws ExecutionException, InterruptedException {
            return future.get();
        }

        @Nonnull @Override
        public List<Entry<Data, Data>> toRecordSet(@Nonnull CacheEntryIterationResult result) {
            return result.getEntries();
        }

        @Override
        public int toNextIndex(@Nonnull CacheEntryIterationResult result) {
            return result.getTableIndex();
        }

>>>>>>> e45e087a
        @Nullable @Override
        public Object toObject(@Nonnull Entry<Data, Data> dataEntry) {
            return new LazyMapEntry(dataEntry.getKey(), dataEntry.getValue(), serializationService);
        }
    }

    static class RemoteCacheReader extends Reader<
            ClientInvocationFuture,
            CacheIterateEntriesCodec.ResponseParameters,
            Entry<Data, Data>
            > {

        private final ClientCacheProxy clientCacheProxy;

        RemoteCacheReader(HazelcastInstance hzInstance, @Nonnull String cacheName) {
            super(cacheName,
                r -> r.tableIndex,
                r -> r.entries
            );
            this.clientCacheProxy = (ClientCacheProxy) hzInstance.getCacheManager().getCache(cacheName);
            this.serializationService = clientCacheProxy.getContext().getSerializationService();
        }

        @Nonnull @Override
        public ClientInvocationFuture readBatch(int partitionId, int offset) {
            String name = clientCacheProxy.getPrefixedName();
            ClientMessage request = CacheIterateEntriesCodec.encodeRequest(name, partitionId, offset, MAX_FETCH_SIZE);
            HazelcastClientInstanceImpl client = (HazelcastClientInstanceImpl) clientCacheProxy.getContext()
                    .getHazelcastInstance();
            return new ClientInvocation(client, request, name, partitionId).invoke();
        }

        @Nonnull @Override
        public CacheIterateEntriesCodec.ResponseParameters toBatchResult(@Nonnull ClientInvocationFuture future)
                throws ExecutionException, InterruptedException {
            return CacheIterateEntriesCodec.decodeResponse(future.get());
        }

        @Nullable @Override
        public Object toObject(@Nonnull Entry<Data, Data> dataEntry) {
            return new LazyMapEntry(dataEntry.getKey(), dataEntry.getValue(), serializationService);
        }
    }

    static class LocalMapReader extends Reader<
            InternalCompletableFuture<MapEntriesWithCursor>,
            MapEntriesWithCursor,
            Entry<Data, Data>
            > {

        private final MapProxyImpl mapProxyImpl;

        LocalMapReader(@Nonnull HazelcastInstance hzInstance, @Nonnull String mapName) {
            super(mapName,
                AbstractCursor::getNextTableIndexToReadFrom,
                AbstractCursor::getBatch);
            this.mapProxyImpl = (MapProxyImpl) hzInstance.getMap(mapName);
            this.serializationService = ((HazelcastInstanceImpl) hzInstance).getSerializationService();
        }

        @Nonnull @Override
        public InternalCompletableFuture<MapEntriesWithCursor> readBatch(int partitionId, int offset) {
            MapOperationProvider operationProvider = mapProxyImpl.getOperationProvider();
            Operation op = operationProvider.createFetchEntriesOperation(objectName, offset, MAX_FETCH_SIZE);
<<<<<<< HEAD
            return mapProxyImpl.getOperationService().invokeOnPartition(mapProxyImpl.getServiceName(), op, partitionId);
=======

            OperationService operationService = mapProxyImpl.getOperationService();
            return operationService.invokeOnPartition(mapProxyImpl.getServiceName(), op, partitionId);
        }

        @Nonnull @Override
        public MapEntriesWithCursor toBatchResult(@Nonnull InternalCompletableFuture<MapEntriesWithCursor> future)
                throws ExecutionException, InterruptedException {
            return future.get();
        }

        @Nonnull @Override
        public List<Entry<Data, Data>> toRecordSet(@Nonnull MapEntriesWithCursor result) {
            return result.getBatch();
        }

        @Override
        public int toNextIndex(@Nonnull MapEntriesWithCursor result) {
            return result.getNextTableIndexToReadFrom();
>>>>>>> e45e087a
        }

        @Nullable @Override
        public Object toObject(@Nonnull Entry<Data, Data> dataEntry) {
            return new LazyMapEntry(dataEntry.getKey(), dataEntry.getValue(), serializationService);
        }
    }

    static class LocalMapQueryReader extends Reader<
            InternalCompletableFuture<ResultSegment>,
            ResultSegment,
            QueryResultRow
            > {

        private final Predicate predicate;
        private final Projection projection;
        private final MapProxyImpl mapProxyImpl;

        LocalMapQueryReader(
                @Nonnull HazelcastInstance hzInstance,
                @Nonnull String mapName,
                @Nonnull Predicate predicate,
                @Nonnull Projection projection
        ) {
            super(mapName,
                ResultSegment::getNextTableIndexToReadFrom,
                r -> ((QueryResult) r.getResult()).getRows()
            );
            this.predicate = predicate;
            this.projection = projection;
            this.mapProxyImpl = (MapProxyImpl) hzInstance.getMap(mapName);
            this.serializationService = ((HazelcastInstanceImpl) hzInstance).getSerializationService();
        }

        @Nonnull @Override
        public InternalCompletableFuture<ResultSegment> readBatch(int partitionId, int offset) {
            MapOperationProvider operationProvider = mapProxyImpl.getOperationProvider();
            MapOperation op = operationProvider.createFetchWithQueryOperation(
                    objectName,
                    offset,
                    MAX_FETCH_SIZE,
                    Query.of()
                            .mapName(objectName)
                            .iterationType(IterationType.VALUE)
                            .predicate(predicate)
                            .projection(projection)
                            .build()
            );

<<<<<<< HEAD
            return mapProxyImpl.getOperationService().invokeOnPartition(mapProxyImpl.getServiceName(), op, partitionId);
=======
            OperationService operationService = mapProxyImpl.getOperationService();
            return operationService.invokeOnPartition(mapProxyImpl.getServiceName(), op, partitionId);
        }

        @Nonnull @Override
        public ResultSegment toBatchResult(@Nonnull InternalCompletableFuture<ResultSegment> future)
                throws ExecutionException, InterruptedException {
            return future.get();
        }

        @Nonnull @Override
        public List<QueryResultRow> toRecordSet(@Nonnull ResultSegment result) {
            QueryResult queryResult = (QueryResult) result.getResult();
            return queryResult.getRows();
        }

        @Override
        public int toNextIndex(@Nonnull ResultSegment result) {
            return result.getNextTableIndexToReadFrom();
>>>>>>> e45e087a
        }

        @Nullable @Override
        public Object toObject(@Nonnull QueryResultRow record) {
            return serializationService.toObject(record.getValue());
        }
    }

    static class RemoteMapReader extends Reader<
            ClientInvocationFuture,
            MapFetchEntriesCodec.ResponseParameters,
            Entry<Data, Data>
            > {

        private final ClientMapProxy clientMapProxy;

        RemoteMapReader(@Nonnull HazelcastInstance hzInstance, @Nonnull String mapName) {
            super(mapName, r -> r.tableIndex, r -> r.entries);

            this.clientMapProxy = (ClientMapProxy) hzInstance.getMap(mapName);
            this.serializationService = clientMapProxy.getContext().getSerializationService();
        }

        @Nonnull @Override
        public ClientInvocationFuture readBatch(int partitionId, int offset) {
            ClientMessage request = MapFetchEntriesCodec.encodeRequest(objectName, partitionId, offset, MAX_FETCH_SIZE);
            ClientInvocation clientInvocation = new ClientInvocation(
                    (HazelcastClientInstanceImpl) clientMapProxy.getContext().getHazelcastInstance(),
                    request,
                    objectName,
                    partitionId
            );
            return clientInvocation.invoke();
        }

        @Nonnull @Override
        public MapFetchEntriesCodec.ResponseParameters toBatchResult(@Nonnull ClientInvocationFuture future)
                throws ExecutionException, InterruptedException {
            return MapFetchEntriesCodec.decodeResponse(future.get());
        }

        @Nullable @Override
        public Entry<Data, Data> toObject(@Nonnull Entry<Data, Data> entry) {
            return new LazyMapEntry<>(entry.getKey(), entry.getValue(), serializationService);
        }
    }

    static class RemoteMapQueryReader extends Reader<
            ClientInvocationFuture,
            MapFetchWithQueryCodec.ResponseParameters,
            Data> {

        private final Predicate predicate;
        private final Projection projection;
        private final ClientMapProxy clientMapProxy;

        RemoteMapQueryReader(
                @Nonnull HazelcastInstance hzInstance,
                @Nonnull String mapName,
                @Nonnull Predicate predicate,
                @Nonnull Projection projection
        ) {
            super(mapName, r -> r.nextTableIndexToReadFrom, r -> r.results);
            this.predicate = predicate;
            this.projection = projection;
            this.clientMapProxy = (ClientMapProxy) hzInstance.getMap(mapName);
            this.serializationService = clientMapProxy.getContext().getSerializationService();
        }

        @Nonnull @Override
        public ClientInvocationFuture readBatch(int partitionId, int offset) {
            ClientMessage request = MapFetchWithQueryCodec.encodeRequest(objectName, offset, MAX_FETCH_SIZE,
                    serializationService.toData(projection),
                    serializationService.toData(predicate));
            ClientInvocation clientInvocation = new ClientInvocation(
                    (HazelcastClientInstanceImpl) clientMapProxy.getContext().getHazelcastInstance(),
                    request,
                    objectName,
                    partitionId
            );
            return clientInvocation.invoke();
        }

        @Nonnull @Override
        public MapFetchWithQueryCodec.ResponseParameters toBatchResult(@Nonnull ClientInvocationFuture future)
                throws ExecutionException, InterruptedException {
            return MapFetchWithQueryCodec.decodeResponse(future.get());
        }

        @Nullable @Override
        public Object toObject(@Nonnull Data data) {
            return serializationService.toObject(data);
        }
    }
}<|MERGE_RESOLUTION|>--- conflicted
+++ resolved
@@ -408,26 +408,6 @@
             return operationService.invokeOnPartition(cacheProxy.getServiceName(), op, partitionId);
         }
 
-<<<<<<< HEAD
-=======
-        @Nonnull @Override
-        public CacheEntryIterationResult toBatchResult(
-                @Nonnull InternalCompletableFuture<CacheEntryIterationResult> future
-        ) throws ExecutionException, InterruptedException {
-            return future.get();
-        }
-
-        @Nonnull @Override
-        public List<Entry<Data, Data>> toRecordSet(@Nonnull CacheEntryIterationResult result) {
-            return result.getEntries();
-        }
-
-        @Override
-        public int toNextIndex(@Nonnull CacheEntryIterationResult result) {
-            return result.getTableIndex();
-        }
-
->>>>>>> e45e087a
         @Nullable @Override
         public Object toObject(@Nonnull Entry<Data, Data> dataEntry) {
             return new LazyMapEntry(dataEntry.getKey(), dataEntry.getValue(), serializationService);
@@ -492,29 +472,7 @@
         public InternalCompletableFuture<MapEntriesWithCursor> readBatch(int partitionId, int offset) {
             MapOperationProvider operationProvider = mapProxyImpl.getOperationProvider();
             Operation op = operationProvider.createFetchEntriesOperation(objectName, offset, MAX_FETCH_SIZE);
-<<<<<<< HEAD
             return mapProxyImpl.getOperationService().invokeOnPartition(mapProxyImpl.getServiceName(), op, partitionId);
-=======
-
-            OperationService operationService = mapProxyImpl.getOperationService();
-            return operationService.invokeOnPartition(mapProxyImpl.getServiceName(), op, partitionId);
-        }
-
-        @Nonnull @Override
-        public MapEntriesWithCursor toBatchResult(@Nonnull InternalCompletableFuture<MapEntriesWithCursor> future)
-                throws ExecutionException, InterruptedException {
-            return future.get();
-        }
-
-        @Nonnull @Override
-        public List<Entry<Data, Data>> toRecordSet(@Nonnull MapEntriesWithCursor result) {
-            return result.getBatch();
-        }
-
-        @Override
-        public int toNextIndex(@Nonnull MapEntriesWithCursor result) {
-            return result.getNextTableIndexToReadFrom();
->>>>>>> e45e087a
         }
 
         @Nullable @Override
@@ -564,29 +522,7 @@
                             .build()
             );
 
-<<<<<<< HEAD
             return mapProxyImpl.getOperationService().invokeOnPartition(mapProxyImpl.getServiceName(), op, partitionId);
-=======
-            OperationService operationService = mapProxyImpl.getOperationService();
-            return operationService.invokeOnPartition(mapProxyImpl.getServiceName(), op, partitionId);
-        }
-
-        @Nonnull @Override
-        public ResultSegment toBatchResult(@Nonnull InternalCompletableFuture<ResultSegment> future)
-                throws ExecutionException, InterruptedException {
-            return future.get();
-        }
-
-        @Nonnull @Override
-        public List<QueryResultRow> toRecordSet(@Nonnull ResultSegment result) {
-            QueryResult queryResult = (QueryResult) result.getResult();
-            return queryResult.getRows();
-        }
-
-        @Override
-        public int toNextIndex(@Nonnull ResultSegment result) {
-            return result.getNextTableIndexToReadFrom();
->>>>>>> e45e087a
         }
 
         @Nullable @Override
