--- conflicted
+++ resolved
@@ -82,17 +82,8 @@
     private ColumnFamilyHandle cfh;
     private long counter = Long.MIN_VALUE;
 
-<<<<<<< HEAD
     PrefixRocksMap(@Nonnull RocksDB db, @Nonnull String name, @Nonnull PrefixRocksDBOptions options,
                    @Nonnull InternalSerializationService serializationService) {
-=======
-    PrefixRocksMap(
-            RocksDB db,
-            String name,
-            @Nonnull RocksDBOptions options,
-            @Nonnull InternalSerializationService serializationService
-    ) {
->>>>>>> 0adda0ac
         this.db = db;
         this.name = name;
         this.serializationService = serializationService;
