--- conflicted
+++ resolved
@@ -16,12 +16,9 @@
 
 package com.hazelcast.jet.core;
 
-<<<<<<< HEAD
 import com.hazelcast.com.eclipsesource.json.JsonArray;
 import com.hazelcast.com.eclipsesource.json.JsonObject;
-=======
 import com.hazelcast.jet.core.Edge.RoutingPolicy;
->>>>>>> 02299f6e
 import com.hazelcast.jet.function.DistributedSupplier;
 import com.hazelcast.jet.impl.SerializationConstants;
 import com.hazelcast.nio.ObjectDataInput;
@@ -336,7 +333,6 @@
     }
 
     /**
-<<<<<<< HEAD
      * Returns a JSON representation of the DAG.
      *
      * @param defaultLocalParallelism the local parallelism that will be shown if
@@ -380,7 +376,9 @@
             }
         }
         return localParallelism;
-=======
+    }
+
+     /**
      * Returns a DOT format (graphviz) representation of the DAG.
      */
     @Nonnull
@@ -429,7 +427,6 @@
         }
         builder.append("}");
         return builder.toString();
->>>>>>> 02299f6e
     }
 
     @Override
