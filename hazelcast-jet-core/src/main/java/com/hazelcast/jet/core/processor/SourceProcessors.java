--- conflicted
+++ resolved
@@ -64,11 +64,7 @@
 
     /**
      * Returns a supplier of processors for
-<<<<<<< HEAD
-     * {@link Sources#map(String, Predicate, Projection)}}.
-=======
      * {@link com.hazelcast.jet.Sources#map(String, Predicate, Projection)}.
->>>>>>> 8a3c9468
      */
     @Nonnull
     public static <K, V, T> ProcessorMetaSupplier readMapP(
@@ -81,11 +77,7 @@
 
     /**
      * Returns a supplier of processors for
-<<<<<<< HEAD
-     * {@link Sources#map(String, Predicate, DistributedFunction)}}.
-=======
      * {@link com.hazelcast.jet.Sources#map(String, Predicate, DistributedFunction)}.
->>>>>>> 8a3c9468
      */
     @Nonnull
     public static <K, V, T> ProcessorMetaSupplier readMapP(
@@ -99,12 +91,8 @@
 
     /**
      * Returns a supplier of processors for
-<<<<<<< HEAD
-     * {@link Sources#mapJournal(String, JournalInitialPosition)}.
-=======
      * {@link com.hazelcast.jet.Sources#mapJournal(String,
      * JournalInitialPosition, WatermarkGenerationParams)}.
->>>>>>> 8a3c9468
      */
     @Nonnull
     public static <K, V> ProcessorMetaSupplier streamMapP(
@@ -117,14 +105,9 @@
 
     /**
      * Returns a supplier of processors for
-<<<<<<< HEAD
-     * {@link Sources#mapJournal(String, DistributedPredicate,
-     * DistributedFunction, JournalInitialPosition)}.
-=======
      * {@link com.hazelcast.jet.Sources#mapJournal(String,
      * DistributedPredicate, DistributedFunction, JournalInitialPosition,
      * WatermarkGenerationParams)}.
->>>>>>> 8a3c9468
      */
     @Nonnull
     public static <K, V, T> ProcessorMetaSupplier streamMapP(
@@ -179,12 +162,8 @@
 
     /**
      * Returns a supplier of processors for
-<<<<<<< HEAD
-     * {@link Sources#remoteMapJournal(String, ClientConfig, JournalInitialPosition)}.
-=======
      * {@link com.hazelcast.jet.Sources#remoteMapJournal(String, ClientConfig,
      * JournalInitialPosition, WatermarkGenerationParams)}.
->>>>>>> 8a3c9468
      */
     @Nonnull
     public static <K, V> ProcessorMetaSupplier streamRemoteMapP(
@@ -199,15 +178,9 @@
 
     /**
      * Returns a supplier of processors for {@link
-<<<<<<< HEAD
-     * Sources#remoteMapJournal(
-     * String, ClientConfig, DistributedPredicate, DistributedFunction, JournalInitialPosition
-     * )}.
-=======
      * com.hazelcast.jet.Sources#remoteMapJournal(String, ClientConfig,
      * DistributedPredicate, DistributedFunction, JournalInitialPosition,
      * WatermarkGenerationParams)}.
->>>>>>> 8a3c9468
      */
     @Nonnull
     public static <K, V, T> ProcessorMetaSupplier streamRemoteMapP(
@@ -233,12 +206,8 @@
 
     /**
      * Returns a supplier of processors for
-<<<<<<< HEAD
-     * {@link Sources#cacheJournal(String, JournalInitialPosition)}.
-=======
      * {@link com.hazelcast.jet.Sources#cacheJournal(String, JournalInitialPosition,
      * WatermarkGenerationParams)}.
->>>>>>> 8a3c9468
      */
     @Nonnull
     public static <K, V> ProcessorMetaSupplier streamCacheP(
@@ -251,14 +220,9 @@
 
     /**
      * Returns a supplier of processors for
-<<<<<<< HEAD
-     * {@link Sources#cacheJournal(String, DistributedPredicate,
-     * DistributedFunction, JournalInitialPosition)}.
-=======
      * {@link com.hazelcast.jet.Sources#cacheJournal(String,
      * DistributedPredicate, DistributedFunction, JournalInitialPosition,
      * WatermarkGenerationParams)}.
->>>>>>> 8a3c9468
      */
     @Nonnull
     public static <K, V, T> ProcessorMetaSupplier streamCacheP(
@@ -285,12 +249,8 @@
 
     /**
      * Returns a supplier of processors for
-<<<<<<< HEAD
-     * {@link Sources#remoteCacheJournal(String, ClientConfig, JournalInitialPosition)}.
-=======
      * {@link com.hazelcast.jet.Sources#remoteCacheJournal(String, ClientConfig,
      * JournalInitialPosition, WatermarkGenerationParams)}.
->>>>>>> 8a3c9468
      */
     @Nonnull
     public static <K, V> ProcessorMetaSupplier streamRemoteCacheP(
@@ -304,15 +264,9 @@
 
     /**
      * Returns a supplier of processors for {@link
-<<<<<<< HEAD
-     * Sources#remoteCacheJournal(
-     * String, ClientConfig, DistributedPredicate, DistributedFunction, JournalInitialPosition
-     * )}.
-=======
      * com.hazelcast.jet.Sources#remoteCacheJournal(String, ClientConfig,
      * DistributedPredicate, DistributedFunction, JournalInitialPosition,
      * WatermarkGenerationParams)}.
->>>>>>> 8a3c9468
      */
     @Nonnull
     public static <K, V, T> ProcessorMetaSupplier streamRemoteCacheP(
