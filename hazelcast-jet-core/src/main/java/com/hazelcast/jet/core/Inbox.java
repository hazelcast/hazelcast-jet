/*
 * Copyright (c) 2008-2020, Hazelcast, Inc. All Rights Reserved.
 *
 * Licensed under the Apache License, Version 2.0 (the "License");
 * you may not use this file except in compliance with the License.
 * You may obtain a copy of the License at
 *
 * http://www.apache.org/licenses/LICENSE-2.0
 *
 * Unless required by applicable law or agreed to in writing, software
 * distributed under the License is distributed on an "AS IS" BASIS,
 * WITHOUT WARRANTIES OR CONDITIONS OF ANY KIND, either express or implied.
 * See the License for the specific language governing permissions and
 * limitations under the License.
 */

package com.hazelcast.jet.core;

import javax.annotation.Nonnull;
import javax.annotation.Nullable;
import java.util.Collection;
import java.util.Iterator;
import java.util.NoSuchElementException;
import java.util.function.Consumer;

/**
 * A subset of {@code Queue<Object>} API restricted to the consumer side,
 * with additional support for bulk draining operations.
 *
 * @since 3.0
 */
public interface Inbox extends Iterable<Object> {

    /**
     * Returns {@code true} if this inbox contains no elements, {@code false} otherwise.
     */
    boolean isEmpty();

    /**
     * Retrieves, but does not remove, the head of this inbox, or returns
     * {@code null} if it is empty.
     */
    @Nullable
    Object peek();

    /**
     * Retrieves and removes the head of this inbox, or returns {@code null}
     * if it is empty.
     */
    @Nullable
    Object poll();

    /**
     * Removes the head of this inbox. This method throws an exception
     * if the inbox is empty.
     *
     * @throws NoSuchElementException if this inbox is empty
     */
    void remove();

    /**
     * Returns an iterator over the items in the inbox in the order they would
     * be returned by the {@link #poll()} method.
     * <p>
     * The returned iterator doesn't support the {@link Iterator#remove()}
     * method.
     */
    @Override @Nonnull
    Iterator<Object> iterator();

    /**
     * Removes all items from the inbox.
     */
    void clear();

    /**
     * Drains all elements into the provided {@link Collection}.
     *
     * @param target the collection to drain this object's items into
     * @return the number of elements actually drained
     */
<<<<<<< HEAD
    @SuppressWarnings("unchecked")
    default <E> int drainTo(@Nonnull Collection<E> target) {
        for (Object o : this) {
            target.add((E) o);
        }
        int drained = size();
        clear();
        return drained;
=======
    default <E> int drainTo(Collection<E> target) {
        return drainTo(target, Integer.MAX_VALUE);
>>>>>>> 5c4b40c1
    }

    /**
     * Drains at most {@code limit} elements into the provided {@link
     * Collection}.
     *
     * @param target the collection to drain this object's items into
     * @param limit the maximum amount of items to drain
     * @return the number of elements actually drained
     *
     * @since 4.0
     */
    @SuppressWarnings("unchecked")
    default <E> int drainTo(@Nonnull Collection<E> target, int limit) {
        int drained = 0;
        for (E o; drained < limit && (o = (E) poll()) != null; drained++) {
            target.add(o);
        }
        return drained;
    }

    /**
     * Passes each of this object's items to the supplied consumer until it is empty.
     *
     * @return the number of elements drained
     */
    @SuppressWarnings("unchecked")
    default <E> int drain(@Nonnull Consumer<E> consumer) {
        for (Object o : this) {
            consumer.accept((E) o);
        }
        int consumed = size();
        clear();
        return consumed;
    }

    /**
     * Returns the number of objects in the inbox.
     */
    int size();
}<|MERGE_RESOLUTION|>--- conflicted
+++ resolved
@@ -79,19 +79,8 @@
      * @param target the collection to drain this object's items into
      * @return the number of elements actually drained
      */
-<<<<<<< HEAD
-    @SuppressWarnings("unchecked")
-    default <E> int drainTo(@Nonnull Collection<E> target) {
-        for (Object o : this) {
-            target.add((E) o);
-        }
-        int drained = size();
-        clear();
-        return drained;
-=======
     default <E> int drainTo(Collection<E> target) {
         return drainTo(target, Integer.MAX_VALUE);
->>>>>>> 5c4b40c1
     }
 
     /**
