--- conflicted
+++ resolved
@@ -17,10 +17,7 @@
 package com.hazelcast.jet.core;
 
 import javax.annotation.Nonnull;
-<<<<<<< HEAD
-=======
 import javax.annotation.Nullable;
->>>>>>> c592c5a5
 import java.util.Collection;
 import java.util.Iterator;
 import java.util.NoSuchElementException;
@@ -83,16 +80,9 @@
      * @return the number of elements actually drained
      */
     @SuppressWarnings("unchecked")
-<<<<<<< HEAD
-    default <E> int drainTo(Collection<E> target) {
+    default <E> int drainTo(@Nonnull Collection<E> target) {
         for (Object o : this) {
             target.add((E) o);
-=======
-    default <E> int drainTo(@Nonnull Collection<E> target) {
-        int drained = 0;
-        for (E o; (o = (E) poll()) != null; drained++) {
-            target.add(o);
->>>>>>> c592c5a5
         }
         int drained = size();
         clear();
@@ -124,16 +114,9 @@
      * @return the number of elements drained
      */
     @SuppressWarnings("unchecked")
-<<<<<<< HEAD
-    default <E> int drain(Consumer<E> consumer) {
+    default <E> int drain(@Nonnull Consumer<E> consumer) {
         for (Object o : this) {
             consumer.accept((E) o);
-=======
-    default <E> int drain(@Nonnull Consumer<E> consumer) {
-        int consumed = 0;
-        for (E o; (o = (E) poll()) != null; consumed++) {
-            consumer.accept(o);
->>>>>>> c592c5a5
         }
         int consumed = size();
         clear();
