/*
 * Copyright (c) 2008-2017, Hazelcast, Inc. All Rights Reserved.
 *
 * Licensed under the Apache License, Version 2.0 (the "License");
 * you may not use this file except in compliance with the License.
 * You may obtain a copy of the License at
 *
 * http://www.apache.org/licenses/LICENSE-2.0
 *
 * Unless required by applicable law or agreed to in writing, software
 * distributed under the License is distributed on an "AS IS" BASIS,
 * WITHOUT WARRANTIES OR CONDITIONS OF ANY KIND, either express or implied.
 * See the License for the specific language governing permissions and
 * limitations under the License.
 */

package com.hazelcast.jet.core.processor;

import com.hazelcast.jet.Traverser;
import com.hazelcast.jet.aggregate.AggregateOperation;
import com.hazelcast.jet.aggregate.AggregateOperation1;
import com.hazelcast.jet.core.AbstractProcessor;
import com.hazelcast.jet.core.Inbox;
import com.hazelcast.jet.core.Processor;
import com.hazelcast.jet.core.ProcessorMetaSupplier;
import com.hazelcast.jet.core.ProcessorSupplier;
import com.hazelcast.jet.core.ResettableSingletonTraverser;
import com.hazelcast.jet.core.TimestampKind;
import com.hazelcast.jet.core.WatermarkGenerationParams;
import com.hazelcast.jet.core.WindowDefinition;
import com.hazelcast.jet.datamodel.TimestampedEntry;
import com.hazelcast.jet.function.DistributedFunction;
import com.hazelcast.jet.function.DistributedPredicate;
import com.hazelcast.jet.function.DistributedSupplier;
import com.hazelcast.jet.function.DistributedToLongFunction;
import com.hazelcast.jet.impl.processor.AggregateP;
import com.hazelcast.jet.impl.processor.CoGroupP;
import com.hazelcast.jet.impl.processor.InsertWatermarksP;
import com.hazelcast.jet.impl.processor.SessionWindowP;
import com.hazelcast.jet.impl.processor.SlidingWindowP;
import com.hazelcast.jet.impl.processor.TransformP;
import com.hazelcast.jet.impl.util.WrappingProcessorMetaSupplier;
import com.hazelcast.jet.impl.util.WrappingProcessorSupplier;

import javax.annotation.Nonnull;
import java.util.List;
import java.util.Map.Entry;

import static com.hazelcast.jet.core.TimestampKind.EVENT;
import static com.hazelcast.jet.function.DistributedFunction.identity;
import static com.hazelcast.jet.function.DistributedFunctions.noopConsumer;

/**
 * Static utility class with factory methods for Jet processors. These
 * are meant to implement the internal vertices of the DAG; for other
 * kinds of processors refer to the {@link com.hazelcast.jet.core.processor
 * package-level documentation}.
 * <p>
 * Many of the processors deal with an aggregating operation over stream
 * items. Prior to aggregation items may be grouped by an arbitrary key
 * and/or an event timestamp-based window. There are two main aggregation
 * setups: single-stage and two-stage.
 *
 * <h1>Single-stage aggregation</h1>
 *
 * This is the basic setup where all the aggregation steps happen in one
 * vertex. The input must be properly partitioned and distributed. For
 * non-aligned window aggregation (e.g., session-based, trigger-based,
 * etc.) this is the only choice. In the case of aligned windows it is the
 * best choice if the source is already partitioned by the grouping key
 * because the inbound edge will not have to be distributed. If the input
 * stream needs repartitioning, this setup will incur heavier network
 * traffic than the two-stage setup due to the need for a
 * distributed-partitioned edge. On the other hand, it will use less memory
 * because each member keeps track only of the keys belonging to its own
 * partitions. This is the DAG outline for the case where upstream data
 * is not localized by grouping key:
 * <pre>
 *                 -----------------
 *                | upstream vertex |
 *                 -----------------
 *                         |
 *                         | partitioned-distributed
 *                         V
 *                    -----------
 *                   | aggregate |
 *                    -----------
 * </pre>
 *
 * <h1>Two-stage aggregation</h1>
 *
 * In two-stage aggregation, the first stage applies just the
 * {@link AggregateOperation1#accumulateFn() accumulate} aggregation
 * primitive and the second stage does {@link
 * AggregateOperation1#combineFn() combine} and {@link
 * AggregateOperation1#finishFn() finish}. The essential property
 * of this setup is that the edge leading to the first stage is local,
 * incurring no network traffic, and only the edge from the first to the
 * second stage is distributed. There is only one item per group traveling on
 * the distributed edge. Compared to the single-stage setup this can
 * dramatically reduce network traffic, but it needs more memory to keep
 * track of all keys on each cluster member. This is the outline of the DAG:
 * <pre>
 *                -----------------
 *               | upstream vertex |
 *                -----------------
 *                        |
 *                        | partitioned-local
 *                        V
 *                  ------------
 *                 | accumulate |
 *                  ------------
 *                        |
 *                        | partitioned-distributed
 *                        V
 *                 ----------------
 *                | combine/finish |
 *                 ----------------
 * </pre>
 * The variants without a grouping key are equivalent to grouping by a
 * single, global key. In that case the edge towards the final-stage
 * vertex must be all-to-one and the local parallelism of the vertex must
 * be one. Unless the volume of the aggregated data is small (e.g., some
 * side branch off the main flow in the DAG), the best choice is this
 * two-stage setup:
 * <pre>
 *                -----------------
 *               | upstream vertex |
 *                -----------------
 *                        |
 *                        | local, non-partitioned
 *                        V
 *                  ------------
 *                 | accumulate |
 *                  ------------
 *                        |
 *                        | distributed, all-to-one
 *                        V
 *                 ----------------
 *                | combine/finish | localParallelism = 1
 *                 ----------------
 * </pre>
 * This will parallelize and distributed most of the processing and
 * the second-stage processor will receive just a single item from
 * each upstream processor, doing very little work.
 *
 * <h1>Overview of factory methods for aggregate operations</h1>
 * <table border="1">
 * <tr>
 *     <th></th>
 *     <th>single-stage</th>
 *     <th>stage 1/2</th>
 *     <th>stage 2/2</th>
 * </tr><tr>
 *     <th>batch,<br>no grouping</th>
 *
 *     <td>{@link #aggregateP(AggregateOperation1) aggregate()}</td>
 *     <td>{@link #accumulateP(AggregateOperation1) accumulate()}</td>
 *     <td>{@link #combineP(AggregateOperation1) combine()}</td>
 * </tr><tr>
 *     <th>batch, group by key</th>
 *
 *     <td>{@link #aggregateByKeyP(DistributedFunction, AggregateOperation1)
 *          aggregateByKey()}</td>
 *     <td>{@link #accumulateByKeyP(DistributedFunction, AggregateOperation1)
 *          accumulateByKey()}</td>
 *     <td>{@link #combineByKeyP(AggregateOperation) combineByKey()}</td>
 * </tr><tr>
 *     <th>stream, group by key<br>and aligned window</th>
 *
 *     <td>{@link #aggregateToSlidingWindowP(DistributedFunction, DistributedToLongFunction,
 *          TimestampKind, WindowDefinition, AggregateOperation1)
 *          aggregateToSlidingWindow()}</td>
 *     <td>{@link #accumulateByFrameP(DistributedFunction, DistributedToLongFunction,
 *          TimestampKind, WindowDefinition, AggregateOperation1)
 *          accumulateByFrame()}</td>
 *     <td>{@link #combineToSlidingWindowP(WindowDefinition, AggregateOperation1)
 *          combineToSlidingWindow()}</td>
 * </tr><tr>
 *     <th>stream, group by key<br>and session window</th>
 *     <td>{@link #aggregateToSessionWindowP(long, DistributedToLongFunction,
 *          DistributedFunction, AggregateOperation1)
 *          aggregateToSessionWindow()}</td>
 *     <td>N/A</td>
 *     <td>N/A</td>
 * </tr></table>
 * <p>
 * Tumbling window is a special case of sliding window with sliding step =
 * window size. To achieve the effect of aggregation without a
 * grouping key, specify {@link com.hazelcast.jet.function.DistributedFunctions#constantKey()
 * constantKey()} as the key-extracting function.
 */
public final class Processors {

    private Processors() {
    }

    /**
     * Returns a supplier of processors for a vertex that groups items by key
     * and performs the provided aggregate operation on each group. After
     * exhausting all its input it emits one {@code Map.Entry<K, R>} per
     * distinct key.
     * <p>
     * This processor has state, but does not save it to snapshot. On job
     * restart, the state will be lost.
     *
     * @param getKeyFn computes the key from the entry
     * @param aggrOp the aggregate operation to perform
     * @param <T> type of received item
     * @param <K> type of key
     * @param <A> type of accumulator returned from {@code aggregateOperation.
     *            createAccumulatorFn()}
     * @param <R> type of the finished result returned from {@code aggregateOperation.
     *            finishAccumulationFn()}
     */
    @Nonnull
    public static <T, K, A, R> DistributedSupplier<Processor> aggregateByKeyP(
            @Nonnull DistributedFunction<? super T, K> getKeyFn,
            @Nonnull AggregateOperation1<? super T, A, R> aggrOp
    ) {
        return () -> new CoGroupP<>(getKeyFn, aggrOp);
    }

    /**
     * Returns a supplier of processors for the first-stage vertex in a
     * two-stage group-and-aggregate setup. The vertex groups items by the
     * grouping key (as obtained from the given key-extracting function) and
     * applies the {@link AggregateOperation1#accumulateFn()} accumulate}
     * primitive to each group. After exhausting all its input it emits one
     * {@code Map.Entry<K, A>} per observed key.
     * <p>
     * This processor has state, but does not save it to snapshot. On job
     * restart, the state will be lost.
     *
     * @param getKeyFn computes the key from the entry
     * @param aggrOp the aggregate operation to perform
     * @param <T> type of received item
     * @param <K> type of key
     * @param <A> type of accumulator returned from {@code aggrOp.createAccumulatorFn()}
     */
    @Nonnull
    public static <T, K, A> DistributedSupplier<Processor> accumulateByKeyP(
            @Nonnull DistributedFunction<? super T, K> getKeyFn,
            @Nonnull AggregateOperation1<? super T, A, ?> aggrOp
    ) {
        return () -> new CoGroupP<>(getKeyFn, aggrOp.withFinishFn(identity()));
    }

    /**
     * Returns a supplier of processors for a vertex that groups items by key
     * and performs the provided aggregate operation on each group. After
     * exhausting all its input it emits one {@code Map.Entry<K, R>} per
     * distinct key.
     * <p>
     * The vertex accepts input from one or more inbound edges. The type of
     * items may be different on each edge. For each edge a separate key
     * extracting function must be supplied and the aggregate operation must
     * contain a separate accumulation function for each edge.
     * <p>
     * This processor has state, but does not save it to snapshot. On job
     * restart, the state will be lost.
     *
     * @param getKeyFs functions that compute the grouping key
     * @param aggrOp the aggregate operation
     * @param <K> type of key
     * @param <A> type of accumulator returned from {@code aggrOp.createAccumulatorFn()}
     * @param <R> type of the finished result returned from {@code aggrOp.finishAccumulationFn()}
     */
    @Nonnull
    public static <K, A, R> DistributedSupplier<Processor> coAggregateByKeyP(
            @Nonnull List<DistributedFunction<?, ? extends K>> getKeyFs,
            @Nonnull AggregateOperation<A, R> aggrOp
    ) {
        return () -> new CoGroupP<>(getKeyFs, aggrOp);
    }

    /**
     * Returns a supplier of processors for the first-stage vertex in a
     * two-stage group-and-aggregate setup. The vertex groups items by the
     * grouping key and applies the {@link AggregateOperation#accumulateFn(
     * com.hazelcast.jet.datamodel.Tag) accumulate} primitive to each group.
     * After exhausting all its input it emits one {@code Map.Entry<K, A>} per
     * distinct key.
     * <p>
     * The vertex accepts input from one or more inbound edges. The type of
     * items may be different on each edge. For each edge a separate key
     * extracting function must be supplied and the aggregate operation must
     * contain a separate accumulation function for each edge.
     * <p>
     * This processor has state, but does not save it to snapshot. On job
     * restart, the state will be lost.
     *
     * @param getKeyFs functions that compute the grouping key
     * @param aggrOp the aggregate operation to perform
     * @param <K> type of key
     * @param <A> type of accumulator returned from {@code aggrOp.createAccumulatorFn()}
     */
    @Nonnull
    public static <K, A> DistributedSupplier<Processor> coAccumulateByKeyP(
            @Nonnull List<DistributedFunction<?, ? extends K>> getKeyFs,
            @Nonnull AggregateOperation<A, ?> aggrOp
    ) {
        return () -> new CoGroupP<>(getKeyFs, aggrOp.withFinishFn(identity()));
    }

    /**
     * Returns a supplier of processors for the second-stage vertex in a
     * two-stage group-and-aggregate setup. Each processor applies the {@link
     * AggregateOperation1#combineFn() combine} aggregation primitive to the
     * entries received from several upstream instances of {@link
     * #accumulateByKeyP(DistributedFunction, AggregateOperation1)
     * accumulateByKey()}. After exhausting all its input it emits one
     * {@code Map.Entry<K, R>} per distinct key.
     * <p>
     * Since the input to this vertex must be bounded, its primary use case
     * are batch jobs.
     * <p>
     * This processor has state, but does not save it to snapshot. On job
     * restart, the state will be lost.
     *
     * @param aggrOp the aggregate operation to perform
     * @param <A> type of accumulator returned from {@code aggrOp.createAccumulatorFn()}
     * @param <R> type of the finished result returned from
     *            {@code aggrOp.finishAccumulationFn()}
     */
    @Nonnull
    public static <A, R> DistributedSupplier<Processor> combineByKeyP(
            @Nonnull AggregateOperation<A, R> aggrOp
    ) {
        return () -> new CoGroupP<>(Entry::getKey, aggrOp.withCombiningAccumulateFn(Entry<Object, A>::getValue));
    }

    /**
     * Returns a supplier of processors for a vertex that performs the provided
     * aggregate operation on all the items it receives. After exhausting all
     * its input it emits a single item of type {@code R} &mdash;the result of
     * the aggregate operation.
     * <p>
     * Since the input to this vertex must be bounded, its primary use case are
     * batch jobs.
     * <p>
     * This processor has state, but does not save it to snapshot. On job
     * restart, the state will be lost.
     *
     * @param aggrOp the aggregate operation to perform
     * @param <T> type of received item
     * @param <A> type of accumulator returned from {@code
     *            aggrOp.createAccumulatorFn()}
     * @param <R> type of the finished result returned from {@code aggrOp.
     *            finishAccumulationFn()}
     */
    @Nonnull
    public static <T, A, R> DistributedSupplier<Processor> aggregateP(
            @Nonnull AggregateOperation1<T, A, R> aggrOp
    ) {
        return () -> new AggregateP<>(aggrOp);
    }

    /**
     * Returns a supplier of processors for a vertex that performs the provided
     * aggregate operation on all the items it receives. After exhausting all
     * its input it emits a single item of type {@code R} &mdash;the result of
     * the aggregate operation.
     * <p>
     * Since the input to this vertex must be bounded, its primary use case are
     * batch jobs.
     * <p>
     * This processor has state, but does not save it to snapshot. On job
     * restart, the state will be lost.
     *
     * @param aggrOp the aggregate operation to perform
     * @param <T> type of received item
     * @param <A> type of accumulator returned from {@code
     *            aggrOp.createAccumulatorFn()}
     * @param <R> type of the finished result returned from {@code aggrOp.
     *            finishAccumulationFn()}
     */
    @Nonnull
    public static <T, A, R> DistributedSupplier<Processor> accumulateP(
            @Nonnull AggregateOperation1<T, A, R> aggrOp
    ) {
        return () -> new AggregateP<>(aggrOp.withFinishFn(identity()));
    }

    /**
     * Returns a supplier of processors for a vertex that performs the provided
     * aggregate operation on all the items it receives. After exhausting all
     * its input it emits a single item of type {@code R} &mdash;the result of
     * the aggregate operation.
     * <p>
     * Since the input to this vertex must be bounded, its primary use case are
     * batch jobs.
     * <p>
     * This processor has state, but does not save it to snapshot. On job
     * restart, the state will be lost.
     *
     * @param aggrOp the aggregate operation to perform
     * @param <T> type of received item
     * @param <A> type of accumulator returned from {@code
     *            aggrOp.createAccumulatorFn()}
     * @param <R> type of the finished result returned from {@code aggrOp.
     *            finishAccumulationFn()}
     */
    @Nonnull
    public static <T, A, R> DistributedSupplier<Processor> combineP(
            @Nonnull AggregateOperation1<T, A, R> aggrOp
    ) {
        return () -> new AggregateP<>(aggrOp.withCombiningAccumulateFn(identity()));
    }

    /**
     * Returns a supplier of processors for a vertex that aggregates events
     * into a sliding window in a single stage (see the {@link Processors
     * class Javadoc} for an explanation of aggregation stages). The vertex
     * groups items by the grouping key (as obtained from the given
     * key-extracting function) and by <em>frame</em>, which is a range of
     * timestamps equal to the sliding step. It emits sliding window results
     * labeled with the timestamp denoting the window's end time (the exclusive
     * upper bound of the timestamps belonging to the window).
     * <p>
     * When the vertex receives a watermark with a given {@code wmVal}, it
     * emits the result of aggregation for all the positions of the sliding
     * window with {@code windowTimestamp <= wmVal}. It computes the window
     * result by combining the partial results of the frames belonging to it
     * and finally applying the {@code finish} aggregation primitive. After this
     * it deletes from storage all the frames that trail behind the emitted
     * windows. The type of emitted items is {@link TimestampedEntry
     * TimestampedEntry&lt;K, A>} so there is one item per key per window position.
     * <p>
     * <i>Behavior on job restart</i><br>
     * This processor saves its state to snapshot. After restart, it can
     * continue accumulating where it left off.
     * <p>
     * After a restart in at-least-once mode, watermarks are allowed to go back
     * in time. If such a watermark is received, some windows that were emitted
     * in previous execution will be re-emitted. These windows might miss
     * events as some of them had already been evicted before the snapshot was
     * done in previous execution.
     */
    @Nonnull
    public static <T, K, A, R> DistributedSupplier<Processor> aggregateToSlidingWindowP(
            @Nonnull DistributedFunction<? super T, K> getKeyFn,
            @Nonnull DistributedToLongFunction<? super T> getTimestampFn,
            @Nonnull TimestampKind timestampKind,
            @Nonnull WindowDefinition windowDef,
            @Nonnull AggregateOperation1<? super T, A, R> aggrOp
    ) {
        return Processors.<T, K, A, R>aggregateByKeyAndWindowP(getKeyFn, getTimestampFn, timestampKind,
                windowDef, aggrOp, true);
    }

    /**
     * Returns a supplier of processors for the first-stage vertex in a
     * two-stage sliding window aggregation setup (see the {@link Processors
     * class Javadoc} for an explanation of aggregation stages). The vertex
     * groups items by the grouping key (as obtained from the given
     * key-extracting function) and by <em>frame</em>, which is a range of
     * timestamps equal to the sliding step. It applies the {@link
     * AggregateOperation1#accumulateFn() accumulate} aggregation primitive to
     * each key-frame group.
     * <p>
     * The frame is identified by the timestamp denoting its end time (equal to
     * the exclusive upper bound of its timestamp range). {@link
     * WindowDefinition#higherFrameTs(long)} maps the event timestamp to the
     * timestamp of the frame it belongs to.
     * <p>
     * When the processor receives a watermark with a given {@code wmVal}, it
     * emits the current accumulated state of all frames with {@code
     * timestamp <= wmVal} and deletes these frames from its storage.
     * The type of emitted items is {@link TimestampedEntry
     * TimestampedEntry&lt;K, A>} so there is one item per key per frame.
     * <p>
     * When a state snapshot is requested, the state is flushed to second-stage
     * processor and nothing is saved to snapshot.
     *
     * @param <T> input item type
     * @param <K> type of key returned from {@code getKeyFn}
     * @param <A> type of accumulator returned from {@code aggrOp.
     *            createAccumulatorFn()}
     */
    @Nonnull
    public static <T, K, A> DistributedSupplier<Processor> accumulateByFrameP(
            @Nonnull DistributedFunction<? super T, K> getKeyFn,
            @Nonnull DistributedToLongFunction<? super T> getTimestampFn,
            @Nonnull TimestampKind timestampKind,
            @Nonnull WindowDefinition windowDef,
            @Nonnull AggregateOperation1<? super T, A, ?> aggrOp
    ) {
        WindowDefinition tumblingByFrame = windowDef.toTumblingByFrame();
        return Processors.<T, K, A, A>aggregateByKeyAndWindowP(getKeyFn, getTimestampFn, timestampKind, tumblingByFrame,
                aggrOp.withFinishFn(identity()), false
        );
    }

    /**
     * Returns a supplier of processors for the second-stage vertex in a
     * two-stage sliding window aggregation setup (see the {@link Processors
     * class Javadoc} for an explanation of aggregation stages). Each
     * processor applies the {@link AggregateOperation1#combineFn() combine}
     * aggregation primitive to frames received from several upstream instances
     * of {@link #accumulateByFrameP(
     *      DistributedFunction, DistributedToLongFunction,
     *      TimestampKind, WindowDefinition, AggregateOperation1)
     * accumulateByFrame()}. It emits sliding window results labeled with
     * the timestamp denoting the window's end time. This timestamp is equal to
     * the exclusive upper bound of timestamps belonging to the window.
     * <p>
     * When the processor receives a watermark with a given {@code wmVal},
     * it emits the result of aggregation for all positions of the sliding
     * window with {@code windowTimestamp <= wmVal}. It computes the window
     * result by combining the partial results of the frames belonging to it
     * and finally applying the {@code finish} aggregation primitive. After this
     * it deletes from storage all the frames that trail behind the emitted
     * windows. The type of emitted items is {@link TimestampedEntry
     * TimestampedEntry&lt;K, A>} so there is one item per key per window position.
     * <p>
     * <i>Behavior on job restart</i><br>
     * This processor saves its state to snapshot. After restart, it can
     * continue accumulating where it left off.
     * <p>
     * After a restart in at-least-once mode, watermarks are allowed to go back
     * in time. If such a watermark is received, some windows that were emitted
     * in previous execution will be re-emitted. These windows might miss
     * events as some of them had already been evicted before the snapshot was
     * done in previous execution.
     *
     * @param <A> type of the accumulator
     * @param <R> type of the finished result returned from {@code aggrOp.
     *            finishAccumulationFn()}
     */
    @Nonnull
    public static <K, A, R> DistributedSupplier<Processor> combineToSlidingWindowP(
            @Nonnull WindowDefinition windowDef,
            @Nonnull AggregateOperation1<?, A, R> aggrOp
    ) {
        return aggregateByKeyAndWindowP(
                TimestampedEntry::getKey, TimestampedEntry::getTimestamp, TimestampKind.FRAME,
                windowDef, aggrOp.withCombiningAccumulateFn(TimestampedEntry<K, A>::getValue), true
        );
    }

    /**
     * Returns a supplier of processors for a vertex that performs a general
     * group-by-key-and-window operation and applies the provided aggregate
     * operation on groups.
     *
     * @param getKeyFn function that extracts the grouping key from the input item
     * @param getTimestampFn function that extracts the timestamp from the input item
     * @param timestampKind the kind of timestamp extracted by {@code getTimestampFn}: either the
     *                      event timestamp or the frame timestamp
     * @param windowDef definition of the window to compute
     * @param aggrOp aggregate operation to perform on each group in a window
     * @param isLastStage if this is the last stage of multi-stage setup
     *
     * @param <T> type of stream item
     * @param <K> type of grouping key
     * @param <A> type of the aggregate operation's accumulator
     * @param <R> type of the aggregated result
     */
    @Nonnull
    private static <T, K, A, R> DistributedSupplier<Processor> aggregateByKeyAndWindowP(
            @Nonnull DistributedFunction<? super T, K> getKeyFn,
            @Nonnull DistributedToLongFunction<? super T> getTimestampFn,
            @Nonnull TimestampKind timestampKind,
            @Nonnull WindowDefinition windowDef,
            @Nonnull AggregateOperation1<? super T, A, R> aggrOp,
            boolean isLastStage
    ) {
        return () -> new SlidingWindowP<T, A, R>(
                getKeyFn,
                timestampKind == EVENT
                        ? item -> windowDef.higherFrameTs(getTimestampFn.applyAsLong(item))
                        : getTimestampFn,
                windowDef,
                aggrOp,
                isLastStage);
    }

    /**
     * Returns a supplier of processors for a vertex that aggregates events into
     * session windows. Events and windows under different grouping keys are
     * treated independently. Outputs objects of type {@link
     * com.hazelcast.jet.datamodel.Session}.
     * <p>
     * The functioning of this vertex is easiest to explain in terms of the
     * <em>event interval</em>: the range {@code [timestamp, timestamp +
     * sessionTimeout]}. Initially an event causes a new session window to be
     * created, covering exactly the event interval. A following event under
     * the same key belongs to this window iff its interval overlaps it. The
     * window is extended to cover the entire interval of the new event. The
     * event may happen to belong to two existing windows if its interval
     * bridges the gap between them; in that case they are combined into one.
     * <p>
     * <i>Behavior on job restart</i><br>
     * This processor saves its state to snapshot. After restart, it can
     * continue accumulating where it left off.
     * <p>
     * After a restart in at-least-once mode, watermarks are allowed to go back
     * in time. The processor evicts state based on watermarks it received. If
     * it receives duplicate watermark, it might emit sessions with missing
     * events, because they were already evicted. The sessions before and after
     * snapshot might overlap, which they normally don't.
     *
     * @param sessionTimeout maximum gap between consecutive events in the same session window
     * @param getTimestampFn function to extract the timestamp from the item
     * @param getKeyFn       function to extract the grouping key from the item
     * @param aggrOp         the aggregate operation
     *
     * @param <T> type of the stream event
     * @param <K> type of the item's grouping key
     * @param <A> type of the container of the accumulated value
     * @param <R> type of the session window's result value
     */
    @Nonnull
    public static <T, K, A, R> DistributedSupplier<Processor> aggregateToSessionWindowP(
            long sessionTimeout,
            @Nonnull DistributedToLongFunction<? super T> getTimestampFn,
            @Nonnull DistributedFunction<? super T, K> getKeyFn,
            @Nonnull AggregateOperation1<? super T, A, R> aggrOp
    ) {
        return () -> new SessionWindowP<>(sessionTimeout, getTimestampFn, getKeyFn, aggrOp);
    }

    /**
     * Returns a supplier of processors for a vertex that inserts {@link
     * com.hazelcast.jet.core.Watermark watermark items} into the stream. The
     * value of the watermark is determined by the supplied {@link
     * com.hazelcast.jet.core.WatermarkPolicy} instance.
     * <p>
     * This processor also drops late items. It never allows an event which is
     * late with regard to already emitted watermark to pass.
     * <p>
     * The processor saves value of the last emitted watermark to snapshot.
     * Different instances of this processor can be at different watermark at
     * snapshot time. After restart all instances will start at watermark of
     * the most-behind instance before the restart.
     * <p>
     * This might sound as it could break the monotonicity requirement, but
     * thanks to watermark coalescing, watermarks are only delivered for
     * downstream processing after they have been received from <i>all</i>
     * upstream processors. Another side effect of this is, that a late event,
     * which was dropped before restart, is not considered late after restart.
     *
     * @param <T> the type of the stream item
     */
    @Nonnull
    public static <T> DistributedSupplier<Processor> insertWatermarksP(@Nonnull WatermarkGenerationParams<T> wmGenParams) {
        return () -> new InsertWatermarksP<>(wmGenParams);
    }

    /**
     * Returns a supplier of processors for a vertex which, for each received
     * item, emits the result of applying the given mapping function to it. If
     * the result is {@code null}, it emits nothing. Therefore this vertex can
     * be used to implement filtering semantics as well.
     * <p>
     * This processor is stateless.
     *
     * @param mapper the mapping function
     * @param <T> type of received item
     * @param <R> type of emitted item
     */
    @Nonnull
    public static <T, R> DistributedSupplier<Processor> mapP(
            @Nonnull DistributedFunction<T, R> mapper
    ) {
        return () -> {
            final ResettableSingletonTraverser<R> trav = new ResettableSingletonTraverser<>();
            return new TransformP<T, R>(item -> {
                trav.accept(mapper.apply(item));
                return trav;
            });
        };
    }

    /**
     * Returns a supplier of processors for a vertex that emits the same items
     * it receives, but only those that pass the given predicate.
     * <p>
     * This processor is stateless.
     *
     * @param predicate the predicate to test each received item against
     * @param <T> type of received item
     */
    @Nonnull
    public static <T> DistributedSupplier<Processor> filterP(@Nonnull DistributedPredicate<T> predicate) {
        return () -> {
            final ResettableSingletonTraverser<T> trav = new ResettableSingletonTraverser<>();
            return new TransformP<T, T>(item -> {
                trav.accept(predicate.test(item) ? item : null);
                return trav;
            });
        };
    }

    /**
     * Returns a supplier of processors for a vertex that applies the provided
     * item-to-traverser mapping function to each received item and emits all
     * the items from the resulting traverser.
     * <p>
     * The traverser returned from the {@code flatMapFn} must be finite. That
     * is, this operation will not attempt to emit any items after the first
     * {@code null} item.
     * <p>
     * This processor is stateless.
     *
     * @param flatMapFn function that maps the received item to a traverser over output items
     * @param <T> received item type
     * @param <R> emitted item type
     */
    @Nonnull
    public static <T, R> DistributedSupplier<Processor> flatMapP(
            @Nonnull DistributedFunction<T, ? extends Traverser<? extends R>> flatMapFn
    ) {
<<<<<<< HEAD
        return () -> new TransformP<>(mapper);
=======
        return () -> new TransformP<>(flatMapFn);
>>>>>>> 79f029bf
    }

    /**
     * Returns a supplier of processor that consumes all its input (if any) and
     * does nothing with it.
     */
    @Nonnull
    public static DistributedSupplier<Processor> noopP() {
        return NoopP::new;
    }

    /**
     * Decorates a processor meta-supplier with one that will declare all its
     * processors non-cooperative. The wrapped meta-supplier must return processors
     * that are {@code instanceof} {@link AbstractProcessor}.
     */
    @Nonnull
    public static ProcessorMetaSupplier nonCooperativeP(@Nonnull ProcessorMetaSupplier wrapped) {
        return new WrappingProcessorMetaSupplier(wrapped, p -> {
            ((AbstractProcessor) p).setCooperative(false);
            return p;
        });
    }

    /**
     * Decorates a {@code ProcessorSupplier} with one that will declare all its
     * processors non-cooperative. The wrapped supplier must return processors
     * that are {@code instanceof} {@link AbstractProcessor}.
     */
    @Nonnull
    public static ProcessorSupplier nonCooperativeP(@Nonnull ProcessorSupplier wrapped) {
        return new WrappingProcessorSupplier(wrapped, p -> {
            ((AbstractProcessor) p).setCooperative(false);
            return p;
        });
    }

    /**
     * Decorates a {@code Supplier<Processor>} into one that will declare
     * its processors non-cooperative. The wrapped supplier must return
     * processors that are {@code instanceof} {@link AbstractProcessor}.
     */
    @Nonnull
    public static DistributedSupplier<Processor> nonCooperativeP(@Nonnull DistributedSupplier<Processor> wrapped) {
        return () -> {
            final Processor p = wrapped.get();
            ((AbstractProcessor) p).setCooperative(false);
            return p;
        };
    }

    /** A no-operation processor. See {@link #noopP()} */
    private static class NoopP implements Processor {
        @Override
        public void process(int ordinal, @Nonnull Inbox inbox) {
            inbox.drain(noopConsumer());
        }
    }
}<|MERGE_RESOLUTION|>--- conflicted
+++ resolved
@@ -712,11 +712,7 @@
     public static <T, R> DistributedSupplier<Processor> flatMapP(
             @Nonnull DistributedFunction<T, ? extends Traverser<? extends R>> flatMapFn
     ) {
-<<<<<<< HEAD
-        return () -> new TransformP<>(mapper);
-=======
         return () -> new TransformP<>(flatMapFn);
->>>>>>> 79f029bf
     }
 
     /**
