--- conflicted
+++ resolved
@@ -26,14 +26,7 @@
 import com.hazelcast.jet.core.ResettableSingletonTraverser;
 import com.hazelcast.jet.core.SlidingWindowPolicy;
 import com.hazelcast.jet.core.TimestampKind;
-<<<<<<< HEAD
-import com.hazelcast.jet.core.WatermarkGenerationParams;
-import com.hazelcast.jet.core.WindowDefinition;
-import com.hazelcast.jet.core.kotlin.NoopPK;
-import com.hazelcast.jet.core.kotlin.ProcessorK;
-=======
 import com.hazelcast.jet.core.EventTimePolicy;
->>>>>>> 864e4da5
 import com.hazelcast.jet.datamodel.TimestampedEntry;
 import com.hazelcast.jet.function.DistributedBiFunction;
 import com.hazelcast.jet.function.DistributedBiPredicate;
@@ -63,15 +56,10 @@
 import static com.hazelcast.jet.core.kotlin.InsertWatermarksPKKt.insertWatermarksPK;
 import static com.hazelcast.jet.core.kotlin.TransformPKKt.transformPK;
 import static com.hazelcast.jet.function.DistributedFunction.identity;
-<<<<<<< HEAD
-import static com.hazelcast.jet.function.DistributedFunctions.noopConsumer;
-import static com.hazelcast.jet.impl.util.Util.uncheckCall;
-=======
 import static com.hazelcast.jet.function.DistributedFunctions.constantKey;
 import static java.util.Collections.nCopies;
 import static java.util.Collections.singletonList;
 import static java.util.stream.Collectors.toList;
->>>>>>> 864e4da5
 
 /**
  * Static utility class with factory methods for Jet processors. These are
@@ -254,13 +242,7 @@
     public static <A, R> DistributedSupplier<Processor> aggregateP(
             @Nonnull AggregateOperation<A, R> aggrOp
     ) {
-<<<<<<< HEAD
-        return USE_KOTLIN_WRAPPER
-                ? () -> coGroupPK(getKeyFn, aggrOp)
-                : () -> new CoGroupP<>(getKeyFn, aggrOp);
-=======
         return () -> new GroupP<>(nCopies(aggrOp.arity(), constantKey()), aggrOp, (k, r) -> r);
->>>>>>> 864e4da5
     }
 
     /**
@@ -309,16 +291,10 @@
     public static <A, R> DistributedSupplier<Processor> combineP(
             @Nonnull AggregateOperation<A, R> aggrOp
     ) {
-<<<<<<< HEAD
-        return USE_KOTLIN_WRAPPER
-                ? () -> coGroupPK(getKeyFn, aggrOp.withFinishFn(identity()))
-                : () -> new CoGroupP<>(getKeyFn, aggrOp.withFinishFn(identity()));
-=======
         return () -> new GroupP<>(
                 constantKey(),
                 aggrOp.withCombiningAccumulateFn(identity()),
                 (k, r) -> r);
->>>>>>> 864e4da5
     }
 
     /**
@@ -336,11 +312,7 @@
      * This processor has state, but does not save it to snapshot. On job
      * restart, the state will be lost.
      *
-<<<<<<< HEAD
-     * @param getKeyFns functions that compute the grouping key
-=======
      * @param keyFns functions that compute the grouping key
->>>>>>> 864e4da5
      * @param aggrOp the aggregate operation
      * @param mapToOutputFn function that takes the key and the aggregation result and returns
      *                      the output item
@@ -350,22 +322,12 @@
      * @param <OUT> type of the item to emit
      */
     @Nonnull
-<<<<<<< HEAD
-    public static <K, A, R> DistributedSupplier<Processor> coAggregateByKeyP(
-            @Nonnull List<DistributedFunction<?, ? extends K>> getKeyFns,
-            @Nonnull AggregateOperation<A, R> aggrOp
-    ) {
-        return USE_KOTLIN_WRAPPER
-                ? () -> coGroupPK(getKeyFns, aggrOp)
-                : () -> new CoGroupP<>(getKeyFns, aggrOp);
-=======
     public static <K, A, R, OUT> DistributedSupplier<Processor> aggregateByKeyP(
             @Nonnull List<DistributedFunction<?, ? extends K>> keyFns,
             @Nonnull AggregateOperation<A, R> aggrOp,
             @Nonnull DistributedBiFunction<? super K, ? super R, OUT> mapToOutputFn
     ) {
         return () -> new GroupP<>(keyFns, aggrOp, mapToOutputFn);
->>>>>>> 864e4da5
     }
 
     /**
@@ -390,21 +352,11 @@
      * @param <A> type of accumulator returned from {@code aggrOp.createAccumulatorFn()}
      */
     @Nonnull
-<<<<<<< HEAD
-    public static <K, A> DistributedSupplier<Processor> coAccumulateByKeyP(
-            @Nonnull List<DistributedFunction<?, ? extends K>> getKeyFns,
-            @Nonnull AggregateOperation<A, ?> aggrOp
-    ) {
-        return USE_KOTLIN_WRAPPER
-                ? () -> coGroupPK(getKeyFns, aggrOp.withFinishFn(identity()))
-                : () -> new CoGroupP<>(getKeyFns, aggrOp.withFinishFn(identity()));
-=======
     public static <K, A> DistributedSupplier<Processor> accumulateByKeyP(
             @Nonnull List<DistributedFunction<?, ? extends K>> getKeyFns,
             @Nonnull AggregateOperation<A, ?> aggrOp
     ) {
         return () -> new GroupP<>(getKeyFns, aggrOp.withIdentityFinish(), Util::entry);
->>>>>>> 864e4da5
     }
 
     /**
@@ -431,98 +383,6 @@
      * @param <OUT> type of the item to emit
      */
     @Nonnull
-<<<<<<< HEAD
-    public static <A, R> DistributedSupplier<Processor> combineByKeyP(
-            @Nonnull AggregateOperation<A, R> aggrOp
-    ) {
-        return USE_KOTLIN_WRAPPER
-            ? () -> coGroupPK(Entry::getKey, aggrOp.withCombiningAccumulateFn(Entry<Object, A>::getValue))
-            : () -> new CoGroupP<>(Entry::getKey, aggrOp.withCombiningAccumulateFn(Entry<Object, A>::getValue));
-    }
-
-    /**
-     * Returns a supplier of processors for a vertex that performs the provided
-     * aggregate operation on all the items it receives. After exhausting all
-     * its input it emits a single item of type {@code R} &mdash;the result of
-     * the aggregate operation.
-     * <p>
-     * Since the input to this vertex must be bounded, its primary use case are
-     * batch jobs.
-     * <p>
-     * This processor has state, but does not save it to snapshot. On job
-     * restart, the state will be lost.
-     *
-     * @param aggrOp the aggregate operation to perform
-     * @param <T> type of received item
-     * @param <A> type of accumulator returned from {@code
-     *            aggrOp.createAccumulatorFn()}
-     * @param <R> type of the finished result returned from {@code aggrOp.
-     *            finishAccumulationFn()}
-     */
-    @Nonnull
-    public static <T, A, R> DistributedSupplier<Processor> aggregateP(
-            @Nonnull AggregateOperation1<T, A, R> aggrOp
-    ) {
-        return USE_KOTLIN_WRAPPER
-                ? () -> aggregatePK(aggrOp)
-                : () -> new AggregateP<>(aggrOp);
-    }
-
-    /**
-     * Returns a supplier of processors for a vertex that performs the provided
-     * aggregate operation on all the items it receives. After exhausting all
-     * its input it emits a single item of type {@code R} &mdash;the result of
-     * the aggregate operation.
-     * <p>
-     * Since the input to this vertex must be bounded, its primary use case are
-     * batch jobs.
-     * <p>
-     * This processor has state, but does not save it to snapshot. On job
-     * restart, the state will be lost.
-     *
-     * @param aggrOp the aggregate operation to perform
-     * @param <T> type of received item
-     * @param <A> type of accumulator returned from {@code
-     *            aggrOp.createAccumulatorFn()}
-     * @param <R> type of the finished result returned from {@code aggrOp.
-     *            finishAccumulationFn()}
-     */
-    @Nonnull
-    public static <T, A, R> DistributedSupplier<Processor> accumulateP(
-            @Nonnull AggregateOperation1<T, A, R> aggrOp
-    ) {
-        return USE_KOTLIN_WRAPPER
-                ? () -> aggregatePK(aggrOp.withFinishFn(identity()))
-                : () -> new AggregateP<>(aggrOp.withFinishFn(identity()));
-    }
-
-    /**
-     * Returns a supplier of processors for a vertex that performs the provided
-     * aggregate operation on all the items it receives. After exhausting all
-     * its input it emits a single item of type {@code R} &mdash;the result of
-     * the aggregate operation.
-     * <p>
-     * Since the input to this vertex must be bounded, its primary use case are
-     * batch jobs.
-     * <p>
-     * This processor has state, but does not save it to snapshot. On job
-     * restart, the state will be lost.
-     *
-     * @param aggrOp the aggregate operation to perform
-     * @param <T> type of received item
-     * @param <A> type of accumulator returned from {@code
-     *            aggrOp.createAccumulatorFn()}
-     * @param <R> type of the finished result returned from {@code aggrOp.
-     *            finishAccumulationFn()}
-     */
-    @Nonnull
-    public static <T, A, R> DistributedSupplier<Processor> combineP(
-            @Nonnull AggregateOperation1<T, A, R> aggrOp
-    ) {
-        return USE_KOTLIN_WRAPPER
-                ? () -> aggregatePK(aggrOp.withCombiningAccumulateFn(identity()))
-                : () -> new AggregateP<>(aggrOp.withCombiningAccumulateFn(identity()));
-=======
     public static <K, A, R, OUT> DistributedSupplier<Processor> combineByKeyP(
             @Nonnull AggregateOperation<A, R> aggrOp,
             @Nonnull DistributedBiFunction<? super K, ? super R, OUT> mapToOutputFn
@@ -531,7 +391,6 @@
                 Entry::getKey,
                 aggrOp.withCombiningAccumulateFn(Entry<K, A>::getValue),
                 mapToOutputFn);
->>>>>>> 864e4da5
     }
 
     /**
@@ -809,17 +668,9 @@
      */
     @Nonnull
     public static <T> DistributedSupplier<Processor> insertWatermarksP(
-<<<<<<< HEAD
-            @Nonnull WatermarkGenerationParams<T> wmGenParams
-    ) {
-        return USE_KOTLIN_WRAPPER
-                ? () -> insertWatermarksPK(wmGenParams)
-                : () -> new InsertWatermarksP<>(wmGenParams);
-=======
             @Nonnull EventTimePolicy<? super T> eventTimePolicy
     ) {
         return () -> new InsertWatermarksP<>(eventTimePolicy);
->>>>>>> 864e4da5
     }
 
     /**
@@ -840,13 +691,8 @@
     ) {
         return () -> {
             final ResettableSingletonTraverser<R> trav = new ResettableSingletonTraverser<>();
-<<<<<<< HEAD
-            DistributedFunction<T, Traverser<? extends R>> mapFn = item -> {
-                trav.accept(mapper.apply(item));
-=======
             return new TransformP<T, R>(item -> {
                 trav.accept(mapFn.apply(item));
->>>>>>> 864e4da5
                 return trav;
             };
             return USE_KOTLIN_WRAPPER
@@ -868,13 +714,8 @@
     public static <T> DistributedSupplier<Processor> filterP(@Nonnull DistributedPredicate<T> filterFn) {
         return () -> {
             final ResettableSingletonTraverser<T> trav = new ResettableSingletonTraverser<>();
-<<<<<<< HEAD
-            DistributedFunction<T, Traverser<? extends T>> mapFn = item -> {
-                trav.accept(predicate.test(item) ? item : null);
-=======
             return new TransformP<T, T>(item -> {
                 trav.accept(filterFn.test(item) ? item : null);
->>>>>>> 864e4da5
                 return trav;
             };
             return USE_KOTLIN_WRAPPER
@@ -954,13 +795,6 @@
      * @param <T> type of received item
      */
     @Nonnull
-<<<<<<< HEAD
-    public static ProcessorMetaSupplier nonCooperativeP(@Nonnull ProcessorMetaSupplier wrapped) {
-        return new WrappingProcessorMetaSupplier(wrapped, p -> uncheckCall(() -> {
-            p.getClass().getMethod("setCooperative", boolean.class).invoke(p, false);
-            return p;
-        }));
-=======
     public static <C, T> ProcessorSupplier filterUsingContextP(
             @Nonnull ContextFactory<C> contextFactory,
             @Nonnull DistributedBiPredicate<? super C, ? super T> filterFn
@@ -969,7 +803,6 @@
             singletonTraverser.accept(filterFn.test(context, item) ? item : null);
             return singletonTraverser;
         });
->>>>>>> 864e4da5
     }
 
     /**
@@ -992,20 +825,12 @@
      * @param <R> emitted item type
      */
     @Nonnull
-<<<<<<< HEAD
-    public static ProcessorSupplier nonCooperativeP(@Nonnull ProcessorSupplier wrapped) {
-        return new WrappingProcessorSupplier(wrapped, p -> uncheckCall(() -> {
-            p.getClass().getMethod("setCooperative", boolean.class).invoke(p, false);
-            return p;
-        }));
-=======
     public static <C, T, R> ProcessorSupplier flatMapUsingContextP(
             @Nonnull ContextFactory<C> contextFactory,
             @Nonnull DistributedBiFunction<? super C, ? super T, ? extends Traverser<? extends R>> flatMapFn
     ) {
         return TransformUsingContextP.<C, T, R>supplier(contextFactory,
                 (singletonTraverser, context, item) -> flatMapFn.apply(context, item));
->>>>>>> 864e4da5
     }
 
     /**
@@ -1031,14 +856,6 @@
      *                      and returns the output item
      */
     @Nonnull
-<<<<<<< HEAD
-    public static DistributedSupplier<Processor> nonCooperativeP(@Nonnull DistributedSupplier<Processor> wrapped) {
-        return () -> uncheckCall(() -> {
-            final Processor p = wrapped.get();
-            p.getClass().getMethod("setCooperative", boolean.class).invoke(p, false);
-            return p;
-        });
-=======
     public static <T, K, A, R, OUT> DistributedSupplier<Processor> rollingAggregateP(
             @Nonnull DistributedFunction<? super T, ? extends K> keyFn,
             @Nonnull AggregateOperation1<? super T, A, ? extends R> aggrOp,
@@ -1055,7 +872,6 @@
     @Nonnull
     public static DistributedSupplier<Processor> noopP() {
         return NoopP::new;
->>>>>>> 864e4da5
     }
 
     /** A no-operation processor. See {@link #noopP()} */
@@ -1070,16 +886,12 @@
 
         @Override
         public void process(int ordinal, @Nonnull Inbox inbox) {
-<<<<<<< HEAD
-            inbox.drainJ(noopConsumer());
-=======
             inbox.drain(DistributedConsumer.noop());
         }
 
         @Override
         public void restoreFromSnapshot(@Nonnull Inbox inbox) {
             inbox.drain(DistributedConsumer.noop());
->>>>>>> 864e4da5
         }
     }
 }