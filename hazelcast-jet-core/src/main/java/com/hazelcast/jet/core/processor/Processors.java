--- conflicted
+++ resolved
@@ -25,20 +25,10 @@
 import com.hazelcast.jet.core.ProcessorMetaSupplier;
 import com.hazelcast.jet.core.ProcessorSupplier;
 import com.hazelcast.jet.core.ResettableSingletonTraverser;
+import com.hazelcast.jet.core.SlidingWindowPolicy;
 import com.hazelcast.jet.core.TimestampKind;
-<<<<<<< HEAD
+import com.hazelcast.jet.core.WatermarkGenerationParams;
 import com.hazelcast.jet.datamodel.TimestampedEntry;
-import com.hazelcast.jet.Traverser;
-import com.hazelcast.jet.core.WatermarkEmissionPolicy;
-import com.hazelcast.jet.core.WatermarkPolicy;
-import com.hazelcast.jet.core.SlidingWindowPolicy;
-import com.hazelcast.jet.aggregate.AggregateOperation;
-import com.hazelcast.jet.aggregate.AggregateOperation1;
-=======
-import com.hazelcast.jet.core.WatermarkGenerationParams;
-import com.hazelcast.jet.core.WindowDefinition;
-import com.hazelcast.jet.datamodel.TimestampedEntry;
->>>>>>> 8a3c9468
 import com.hazelcast.jet.function.DistributedFunction;
 import com.hazelcast.jet.function.DistributedPredicate;
 import com.hazelcast.jet.function.DistributedSupplier;
@@ -633,23 +623,6 @@
 
     /**
      * Returns a supplier of processors for a vertex that inserts {@link
-<<<<<<< HEAD
-     * com.hazelcast.jet.core.Watermark watermark items} into the stream. It
-     * determines the value of the watermark using a {@link WatermarkPolicy}
-     * instance obtained from {@code createWmPolicyF}.
-     * <p>
-     * This processor drops late events. An event is late iff its timestamp is
-     * less than the already emitted watermark value.
-     * <p>
-     * The processor saves the value of the last emitted watermark to the
-     * snapshot. Different instances of this processor can have different
-     * watermark values at snapshot time, but after restart all instances will
-     * be initialized to the watermark of the most-behind instance before the
-     * restart. This doesn't cause any downstream processor to observe a
-     * watermark that is lower than before the restart (due to watermark
-     * coalescing). Another effect of this is that some events that were
-     * considered late before the restart, won't be late after the restart.
-=======
      * com.hazelcast.jet.core.Watermark watermark items} into the stream. The
      * value of the watermark is determined by the supplied {@link
      * com.hazelcast.jet.core.WatermarkPolicy} instance.
@@ -667,22 +640,12 @@
      * downstream processing after they have been received from <i>all</i>
      * upstream processors. Another side effect of this is, that a late event,
      * which was dropped before restart, is not considered late after restart.
->>>>>>> 8a3c9468
      *
      * @param <T> the type of the stream item
      */
     @Nonnull
-<<<<<<< HEAD
-    public static <T> DistributedSupplier<Processor> insertWatermarksP(
-            @Nonnull DistributedToLongFunction<T> getTimestampF,
-            @Nonnull DistributedSupplier<WatermarkPolicy> createWmPolicyF,
-            @Nonnull WatermarkEmissionPolicy wmEmitPolicy
-    ) {
-        return () -> new InsertWatermarksP<>(getTimestampF, createWmPolicyF.get(), wmEmitPolicy);
-=======
     public static <T> DistributedSupplier<Processor> insertWatermarksP(@Nonnull WatermarkGenerationParams<T> wmGenParams) {
         return () -> new InsertWatermarksP<>(wmGenParams);
->>>>>>> 8a3c9468
     }
 
     /**
