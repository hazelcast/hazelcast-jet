--- conflicted
+++ resolved
@@ -88,7 +88,6 @@
             <scope>test</scope>
             <classifier>tests</classifier>
         </dependency>
-<<<<<<< HEAD
         <dependency>
             <groupId>com.hazelcast</groupId>
             <artifactId>hazelcast-client</artifactId>
@@ -96,8 +95,6 @@
             <scope>test</scope>
             <classifier>tests</classifier>
         </dependency>
-=======
->>>>>>> 7c0c794c
     </dependencies>
 
 </project>