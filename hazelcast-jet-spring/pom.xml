<?xml version="1.0" encoding="UTF-8"?>
<!--
  ~ Copyright (c) 2008-2019, Hazelcast, Inc. All Rights Reserved.
  ~
  ~ Licensed under the Apache License, Version 2.0 (the "License");
  ~ you may not use this file except in compliance with the License.
  ~ You may obtain a copy of the License at
  ~
  ~ http://www.apache.org/licenses/LICENSE-2.0
  ~
  ~ Unless required by applicable law or agreed to in writing, software
  ~ distributed under the License is distributed on an "AS IS" BASIS,
  ~ WITHOUT WARRANTIES OR CONDITIONS OF ANY KIND, either express or implied.
  ~ See the License for the specific language governing permissions and
  ~ limitations under the License.
  -->

<project xmlns="http://maven.apache.org/POM/4.0.0"
         xmlns:xsi="http://www.w3.org/2001/XMLSchema-instance"
         xsi:schemaLocation="http://maven.apache.org/POM/4.0.0 http://maven.apache.org/xsd/maven-4.0.0.xsd">
    <modelVersion>4.0.0</modelVersion>
    <packaging>jar</packaging>
    <name>hazelcast-jet-spring</name>
    <description>Spring integration for Hazelcast Jet</description>
    <url>http://www.hazelcast.com/</url>

    <artifactId>hazelcast-jet-spring</artifactId>

    <parent>
        <groupId>com.hazelcast.jet</groupId>
<<<<<<< HEAD
        <artifactId>hazelcast-jet-root</artifactId>
        <version>3.3-SNAPSHOT</version>
=======
        <version>4.0-SNAPSHOT</version>
>>>>>>> 7c0c794c
    </parent>

    <build>
        <plugins>
            <plugin>
                <groupId>org.apache.maven.plugins</groupId>
                <artifactId>maven-jar-plugin</artifactId>
                <configuration>
                    <archive>
                        <manifestEntries>
                            <Automatic-Module-Name>com.hazelcast.jet.spring</Automatic-Module-Name>
                        </manifestEntries>
                    </archive>
                </configuration>
                <executions>
                    <execution>
                        <goals>
                            <goal>test-jar</goal>
                        </goals>
                    </execution>
                </executions>
            </plugin>
            <plugin>
                <groupId>org.apache.maven.plugins</groupId>
                <artifactId>maven-shade-plugin</artifactId>
                <executions>
                    <execution>
                        <phase>package</phase>
                        <goals>
                            <goal>shade</goal>
                        </goals>
                    </execution>
                </executions>
                <configuration>
                    <createSourcesJar>true</createSourcesJar>
                    <createDependencyReducedPom>true</createDependencyReducedPom>
                    <transformers>
                        <transformer implementation="org.apache.maven.plugins.shade.resource.AppendingTransformer">
                            <resource>META-INF/spring.handlers</resource>
                        </transformer>
                        <transformer implementation="org.apache.maven.plugins.shade.resource.AppendingTransformer">
                            <resource>META-INF/spring.schemas</resource>
                        </transformer>
                    </transformers>
                    <artifactSet>
                        <includes>
                            <include>com.hazelcast:hazelcast-spring</include>
                        </includes>
                    </artifactSet>
                </configuration>
            </plugin>
        </plugins>
    </build>

    <dependencies>
        <dependency>
            <groupId>com.hazelcast.jet</groupId>
            <artifactId>hazelcast-jet-core</artifactId>
            <version>${project.parent.version}</version>
        </dependency>
        <dependency>
            <groupId>com.hazelcast</groupId>
            <artifactId>hazelcast-spring</artifactId>
            <version>${hazelcast.version}</version>
        </dependency>
        <dependency>
            <groupId>org.springframework</groupId>
            <artifactId>spring-context</artifactId>
            <version>${spring.version}</version>
            <scope>provided</scope>
        </dependency>
        <dependency>
            <groupId>com.hazelcast</groupId>
            <artifactId>hazelcast-spring</artifactId>
            <version>${hazelcast.version}</version>
            <classifier>tests</classifier>
            <scope>test</scope>
        </dependency>
        <dependency>
            <groupId>com.hazelcast.jet</groupId>
            <artifactId>hazelcast-jet-core</artifactId>
            <version>${project.parent.version}</version>
            <classifier>tests</classifier>
            <scope>test</scope>
        </dependency>
        <dependency>
            <groupId>org.springframework</groupId>
            <artifactId>spring-test</artifactId>
            <version>${spring.version}</version>
            <scope>test</scope>
        </dependency>
        <dependency>
            <groupId>org.springframework</groupId>
            <artifactId>spring-context-support</artifactId>
            <version>${spring.version}</version>
            <scope>test</scope>
        </dependency>
        <dependency>
            <groupId>javax.annotation</groupId>
            <artifactId>javax.annotation-api</artifactId>
            <version>1.3.2</version>
            <scope>test</scope>
        </dependency>
    </dependencies>
</project><|MERGE_RESOLUTION|>--- conflicted
+++ resolved
@@ -28,12 +28,8 @@
 
     <parent>
         <groupId>com.hazelcast.jet</groupId>
-<<<<<<< HEAD
         <artifactId>hazelcast-jet-root</artifactId>
-        <version>3.3-SNAPSHOT</version>
-=======
         <version>4.0-SNAPSHOT</version>
->>>>>>> 7c0c794c
     </parent>
 
     <build>
