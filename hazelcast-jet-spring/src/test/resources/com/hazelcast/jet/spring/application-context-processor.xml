--- conflicted
+++ resolved
@@ -44,11 +44,9 @@
 
     <jet:map instance-ref="jet-instance" name="my-map" id="my-map-bean"/>
 
-<<<<<<< HEAD
     <bean id="hzInstance" factory-bean="jet-instance" factory-method="getHazelcastInstance"/>
     <hz:queue instance-ref="hzInstance" name="my-queue" id="my-queue-bean"/>
 
-=======
->>>>>>> fe8ef8e9
     <bean name="calculator" class="com.hazelcast.jet.spring.SillyCalculator" />
+    
 </beans>