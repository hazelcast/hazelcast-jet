<?xml version="1.0"?>

<!DOCTYPE suppressions PUBLIC
        "-//Puppy Crawl//DTD Suppressions 1.1//EN"
        "http://www.puppycrawl.com/dtds/suppressions_1_1.dtd">
<suppressions>

<<<<<<< HEAD
    <!-- Suppress checking of experimental Kotlin code -->
    <suppress checks="" files="kotlin"/>

    <!-- Connector modules declare classes in a package that already exists in Jet core -->
    <suppress checks="JavadocPackage" files="hazelcast-jet-(kafka|hadoop)"/>

=======
>>>>>>> 864e4da5
    <!-- impl packages are private API by contract, allow public members -->
    <suppress checks="VisibilityModifier" files="[\\/]impl[\\/]"/>

    <!-- Files start with the license header -->
    <suppress checks="StrictDuplicateCode" files="\.java" lines="1-15"/>

    <!-- Files derived from the Agrona project -->
    <suppress checks="Header" files="com[\\/]hazelcast[\\/]internal[\\/]util[\\/]concurrent[\\/]update[\\/]"/>
    <suppress checks="OuterTypeNumber" files="AbstractConcurrentArrayQueue"/>

    <!-- Suppress checking of copyright notice in a file derived from Apache Tez -->
    <suppress checks="Header" files="TopologicalSorter"/>

    <!-- Exclude these packages from JavaDoc checks -->
    <suppress checks="JavadocMethod" files="JetException\.java"/>
    <suppress checks="JavadocMethod" files="RestartableException\.java"/>
    <suppress checks="JavadocMethod" files="JobNotFoundException\.java"/>
    <suppress checks="Javadoc(Package|Type|Method|Variable)" files="SerializerHook"/>
    <suppress checks="Javadoc(Package|Type|Method|Variable)" files="[\\/](impl|internal)[\\/]"/>

    <!-- Exclude variations of JDK classes from Javadoc checks -->
    <suppress checks="Javadoc(Type|Method|Variable)" files="com[\\/]hazelcast[\\/]jet[\\/]function" />
    <suppress checks="Javadoc(Type|Method|Variable)" files="com[\\/]hazelcast[\\/]jet[\\/]stream[\\/]Distributed.+\.java" />

    <!-- Javadoc includes links to JDK classes -->
    <suppress checks="UnusedImports" files="com[\\/]hazelcast[\\/]jet[\\/]stream[\\/]Distributed.+\.java" />

    <!-- Generated code in Client Protocol Templates -->
    <suppress checks="LineLength|MethodName|MethodCount|ParameterNumber|WhitespaceAround"
              files="com[\\/]hazelcast[\\/]client[\\/]impl[\\/]protocol[\\/]template[\\/].*Template\.java$"/>
    <suppress checks="" files="generated-sources" />

    <!-- Suppress checks for test code -->
    <suppress checks="Javadoc|Name|MagicNumber|VisibilityModifier" files="[\\/]src[\\/]test[\\/]"/>
</suppressions><|MERGE_RESOLUTION|>--- conflicted
+++ resolved
@@ -5,15 +5,6 @@
         "http://www.puppycrawl.com/dtds/suppressions_1_1.dtd">
 <suppressions>
 
-<<<<<<< HEAD
-    <!-- Suppress checking of experimental Kotlin code -->
-    <suppress checks="" files="kotlin"/>
-
-    <!-- Connector modules declare classes in a package that already exists in Jet core -->
-    <suppress checks="JavadocPackage" files="hazelcast-jet-(kafka|hadoop)"/>
-
-=======
->>>>>>> 864e4da5
     <!-- impl packages are private API by contract, allow public members -->
     <suppress checks="VisibilityModifier" files="[\\/]impl[\\/]"/>
 
