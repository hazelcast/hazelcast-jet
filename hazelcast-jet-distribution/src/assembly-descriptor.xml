--- conflicted
+++ resolved
@@ -30,11 +30,8 @@
                 <include>com.hazelcast.jet:hazelcast-jet</include>
                 <include>org.apache.logging.log4j:*</include>
                 <include>org.slf4j:*</include>
-<<<<<<< HEAD
+                <include>io.prometheus.jmx:jmx_prometheus_javaagent</include>
                 <include>org.rocksdb:*</include>
-=======
-                <include>io.prometheus.jmx:jmx_prometheus_javaagent</include>
->>>>>>> ba823c84
             </includes>
             <outputDirectory>lib</outputDirectory>
             <outputFileNameMapping>${artifact.artifactId}-${artifact.baseVersion}.${artifact.extension}</outputFileNameMapping>
@@ -125,11 +122,6 @@
             <outputDirectory/>
         </fileSet>
 
-        <fileSet>
-            <directory>src/database</directory>
-            <outputDirectory>rocksdb</outputDirectory>
-        </fileSet>
-
         <!-- Files in these two directories contain property placeholders that the
              Maven Assembly Plugin must expand (that's what "filtered" means). -->
         <fileSet>
