--- conflicted
+++ resolved
@@ -25,7 +25,7 @@
 
 ** Hazelcast Jet 4.1.1 **
 
-1. Enhancements 
+1. Enhancements
 
 [docker] Update Java version to 11 in Docker image
 
@@ -81,7 +81,6 @@
                service calls per processor. Before: 256; now: 4. (#2204)
 
 
-<<<<<<< HEAD
 ** Hazelcast Jet 4.2 **
 
 1. New Features
@@ -90,8 +89,6 @@
 [integration] Improve Debezium connector usability and production readiness
     (generic, MySQL & Postgres versions) [#2142]
 
-=======
->>>>>>> 4a1040b9
 ** Hazelcast Jet 4.0 **
 
 1. New Features
