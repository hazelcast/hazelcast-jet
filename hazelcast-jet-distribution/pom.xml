<!--
  ~ Copyright (c) 2008-2019, Hazelcast, Inc. All Rights Reserved.
  ~
  ~ Licensed under the Apache License, Version 2.0 (the "License");
  ~ you may not use this file except in compliance with the License.
  ~ You may obtain a copy of the License at
  ~
  ~ http://www.apache.org/licenses/LICENSE-2.0
  ~
  ~ Unless required by applicable law or agreed to in writing, software
  ~ distributed under the License is distributed on an "AS IS" BASIS,
  ~ WITHOUT WARRANTIES OR CONDITIONS OF ANY KIND, either express or implied.
  ~ See the License for the specific language governing permissions and
  ~ limitations under the License.
  -->

<project xmlns="http://maven.apache.org/POM/4.0.0" xmlns:xsi="http://www.w3.org/2001/XMLSchema-instance"
         xsi:schemaLocation="http://maven.apache.org/POM/4.0.0 http://maven.apache.org/xsd/maven-4.0.0.xsd">
    <modelVersion>4.0.0</modelVersion>
    <packaging>pom</packaging>
    <name>hazelcast-jet-distribution</name>
    <url>http://www.hazelcast.com/</url>

    <artifactId>hazelcast-jet-distribution</artifactId>

    <parent>
        <groupId>com.hazelcast.jet</groupId>
        <artifactId>hazelcast-jet-root</artifactId>
        <version>4.0-SNAPSHOT</version>
    </parent>

    <properties>
        <configs.from.jar>${project.build.directory}/config</configs.from.jar>
    </properties>

    <build>
        <plugins>
            <plugin>
                <groupId>org.apache.maven.plugins</groupId>
                <artifactId>maven-dependency-plugin</artifactId>
                <executions>
                    <execution>
                        <id>unpack</id>
                        <phase>package</phase>
                        <goals>
                            <goal>unpack</goal>
                        </goals>
                        <configuration>
                            <artifactItems>
                                <artifactItem>
                                    <groupId>com.hazelcast.jet</groupId>
                                    <artifactId>hazelcast-jet</artifactId>
                                    <outputDirectory>${configs.from.jar}</outputDirectory>
                                    <includes>**/*.xml,**/*.yaml</includes>
                                </artifactItem>
                            </artifactItems>
                        </configuration>
                    </execution>
                </executions>
            </plugin>
            <plugin>
                <artifactId>maven-assembly-plugin</artifactId>
                <version>${maven.assembly.plugin.version}</version>
                <executions>
                    <execution>
                        <id>distro-assembly</id>
                        <phase>package</phase>
                        <goals>
                            <goal>single</goal>
                        </goals>
                        <configuration>
                            <finalName>hazelcast-jet-${project.version}</finalName>
                            <appendAssemblyId>false</appendAssemblyId>
                            <descriptors>
                                <descriptor>src/assembly-descriptor.xml</descriptor>
                            </descriptors>
                            <tarLongFileMode>posix</tarLongFileMode>
                        </configuration>
                    </execution>
                </executions>
            </plugin>
<<<<<<< HEAD
=======
            <plugin>
                <groupId>org.apache.maven.plugins</groupId>
                <artifactId>maven-javadoc-plugin</artifactId>
                <executions>
                    <execution>
                        <id>attach-javadocs</id>
                        <phase>prepare-package</phase>
                    </execution>
                </executions>
                <configuration>
                    <includeDependencySources>true</includeDependencySources>
                    <dependencySourceIncludes>
                        <dependencySourceInclude>com.hazelcast:*</dependencySourceInclude>
                        <dependencySourceInclude>com.hazelcast.jet:*</dependencySourceInclude>
                    </dependencySourceIncludes>
                </configuration>
            </plugin>
>>>>>>> 7c0c794c
        </plugins>
    </build>

    <dependencies>
        <dependency>
            <groupId>com.hazelcast.jet</groupId>
            <artifactId>hazelcast-jet</artifactId>
            <version>${project.parent.version}</version>
        </dependency>
        <dependency>
            <groupId>log4j</groupId>
            <artifactId>log4j</artifactId>
            <version>${log4j.version}</version>
        </dependency>
        <dependency>
            <groupId>com.hazelcast.jet</groupId>
            <artifactId>hazelcast-jet-avro</artifactId>
            <version>${project.parent.version}</version>
            <classifier>jar-with-dependencies</classifier>
        </dependency>
        <dependency>
            <groupId>com.hazelcast.jet</groupId>
            <artifactId>hazelcast-jet-hadoop</artifactId>
            <version>${project.parent.version}</version>
            <classifier>jar-with-dependencies</classifier>
        </dependency>
        <dependency>
            <groupId>com.hazelcast.jet</groupId>
            <artifactId>hazelcast-jet-kafka</artifactId>
            <version>${project.parent.version}</version>
            <classifier>jar-with-dependencies</classifier>
        </dependency>
        <dependency>
            <groupId>com.hazelcast.jet</groupId>
            <artifactId>hazelcast-jet-s3</artifactId>
            <version>${project.parent.version}</version>
            <classifier>jar-with-dependencies</classifier>
        </dependency>
    </dependencies>
</project>

<|MERGE_RESOLUTION|>--- conflicted
+++ resolved
@@ -79,26 +79,6 @@
                     </execution>
                 </executions>
             </plugin>
-<<<<<<< HEAD
-=======
-            <plugin>
-                <groupId>org.apache.maven.plugins</groupId>
-                <artifactId>maven-javadoc-plugin</artifactId>
-                <executions>
-                    <execution>
-                        <id>attach-javadocs</id>
-                        <phase>prepare-package</phase>
-                    </execution>
-                </executions>
-                <configuration>
-                    <includeDependencySources>true</includeDependencySources>
-                    <dependencySourceIncludes>
-                        <dependencySourceInclude>com.hazelcast:*</dependencySourceInclude>
-                        <dependencySourceInclude>com.hazelcast.jet:*</dependencySourceInclude>
-                    </dependencySourceIncludes>
-                </configuration>
-            </plugin>
->>>>>>> 7c0c794c
         </plugins>
     </build>
 
