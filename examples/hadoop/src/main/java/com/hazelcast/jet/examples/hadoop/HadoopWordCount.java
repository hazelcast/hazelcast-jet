--- conflicted
+++ resolved
@@ -72,19 +72,11 @@
 
         final Pattern regex = Pattern.compile("\\W+");
         Pipeline p = Pipeline.create();
-<<<<<<< HEAD
-        p.drawFrom(HdfsSources.hdfs(jobConf, (k, v) -> v.toString()))
+        p.readFrom(HdfsSources.hdfs(jobConf, (k, v) -> v.toString()))
          .flatMap(line -> traverseArray(regex.split(line.toLowerCase())).filter(w -> !w.isEmpty()))
          .groupingKey(wholeItem())
          .aggregate(counting())
-         .drainTo(HdfsSinks.hdfs(jobConf));
-=======
-        p.readFrom(HdfsSources.hdfs(jobConfig, (k, v) -> v.toString()))
-         .flatMap(line -> traverseArray(regex.split(line.toLowerCase())).filter(w -> !w.isEmpty()))
-         .groupingKey(wholeItem())
-         .aggregate(counting())
-         .writeTo(HdfsSinks.hdfs(jobConfig));
->>>>>>> 9ddc0745
+         .writeTo(HdfsSinks.hdfs(jobConf));
         return p;
     }
 
