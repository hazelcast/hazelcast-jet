--- conflicted
+++ resolved
@@ -20,7 +20,6 @@
 import com.hazelcast.function.FunctionEx;
 import com.hazelcast.jet.Jet;
 import com.hazelcast.jet.JetInstance;
-import com.hazelcast.jet.examples.wordcount.WordCount;
 import com.hazelcast.jet.hadoop.HadoopSinks;
 import com.hazelcast.jet.hadoop.HadoopSources;
 import com.hazelcast.jet.pipeline.Pipeline;
@@ -65,39 +64,15 @@
 
     private static final String OUTPUT_PATH = "hadoop-word-count";
 
-    private static Pipeline buildPipeline(JobConf jobConf, Path inputPath, Path outputPath) {
-        jobConf.setInputFormat(TextInputFormat.class);
-        jobConf.setOutputFormat(TextOutputFormat.class);
-        TextOutputFormat.setOutputPath(jobConf, outputPath);
-        TextInputFormat.addInputPath(jobConf, inputPath);
-
-        final Pattern regex = Pattern.compile("\\W+");
-        Pipeline p = Pipeline.create();
-<<<<<<< HEAD
-        p.readFrom(HdfsSources.hdfs(jobConf, (k, v) -> v.toString()))
-         .flatMap(line -> traverseArray(regex.split(line.toLowerCase())).filter(w -> !w.isEmpty()))
-         .groupingKey(wholeItem())
-         .aggregate(counting())
-         .writeTo(HdfsSinks.hdfs(jobConf));
-        return p;
+    public static void main(String[] args) throws Exception {
+        Path inputPath = new Path(HadoopWordCount.class.getResource("/books").getPath());
+        Path outputPath = new Path(OUTPUT_PATH);
+        // delete the output directory, if already exists
+        FileSystem.get(new Configuration()).delete(outputPath, true);
+        executeSample(new JobConf(), inputPath, outputPath);
     }
 
     public static void executeSample(JobConf jobConf, Path inputPath, Path outputPath) {
-=======
-        p.readFrom(HadoopSources.inputFormat(jobConfig, (k, v) -> v.toString()))
-         .flatMap(line -> traverseArray(regex.split(line.toLowerCase())).filter(w -> !w.isEmpty()))
-         .groupingKey(wholeItem())
-         .aggregate(counting())
-         .writeTo(HadoopSinks.outputFormat(jobConfig));
-        return p;
-    }
-
-    public static void main(String[] args) throws Exception {
-        Path inputPath = new Path(WordCount.class.getResource("/books").getPath());
-        Path outputPath = new Path(OUTPUT_PATH);
-        // delete the output directory, if already exists
-        FileSystem.get(new Configuration()).delete(outputPath, true);
->>>>>>> 0d175848
         try {
             JetInstance jet = Jet.newJetInstance();
             Jet.newJetInstance();
@@ -112,12 +87,20 @@
         }
     }
 
-    public static void main(String[] args) throws Exception {
-        Path inputPath = new Path(HadoopWordCount.class.getResource("/books").getPath());
-        Path outputPath = new Path(OUTPUT_PATH);
-        // delete the output directory, if already exists
-        FileSystem.get(new Configuration()).delete(outputPath, true);
-        executeSample(new JobConf(), inputPath, outputPath);
+    private static Pipeline buildPipeline(JobConf jobConf, Path inputPath, Path outputPath) {
+        jobConf.setInputFormat(TextInputFormat.class);
+        jobConf.setOutputFormat(TextOutputFormat.class);
+        TextOutputFormat.setOutputPath(jobConf, outputPath);
+        TextInputFormat.addInputPath(jobConf, inputPath);
+
+        final Pattern regex = Pattern.compile("\\W+");
+        Pipeline p = Pipeline.create();
+        p.readFrom(HadoopSources.inputFormat(jobConf, (k, v) -> v.toString()))
+         .flatMap(line -> traverseArray(regex.split(line.toLowerCase())).filter(w -> !w.isEmpty()))
+         .groupingKey(wholeItem())
+         .aggregate(counting())
+         .writeTo(HadoopSinks.outputFormat(jobConf));
+        return p;
     }
 
 }