--- conflicted
+++ resolved
@@ -73,11 +73,7 @@
         <timestamp>${maven.build.timestamp}</timestamp>
 
         <!-- Main IMDG dependency -->
-<<<<<<< HEAD
         <hazelcast.version>4.2-SNAPSHOT</hazelcast.version>
-=======
-        <hazelcast.version>4.1.1</hazelcast.version>
->>>>>>> 2d6bcac4
         <!-- Dependencies on IMDG modules: must be the same versions IMDG depends on! -->
         <hazelcast.aws.version>3.3</hazelcast.aws.version>
         <hazelcast.kubernetes.version>2.2.1</hazelcast.kubernetes.version>
