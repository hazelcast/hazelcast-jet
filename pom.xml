--- conflicted
+++ resolved
@@ -117,12 +117,8 @@
         <activemq.version>5.15.11</activemq.version>
         <junit.version>4.12</junit.version>
         <hamcrest.version>1.3</hamcrest.version>
-<<<<<<< HEAD
         <assertj.version>3.15.0</assertj.version>
-        <mockito.version>2.22.0</mockito.version>
-=======
         <mockito.version>2.28.2</mockito.version>
->>>>>>> 2324c0a1
         <powermock.version>2.0.0</powermock.version>
 
         <sonar.jacoco.jar>${basedir}/lib/jacocoagent.jar</sonar.jacoco.jar>
