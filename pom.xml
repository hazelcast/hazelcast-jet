<!--
  ~ Copyright (c) 2008-2020, Hazelcast, Inc. All Rights Reserved.
  ~
  ~ Licensed under the Apache License, Version 2.0 (the "License");
  ~ you may not use this file except in compliance with the License.
  ~ You may obtain a copy of the License at
  ~
  ~ http://www.apache.org/licenses/LICENSE-2.0
  ~
  ~ Unless required by applicable law or agreed to in writing, software
  ~ distributed under the License is distributed on an "AS IS" BASIS,
  ~ WITHOUT WARRANTIES OR CONDITIONS OF ANY KIND, either express or implied.
  ~ See the License for the specific language governing permissions and
  ~ limitations under the License.
  -->

<project xmlns="http://maven.apache.org/POM/4.0.0"
         xmlns:xsi="http://www.w3.org/2001/XMLSchema-instance"
         xsi:schemaLocation="http://maven.apache.org/POM/4.0.0
                      http://maven.apache.org/maven-v4_0_0.xsd">
    <modelVersion>4.0.0</modelVersion>
    <packaging>pom</packaging>
    <name>hazelcast-jet-root</name>
    <description>Hazelcast Jet Distributed Data Processing Engine</description>
    <url>http://jet.hazelcast.org/</url>

    <groupId>com.hazelcast.jet</groupId>
    <artifactId>hazelcast-jet-root</artifactId>
    <version>4.3-SNAPSHOT</version>

    <modules>
        <module>examples</module>
        <module>extensions</module>
        <module>hazelcast-jet-all</module>
        <module>hazelcast-jet-distribution</module>
        <module>hazelcast-jet-core</module>
        <module>hazelcast-jet-spring</module>
    </modules>

    <repositories>
        <repository>
            <id>snapshot-repository</id>
            <name>Maven2 Snapshot Repository</name>
            <url>https://oss.sonatype.org/content/repositories/snapshots</url>
            <releases>
                <enabled>false</enabled>
            </releases>
            <snapshots>
                <enabled>true</enabled>
            </snapshots>
        </repository>
    </repositories>

    <properties>
        <argLine> <!-- surefire parameters -->
            -Xmx1G
            -Xms1G
            -XX:+AlwaysPreTouch
            -Dhazelcast.phone.home.enabled=false
            -Dhazelcast.logging.type=log4j2
            -Dhazelcast.logging.details.enabled=true
            -Dhazelcast.test.use.network=false
            -Djava.net.preferIPv4Stack=true
            -XX:+HeapDumpOnOutOfMemoryError
            -XX:HeapDumpPath=${project.build.directory}
        </argLine>
        <project.build.sourceEncoding>UTF-8</project.build.sourceEncoding>

        <jdk.version>1.8</jdk.version>
        <target.dir>target</target.dir>
        <maven.build.timestamp.format>yyyyMMdd</maven.build.timestamp.format>
        <timestamp>${maven.build.timestamp}</timestamp>

        <!-- Main IMDG dependency -->
        <hazelcast.version>4.0.2</hazelcast.version>
        <!-- Dependencies on IMDG modules: must be the same versions IMDG depends on! -->
        <hazelcast.aws.version>3.1</hazelcast.aws.version>
        <hazelcast.kubernetes.version>2.0.1</hazelcast.kubernetes.version>
        <hazelcast.gcp.version>2.0</hazelcast.gcp.version>
        <hazelcast.azure.version>2.0</hazelcast.azure.version>

        <maven.compiler.plugin.version>3.7.0</maven.compiler.plugin.version>
        <maven.deploy.plugin.version>2.8.2</maven.deploy.plugin.version>
        <maven.jar.plugin.version>2.4</maven.jar.plugin.version>
        <maven.source.plugin.version>2.2.1</maven.source.plugin.version>
        <maven.javadoc.plugin.version>3.1.1</maven.javadoc.plugin.version>
        <maven.gpg.plugin.version>1.4</maven.gpg.plugin.version>
        <maven.assembly.plugin.version>3.0.0</maven.assembly.plugin.version>
        <maven.bundle.plugin.version>2.4.0</maven.bundle.plugin.version>
        <maven.shade.plugin.version>3.2.2</maven.shade.plugin.version>
        <maven.dependency.plugin.version>2.6</maven.dependency.plugin.version>
        <maven.git.commit.id.plugin.version>2.1.10</maven.git.commit.id.plugin.version>
        <maven.antrun.plugin.version>1.8</maven.antrun.plugin.version>

        <maven.enforcer.plugin.version>3.0.0-M1</maven.enforcer.plugin.version>
        <maven.surefire.plugin.version>3.0.0-M3</maven.surefire.plugin.version>
        <maven.spotbugs.plugin.version>4.0.0</maven.spotbugs.plugin.version>
        <maven.checkstyle.plugin.version>3.1.0</maven.checkstyle.plugin.version>
        <checkstyle.headerLocation>${maven.multiModuleProjectDirectory}/checkstyle/ClassHeaderApache.txt</checkstyle.headerLocation>
        <maven.sonar.plugin.version>3.6.0.1398</maven.sonar.plugin.version>
        <maven.jacoco.plugin.version>0.8.4</maven.jacoco.plugin.version>
        <maven.builder.helper.version>3.1.0</maven.builder.helper.version>
        <maven.os.plugin.version>1.6.2</maven.os.plugin.version>
        <maven.protobuf.plugin.version>0.6.1</maven.protobuf.plugin.version>

        <!-- optional dependencies (required for building, but don't become module's transitive deps) -->
        <jms.api.version>2.0.1</jms.api.version>
        <jsr107.api.version>1.0.0</jsr107.api.version> <!-- JCache -->
        <jsr250.api.version>1.2</jsr250.api.version> <!-- javax.annotations -->
        <log4j.version>1.2.17</log4j.version>
        <log4j2.version>2.13.3</log4j2.version>
        <slf4j.api.version>1.7.28</slf4j.api.version>
        <reflections.version>0.9.10</reflections.version>
        <osgi.version>4.2.0</osgi.version>
        <prometheus.version>0.13.0</prometheus.version>
        <hadoop.version>2.10.0</hadoop.version>
        <spring.version>4.3.0.RELEASE</spring.version>
        <avro.version>1.8.2</avro.version>
        <scala.version>2.12</scala.version>
        <kafka.version>2.2.0</kafka.version>
<<<<<<< HEAD
        <grpc.version>1.31.1</grpc.version>
        <protobuf.version>3.13.0</protobuf.version>
=======
        <grpc.version>1.30.0</grpc.version>
        <protobuf.version>3.12.2</protobuf.version>
>>>>>>> 4e57bfb9
        <picocli.version>3.9.0</picocli.version>
        <classgraph.version>4.8.66</classgraph.version>
        <jackson.jr.version>2.11.0</jackson.jr.version>
        <snakeyaml.engine.version>1.0</snakeyaml.engine.version>

        <!-- test dependencies -->
        <activemq.version>5.15.11</activemq.version>
        <activemq-artemis.version>2.11.0</activemq-artemis.version>
        <junit.version>4.12</junit.version>
        <hamcrest.version>1.3</hamcrest.version>
        <assertj.version>3.15.0</assertj.version>
        <mockito.version>2.28.2</mockito.version>
        <powermock.version>2.0.0</powermock.version>

        <sonar.jacoco.jar>${basedir}/lib/jacocoagent.jar</sonar.jacoco.jar>
        <!--<sonar.phase>post-integration-test</sonar.phase>-->
        <sonar.java.coveragePlugin>jacoco</sonar.java.coveragePlugin>
        <sonar.language>java</sonar.language>
        <sonar.verbose>true</sonar.verbose>

        <maven.test.redirectTestOutputToFile>true</maven.test.redirectTestOutputToFile>
    </properties>

    <licenses>
        <license>
            <name>The Apache Software License, Version 2.0</name>
            <url>http://www.apache.org/licenses/LICENSE-2.0.txt</url>
            <distribution>repo</distribution>
        </license>
    </licenses>

    <scm>
        <connection>scm:git:git://github.com/hazelcast/hazelcast.git</connection>
        <developerConnection>scm:git:git@github.com:hazelcast/hazelcast.git</developerConnection>
        <url>https://github.com/hazelcast/hazelcast/</url>
    </scm>

    <developers>
        <developer>
            <id>jet-team</id>
            <name>Hazelcast Jet Team</name>
            <email>jet@hazelcast.com</email>
        </developer>
    </developers>

    <issueManagement>
        <system>Github</system>
        <url>https://github.com/hazelcast/hazelcast-jet/issues</url>
    </issueManagement>
    <organization>
        <name>Hazelcast, Inc.</name>
        <url>http://www.hazelcast.com/</url>
    </organization>

    <distributionManagement>
        <repository>
            <id>release-repository</id>
            <url>https://oss.sonatype.org/service/local/staging/deploy/maven2</url>
        </repository>
        <snapshotRepository>
            <id>snapshot-repository</id>
            <name>Maven2 Snapshot Repository</name>
            <url>https://oss.sonatype.org/content/repositories/snapshots</url>
            <uniqueVersion>false</uniqueVersion>
        </snapshotRepository>
    </distributionManagement>

    <dependencyManagement>
        <dependencies>
            <dependency>
                <groupId>com.hazelcast</groupId>
                <artifactId>hazelcast</artifactId>
                <version>${hazelcast.version}</version>
            </dependency>
        </dependencies>
    </dependencyManagement>

    <dependencies>
        <dependency>
            <groupId>com.google.code.findbugs</groupId>
            <artifactId>annotations</artifactId>
            <version>3.0.0</version>
            <scope>provided</scope>
        </dependency>

        <!-- test dependencies -->
        <dependency>
            <groupId>com.hazelcast</groupId>
            <artifactId>hazelcast</artifactId>
            <scope>test</scope>
            <version>${hazelcast.version}</version>
            <classifier>tests</classifier>
        </dependency>
        <dependency>
            <groupId>org.apache.logging.log4j</groupId>
            <artifactId>log4j-core</artifactId>
            <version>${log4j2.version}</version>
            <scope>test</scope>
        </dependency>
        <dependency>
            <groupId>junit</groupId>
            <artifactId>junit</artifactId>
            <version>${junit.version}</version>
            <scope>test</scope>
        </dependency>
        <dependency>
            <groupId>org.mockito</groupId>
            <artifactId>mockito-core</artifactId>
            <version>${mockito.version}</version>
            <scope>test</scope>
        </dependency>
        <dependency>
            <groupId>org.hamcrest</groupId>
            <artifactId>hamcrest-library</artifactId>
            <version>${hamcrest.version}</version>
            <scope>test</scope>
        </dependency>
        <dependency>
            <groupId>org.assertj</groupId>
            <artifactId>assertj-core</artifactId>
            <version>${assertj.version}</version>
            <scope>test</scope>
        </dependency>
        <dependency>
            <groupId>org.powermock</groupId>
            <artifactId>powermock-module-junit4</artifactId>
            <version>${powermock.version}</version>
            <scope>test</scope>
        </dependency>
        <dependency> <!-- required for mockito -->
            <groupId>javax.cache</groupId>
            <artifactId>cache-api</artifactId>
            <version>${jsr107.api.version}</version>
            <scope>test</scope>
        </dependency>
        <dependency>
            <groupId>org.reflections</groupId>
            <artifactId>reflections</artifactId>
            <version>${reflections.version}</version>
            <scope>test</scope>
            <exclusions>
                <exclusion>
                    <groupId>org.slf4j</groupId>
                    <artifactId>slf4j-api</artifactId>
                </exclusion>
                <exclusion>
                    <groupId>org.slf4j</groupId>
                    <artifactId>slf4j-simple</artifactId>
                </exclusion>
            </exclusions>
        </dependency>
    </dependencies>

    <build>
        <resources>
            <resource>
                <directory>src/main/resources</directory>
            </resource>
            <resource>
                <directory>src/main/resources</directory>
                <filtering>true</filtering>
                <includes>
                    <include>**/*.properties</include>
                    <include>**/*.sh</include>
                    <include>**/*.bat</include>
                </includes>
            </resource>
        </resources>
        <plugins>
            <plugin>
                <groupId>org.apache.maven.plugins</groupId>
                <artifactId>maven-enforcer-plugin</artifactId>
                <version>${maven.enforcer.plugin.version}</version>
                <executions>
                    <execution>
                        <id>enforce-maven</id>
                        <goals>
                            <goal>enforce</goal>
                        </goals>
                        <configuration>
                            <rules>
                                <requireMavenVersion>
                                    <version>3.5.2</version>
                                </requireMavenVersion>
                            </rules>
                        </configuration>
                    </execution>
                </executions>
            </plugin>
            <plugin>
                <groupId>org.apache.maven.plugins</groupId>
                <artifactId>maven-compiler-plugin</artifactId>
                <version>${maven.compiler.plugin.version}</version>
                <configuration>
                    <source>${jdk.version}</source>
                    <target>${jdk.version}</target>
                    <encoding>${project.build.sourceEncoding}</encoding>
                    <compilerArgs>
                        <arg>-Xpkginfo:always</arg>
                    </compilerArgs>
                </configuration>
            </plugin>
            <plugin>
                <groupId>org.apache.maven.plugins</groupId>
                <artifactId>maven-source-plugin</artifactId>
                <version>${maven.source.plugin.version}</version>
                <executions>
                    <execution>
                        <id>attach-sources</id>
                        <goals>
                            <goal>jar</goal>
                        </goals>
                    </execution>
                </executions>
            </plugin>
            <plugin>
                <groupId>org.apache.maven.plugins</groupId>
                <artifactId>maven-jar-plugin</artifactId>
                <configuration>
                    <archive>
                        <index>true</index>
                        <compress>true</compress>
                        <manifest>
                            <addClasspath>false</addClasspath>
                            <addDefaultImplementationEntries>true</addDefaultImplementationEntries>
                            <addDefaultSpecificationEntries>true</addDefaultSpecificationEntries>
                        </manifest>
                        <!--<manifestFile>${project.build.outputDirectory}/META-INF/MANIFEST.MF</manifestFile>-->
                    </archive>
                </configuration>
            </plugin>
            <plugin>
                <groupId>org.apache.maven.plugins</groupId>
                <artifactId>maven-surefire-plugin</artifactId>
                <configuration>
                    <skip>true</skip>
                    <runOrder>failedfirst</runOrder>
                    <trimStackTrace>false</trimStackTrace>
                    <argLine>
                        ${argLine}
                    </argLine>
                </configuration>
                <executions>
                    <execution>
                        <id>serial-tests</id>
                        <goals>
                            <goal>test</goal>
                        </goals>
                        <configuration>
                            <skip>${maven.test.skip}</skip>
                            <forkCount>1</forkCount>
                            <groups>com.hazelcast.jet.test.SerialTest</groups>
                            <excludedGroups>
                                com.hazelcast.test.annotation.SlowTest,com.hazelcast.test.annotation.NightlyTest
                            </excludedGroups>
                            <failIfNoSpecifiedTests>false</failIfNoSpecifiedTests>
                        </configuration>
                    </execution>
                    <execution>
                        <id>regular-tests</id>
                        <goals>
                            <goal>test</goal>
                        </goals>
                        <configuration>
                            <skip>${maven.test.skip}</skip>
                            <forkCount>0.5C</forkCount>
                            <includes>
                                <include>/com/hazelcast/jet/**/**.java</include>
                            </includes>
                            <excludedGroups>
                                com.hazelcast.jet.test.SerialTest,com.hazelcast.test.annotation.SlowTest,com.hazelcast.test.annotation.NightlyTest
                            </excludedGroups>
                            <failIfNoSpecifiedTests>false</failIfNoSpecifiedTests>
                        </configuration>
                    </execution>
                </executions>
            </plugin>
            <plugin>
                <groupId>com.github.spotbugs</groupId>
                <artifactId>spotbugs-maven-plugin</artifactId>
                <version>${maven.spotbugs.plugin.version}</version>
                <executions>
                    <execution>
                        <phase>compile</phase>
                        <goals>
                            <goal>check</goal>
                        </goals>
                    </execution>
                </executions>
                <configuration>
                    <failOnError>true</failOnError>
                    <excludeFilterFile>${maven.multiModuleProjectDirectory}/spotbugs/spotbugs-exclude.xml</excludeFilterFile>
                    <spotbugsXmlOutput>true</spotbugsXmlOutput>
                    <xmlOutput>true</xmlOutput>
                </configuration>
            </plugin>
            <plugin>
                <groupId>org.apache.maven.plugins</groupId>
                <artifactId>maven-javadoc-plugin</artifactId>
                <version>${maven.javadoc.plugin.version}</version>
                <configuration>
                    <doclint>-missing</doclint>
                    <maxmemory>1024</maxmemory>
                    <detectJavaApiLink>true</detectJavaApiLink>
                    <excludePackageNames>
                        *.impl:*.internal:*.impl.*:*.internal.*
                    </excludePackageNames>

                    <!-- see https://bugs.openjdk.java.net/browse/JDK-8212233
                             https://issues.apache.org/jira/browse/MJAVADOC-555 -->
                    <source>${jdk.version}</source>
                    <quiet>true</quiet>
                    <tags>
                        <tag>
                            <name>apiNote</name>
                            <placement>a</placement>
                            <head>API Note:</head>
                        </tag>
                        <tag>
                            <name>implSpec</name>
                            <placement>a</placement>
                            <head>Implementation Requirements:</head>
                        </tag>
                        <tag>
                            <name>implNote</name>
                            <placement>a</placement>
                            <head>Implementation Note:</head>
                        </tag>
                        <tag><name>param</name></tag>
                        <tag><name>return</name></tag>
                        <tag><name>throws</name></tag>
                        <tag><name>since</name></tag>
                        <tag><name>version</name></tag>
                        <tag><name>serialData</name></tag>
                        <tag><name>see</name></tag>
                    </tags>
                </configuration>
                <executions>
                    <execution>
                        <id>attach-javadocs</id>
                        <goals>
                            <goal>jar</goal>
                        </goals>
                    </execution>
                </executions>
            </plugin>
            <plugin>
                <groupId>org.apache.maven.plugins</groupId>
                <artifactId>maven-checkstyle-plugin</artifactId>
                <version>${maven.checkstyle.plugin.version}</version>
                <dependencies>
                    <dependency>
                        <groupId>com.puppycrawl.tools</groupId>
                        <artifactId>checkstyle</artifactId>
                        <version>8.29</version>
                    </dependency>
                </dependencies>
                <executions>
                    <execution>
                        <phase>validate</phase>
                        <goals>
                            <goal>checkstyle</goal>
                        </goals>
                    </execution>
                </executions>
                <configuration>
                    <configLocation>${maven.multiModuleProjectDirectory}/checkstyle/checkstyle.xml</configLocation>
                    <suppressionsLocation>${maven.multiModuleProjectDirectory}/checkstyle/suppressions.xml</suppressionsLocation>
                    <headerLocation>${checkstyle.headerLocation}</headerLocation>
                    <enableRSS>false</enableRSS>
                    <linkXRef>false</linkXRef>
                    <consoleOutput>true</consoleOutput>
                    <failsOnError>true</failsOnError>
                    <failOnViolation>true</failOnViolation>
                    <includeTestSourceDirectory>true</includeTestSourceDirectory>
                    <enableRulesSummary>true</enableRulesSummary>
                    <propertyExpansion>main.basedir=${maven.multiModuleProjectDirectory}</propertyExpansion>
                </configuration>
            </plugin>
        </plugins>
        <pluginManagement>
            <plugins>
                <plugin>
                    <groupId>org.apache.maven.plugins</groupId>
                    <artifactId>maven-shade-plugin</artifactId>
                    <version>${maven.shade.plugin.version}</version>
                </plugin>
                <plugin>
                    <groupId>org.apache.maven.plugins</groupId>
                    <artifactId>maven-deploy-plugin</artifactId>
                    <version>${maven.deploy.plugin.version}</version>
                </plugin>
                <plugin>
                    <groupId>org.apache.maven.plugins</groupId>
                    <artifactId>maven-surefire-plugin</artifactId>
                    <version>${maven.surefire.plugin.version}</version>
                </plugin>
                <plugin>
                    <groupId>org.apache.maven.plugins</groupId>
                    <artifactId>maven-jar-plugin</artifactId>
                    <version>${maven.jar.plugin.version}</version>
                </plugin>
                <plugin>
                    <groupId>org.codehaus.mojo</groupId>
                    <artifactId>license-maven-plugin</artifactId>
                    <version>1.19</version>
                    <configuration>
                        <acceptPomPackaging>true</acceptPomPackaging>
                        <outputDirectory>src/root</outputDirectory>
                        <fileTemplate>${project.basedir}/src/NOTICE.ftl</fileTemplate>
                        <thirdPartyFilename>NOTICE</thirdPartyFilename>
                        <excludedGroups>com.hazelcast</excludedGroups>
                        <excludedScopes>test,provided</excludedScopes>
                        <failOnBlacklist>true</failOnBlacklist>
                        <failOnMissing>true</failOnMissing>
                        <includedLicenses>
                            CC0|
                            Public Domain, per Creative Commons CC0|
                            Apache License, Version 2.0|
                            MIT License|
                            Public Domain|
                            EPL 2.0|
                            BSD 3-Clause License|
                            BSD 2-Clause License|
                            The GNU General Public License, v2 with FOSS exception|
                        </includedLicenses>
                        <licenseMerges>
                            <licenseMerge>
                                Apache License, Version 2.0|
                                Apache Software License 2.0|The Apache Software License, Version 2.0|
                                Apache License, version 2.0|The Apache Software License, version 2.0|
                                Apache 2|Apache 2.0|Apache-2.0|Apache License 2.0|The Apache License, Version 2.0
                            </licenseMerge>
                            <licenseMerge>MIT License|MIT|The MIT License|MIT license|The MIT License (MIT)</licenseMerge>
                            <licenseMerge>BSD 2-Clause License|BSD-2-Clause</licenseMerge>
                            <licenseMerge>BSD 3-Clause License|BSD License|BSD|BSD licence|The BSD License|3-Clause BSD License| New BSD License</licenseMerge>
                        </licenseMerges>
                    </configuration>
                </plugin>
            </plugins>
        </pluginManagement>
    </build>
    <profiles>
        <profile>
            <id>all</id>
            <build>
                <plugins>
                    <plugin>
                        <groupId>org.apache.maven.plugins</groupId>
                        <artifactId>maven-surefire-plugin</artifactId>
                        <executions>
                            <execution>
                                <id>serial-tests</id>
                                <goals>
                                    <goal>test</goal>
                                </goals>
                                <configuration>
                                    <skip combine.self="override">true</skip>
                                </configuration>
                            </execution>
                            <execution>
                                <id>regular-tests</id>
                                <goals>
                                    <goal>test</goal>
                                </goals>
                                <configuration>
                                    <argLine>
                                        ${argLine}
                                        -Dhazelcast.test.defaultTestTimeoutInSeconds=600
                                    </argLine>
                                    <forkCount combine.self="override">1</forkCount>
                                    <excludedGroups combine.self="override" />
                                </configuration>
                            </execution>
                        </executions>
                    </plugin>
                </plugins>
            </build>
        </profile>
        <profile>
            <id>nightly</id>
            <build>
                <plugins>
                    <plugin>
                        <groupId>org.apache.maven.plugins</groupId>
                        <artifactId>maven-surefire-plugin</artifactId>
                        <executions>
                            <execution>
                                <id>serial-tests</id>
                                <goals>
                                    <goal>test</goal>
                                </goals>
                                <configuration>
                                    <skip combine.self="override">true</skip>
                                </configuration>
                            </execution>
                            <execution>
                                <id>regular-tests</id>
                                <goals>
                                    <goal>test</goal>
                                </goals>
                                <configuration>
                                    <argLine>
                                        ${argLine}
                                        -Dhazelcast.test.defaultTestTimeoutInSeconds=600
                                    </argLine>
                                    <forkCount combine.self="override">1</forkCount>
                                    <groups combine.self="override">
                                        com.hazelcast.test.annotation.NightlyTest,
                                        com.hazelcast.test.annotation.SlowTest
                                    </groups>
                                    <excludedGroups combine.self="override" />
                                </configuration>
                            </execution>
                        </executions>
                    </plugin>
                </plugins>
            </build>
        </profile>
        <profile>
            <id>windows-jenkins</id>
            <build>
                <plugins>
                    <plugin>
                        <groupId>org.apache.maven.plugins</groupId>
                        <artifactId>maven-surefire-plugin</artifactId>
                        <executions>
                            <execution>
                                <id>serial-tests</id>
                                <goals>
                                    <goal>test</goal>
                                </goals>
                                <configuration>
                                    <excludedGroups combine.self="override">
                                        com.hazelcast.jet.test.IgnoreInJenkinsOnWindows
                                    </excludedGroups>
                                </configuration>
                            </execution>
                            <execution>
                                <id>regular-tests</id>
                                <goals>
                                    <goal>test</goal>
                                </goals>
                                <configuration>
                                    <excludedGroups combine.self="override">
                                        com.hazelcast.jet.test.IgnoreInJenkinsOnWindows
                                    </excludedGroups>
                                </configuration>
                            </execution>
                        </executions>
                    </plugin>
                </plugins>
            </build>
        </profile>
        <profile>
            <id>test-coverage</id>
            <build>
                <plugins>
                    <plugin>
                        <groupId>org.jacoco</groupId>
                        <artifactId>jacoco-maven-plugin</artifactId>
                        <version>${maven.jacoco.plugin.version}</version>
                        <executions>
                            <execution>
                                <id>prepare-agent</id>
                                <goals>
                                    <goal>prepare-agent</goal>
                                </goals>
                            </execution>
                            <execution>
                                <id>report</id>
                                <goals>
                                    <goal>report</goal>
                                </goals>
                            </execution>
                        </executions>
                    </plugin>
                    <plugin>
                        <groupId>org.apache.maven.plugins</groupId>
                        <artifactId>maven-surefire-plugin</artifactId>
                        <executions>
                            <execution>
                                <id>serial-tests</id>
                                <goals>
                                    <goal>test</goal>
                                </goals>
                                <configuration>
                                    <argLine>
                                        @{argLine}
                                        -Dhazelcast.test.defaultTestTimeoutInSeconds=600
                                    </argLine>
                                    <excludedGroups combine.self="override">
                                        com.hazelcast.jet.test.IgnoredForCoverage
                                    </excludedGroups>
                                </configuration>
                            </execution>
                            <execution>
                                <id>regular-tests</id>
                                <goals>
                                    <goal>test</goal>
                                </goals>
                                <configuration>
                                    <argLine>
                                        @{argLine}
                                        -Dhazelcast.test.defaultTestTimeoutInSeconds=600
                                    </argLine>
                                    <forkCount combine.self="override">1</forkCount>
                                    <excludedGroups combine.self="override">
                                        com.hazelcast.jet.test.SerialTest,com.hazelcast.jet.test.IgnoredForCoverage
                                    </excludedGroups>
                                </configuration>
                            </execution>
                        </executions>
                    </plugin>
                    <plugin>
                        <groupId>org.codehaus.mojo</groupId>
                        <artifactId>sonar-maven-plugin</artifactId>
                        <version>${maven.sonar.plugin.version}</version>
                    </plugin>
                </plugins>
            </build>
        </profile>
        <profile>
            <id>release</id>
            <properties>
            </properties>
            <build>
                <plugins>
                    <plugin>
                        <groupId>org.sonatype.plugins</groupId>
                        <artifactId>nexus-staging-maven-plugin</artifactId>
                        <version>1.6.3</version>
                        <extensions>true</extensions>
                        <configuration>
                            <serverId>release-repository</serverId>
                            <nexusUrl>https://oss.sonatype.org/</nexusUrl>
                            <autoReleaseAfterClose>true</autoReleaseAfterClose>
                        </configuration>
                    </plugin>
                    <plugin>
                        <groupId>org.apache.maven.plugins</groupId>
                        <artifactId>maven-gpg-plugin</artifactId>
                        <version>${maven.gpg.plugin.version}</version>
                        <executions>
                            <execution>
                                <id>sign-artifacts</id>
                                <phase>verify</phase>
                                <goals>
                                    <goal>sign</goal>
                                </goals>
                            </execution>
                        </executions>
                    </plugin>
                </plugins>
            </build>
        </profile>
        <profile>
            <id>test-enterprise</id>
            <repositories>
                <repository>
                    <id>private-repository</id>
                    <name>Hazelcast Private Repository</name>
                    <url>https://repository.hazelcast.com/release/</url>
                </repository>
                <repository>
                    <id>private-snapshot-repository</id>
                    <name>Hazelcast Private Repository</name>
                    <url>https://repository.hazelcast.com/snapshot/</url>
                </repository>
            </repositories>
            <dependencies>
                <dependency>
                    <groupId>com.hazelcast</groupId>
                    <artifactId>hazelcast-enterprise-all</artifactId>
                    <version>${hazelcast.version}</version>
                </dependency>
            </dependencies>
        </profile>
        <profile>
            <id>quick</id>
            <properties>
                <maven.javadoc.skip>true</maven.javadoc.skip>
                <spotbugs.skip>true</spotbugs.skip>
                <checkstyle.skip>true</checkstyle.skip>
                <skipTests>true</skipTests>
            </properties>
        </profile>
    </profiles>
</project><|MERGE_RESOLUTION|>--- conflicted
+++ resolved
@@ -118,13 +118,8 @@
         <avro.version>1.8.2</avro.version>
         <scala.version>2.12</scala.version>
         <kafka.version>2.2.0</kafka.version>
-<<<<<<< HEAD
         <grpc.version>1.31.1</grpc.version>
         <protobuf.version>3.13.0</protobuf.version>
-=======
-        <grpc.version>1.30.0</grpc.version>
-        <protobuf.version>3.12.2</protobuf.version>
->>>>>>> 4e57bfb9
         <picocli.version>3.9.0</picocli.version>
         <classgraph.version>4.8.66</classgraph.version>
         <jackson.jr.version>2.11.0</jackson.jr.version>
