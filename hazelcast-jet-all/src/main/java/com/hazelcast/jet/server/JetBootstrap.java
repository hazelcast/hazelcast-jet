/*
 * Copyright (c) 2008-2019, Hazelcast, Inc. All Rights Reserved.
 *
 * Licensed under the Apache License, Version 2.0 (the "License");
 * you may not use this file except in compliance with the License.
 * You may obtain a copy of the License at
 *
 * http://www.apache.org/licenses/LICENSE-2.0
 *
 * Unless required by applicable law or agreed to in writing, software
 * distributed under the License is distributed on an "AS IS" BASIS,
 * WITHOUT WARRANTIES OR CONDITIONS OF ANY KIND, either express or implied.
 * See the License for the specific language governing permissions and
 * limitations under the License.
 */

package com.hazelcast.jet.server;

import com.hazelcast.client.config.ClientConfig;
import com.hazelcast.core.Cluster;
import com.hazelcast.core.HazelcastInstance;
import com.hazelcast.core.ReplicatedMap;
import com.hazelcast.jet.IListJet;
import com.hazelcast.jet.IMapJet;
import com.hazelcast.jet.Jet;
import com.hazelcast.jet.JetCacheManager;
import com.hazelcast.jet.JetInstance;
import com.hazelcast.jet.Job;
import com.hazelcast.jet.config.JetConfig;
import com.hazelcast.jet.config.JobConfig;
import com.hazelcast.jet.core.DAG;
import com.hazelcast.jet.impl.AbstractJetInstance;
import com.hazelcast.jet.impl.util.Util;
import com.hazelcast.logging.ILogger;

import javax.annotation.Nonnull;
import javax.annotation.Nullable;
import java.lang.reflect.Method;
import java.lang.reflect.Modifier;
import java.net.URL;
import java.net.URLClassLoader;
import java.security.AccessController;
import java.security.PrivilegedAction;
import java.util.List;
import java.util.function.Supplier;
import java.util.jar.JarFile;

/**
 * A helper class that allows one to create a standalone runnable JAR which
 * contains all the code needed to submit a job to a running Jet cluster.
 * The main issue with achieving this is that the JAR must be attached as a
 * resource to the job being submitted, so the Jet cluster will be able to
 * load and use its classes. However, from within a running {@code main()}
 * method it is not trivial to find out the filename of the JAR containing
 * it.
 * <p>
 * This helper is a part of the solution to the above "bootstrapping"
 * issue. To use it, follow these steps:
 * <ol><li>
 * Write your {@code main()} method and your Jet code the usual way, except
 * for calling {@link JetBootstrap#getInstance()} to acquire a Jet client
 * instance (instead of {@link Jet#newJetClient()}).
 * </li><li>
 * Create a runnable JAR with your entry point declared as the {@code
 * Main-Class} in {@code MANIFEST.MF}.
 * </li><li>
 * Run your JAR, but instead of {@code java -jar jetjob.jar} use {@code
 * jet-submit.sh jetjob.jar}. The script is found in the Jet distribution
 * zipfile, in the {@code bin} directory. On Windows use {@code
 * jet-submit.bat}.
 * </li><li>
 * The Jet client will be configured from {@code hazelcast-client.xml}
 * found in the {@code config} directory in Jet's distribution directory
 * structure. Adjust that file to suit your needs.
 * </li></ol>
 * <p>
 * For example, write a class like this:
 * <pre>
 * public class CustomJetJob {
 *   public static void main(String[] args) {
 *     JetInstance jet = JetBootstrap.getInstance();
 *     jet.newJob(buildDag()).execute().get();
 *   }
 *
 *   public static DAG buildDag() {
 *       // ...
 *   }
 * }
 * </pre>
 * <p>
 * After building the JAR, submit the job:
 * <pre>
 * $ jet-submit.sh jetjob.jar
 * </pre>
 */
public final class JetBootstrap {

    // these params must be set before a job is submitted
    private static ClientConfig config;
    private static String jarName;
    private static String snapshotName;
    private static String jobName;

    private static final Supplier<JetBootstrap> SUPPLIER =
            Util.memoizeConcurrent(() -> new JetBootstrap(Jet.newJetClient(config)));

    private final JetInstance instance;

    private JetBootstrap(JetInstance instance) {
        this.instance = new InstanceProxy((AbstractJetInstance) instance);
    }

    static void executeJar(
            @Nonnull ClientConfig clientConfig, @Nonnull String jar, @Nullable String snapshotName,
            @Nullable String jobName, @Nonnull List<String> args
    ) throws Exception {
        JetBootstrap.config = clientConfig;
        JetBootstrap.jarName = jar;
        JetBootstrap.snapshotName = snapshotName;
        JetBootstrap.jobName = jobName;

        try (JarFile jarFile = new JarFile(jar)) {
            if (jarFile.getManifest() == null) {
                error("No manifest file in " + jar);
            }
            String mainClass = jarFile.getManifest().getMainAttributes().getValue("Main-Class");
            if (mainClass == null) {
                error("No Main-Class found in manifest");
            }

            URL jarUrl = new URL("file:///" + jar);
            URLClassLoader classLoader = AccessController.doPrivileged(
                    (PrivilegedAction<URLClassLoader>) () ->
                            new URLClassLoader(new URL[]{jarUrl}, JetBootstrap.class.getClassLoader())
            );

            Class<?> clazz = classLoader.loadClass(mainClass);
            Method main = clazz.getDeclaredMethod("main", String[].class);
            int mods = main.getModifiers();
            if ((mods & Modifier.PUBLIC) == 0 || (mods & Modifier.STATIC) == 0) {
                error("Class " + clazz.getName()
                        + " has a main(String[] args) method which is not public static");
            }
            String[] jobArgs = args.toArray(new String[0]);
            // upcast args to Object so it's passed as a single array-typed argument
            main.invoke(null, (Object) jobArgs);
        }
    }

    private static void error(String msg) {
        System.err.println(msg);
        System.exit(1);
    }

    /**
     * Returns the bootstrapped {@code JetInstance}.
     */
    public static JetInstance getInstance() {
        return SUPPLIER.get().instance;
    }

    private static class InstanceProxy extends AbstractJetInstance {

        private final AbstractJetInstance instance;

        InstanceProxy(AbstractJetInstance instance) {
            super(instance.getHazelcastInstance());
            this.instance = instance;
        }

        @Nonnull @Override
        public String getName() {
            return instance.getName();
        }

        @Nonnull @Override
        public HazelcastInstance getHazelcastInstance() {
            return instance.getHazelcastInstance();
        }

        @Nonnull @Override
        public Cluster getCluster() {
            return instance.getCluster();
        }

        @Nonnull @Override
        public JetConfig getConfig() {
            return instance.getConfig();
        }

        @Nonnull @Override
        public Job newJob(@Nonnull DAG dag) {
            return newJob(dag, new JobConfig());
        }

        @Nonnull @Override
        public Job newJob(@Nonnull DAG dag, @Nonnull JobConfig config) {
<<<<<<< HEAD
            addJarPathNameIfPresent(config);
            return instance.newJob(dag, config);
        }

        @Nonnull @Override
        public Job newJobIfAbsent(@Nonnull DAG dag, @Nonnull JobConfig config) {
            addJarPathNameIfPresent(config);
            return instance.newJobIfAbsent(dag, config);
        }

        private void addJarPathNameIfPresent(@Nonnull JobConfig config) {
            if (jarPathname != null) {
                config.addJar(jarPathname);
            }
=======
            if (jarName != null) {
                config.addJar(jarName);
            }
            config.setInitialSnapshotName(snapshotName);
            config.setName(jobName);
            return instance.newJob(dag, config);
>>>>>>> e9505d32
        }

        @Nonnull @Override
        public List<Job> getJobs() {
            return instance.getJobs();
        }

        @Override
        public Job getJob(long jobId) {
            return instance.getJob(jobId);
        }

        @Nonnull @Override
        public List<Job> getJobs(@Nonnull String name) {
            return instance.getJobs(name);
        }

        @Nonnull @Override
        public <K, V> IMapJet<K, V> getMap(@Nonnull String name) {
            return instance.getMap(name);
        }

        @Nonnull @Override
        public <K, V> ReplicatedMap<K, V> getReplicatedMap(@Nonnull String name) {
            return instance.getReplicatedMap(name);
        }

        @Nonnull @Override
        public JetCacheManager getCacheManager() {
            return instance.getCacheManager();
        }

        @Nonnull @Override
        public <E> IListJet<E> getList(@Nonnull String name) {
            return instance.getList(name);
        }

        @Override
        public void shutdown() {
            instance.shutdown();
        }

        @Override
        public boolean existsDistributedObject(@Nonnull String serviceName, @Nonnull String objectName) {
            return instance.existsDistributedObject(serviceName, objectName);
        }

        @Override
        public ILogger getLogger() {
            return instance.getLogger();
        }

        @Override
        public Job newJobProxy(long jobId) {
            return instance.newJobProxy(jobId);
        }

        @Override
        public Job newJobProxy(long jobId, DAG dag, JobConfig config) {
            return instance.newJobProxy(jobId, dag, config);
        }

        @Override
        public List<Long> getJobIdsByName(String name) {
            return instance.getJobIdsByName(name);
        }
    }
}<|MERGE_RESOLUTION|>--- conflicted
+++ resolved
@@ -195,29 +195,21 @@
 
         @Nonnull @Override
         public Job newJob(@Nonnull DAG dag, @Nonnull JobConfig config) {
-<<<<<<< HEAD
-            addJarPathNameIfPresent(config);
-            return instance.newJob(dag, config);
+            return instance.newJob(dag, updateJobConfig(config));
         }
 
         @Nonnull @Override
         public Job newJobIfAbsent(@Nonnull DAG dag, @Nonnull JobConfig config) {
-            addJarPathNameIfPresent(config);
-            return instance.newJobIfAbsent(dag, config);
-        }
-
-        private void addJarPathNameIfPresent(@Nonnull JobConfig config) {
-            if (jarPathname != null) {
-                config.addJar(jarPathname);
-            }
-=======
+            return instance.newJobIfAbsent(dag, updateJobConfig(config));
+        }
+
+        private JobConfig updateJobConfig(@Nonnull JobConfig config) {
             if (jarName != null) {
                 config.addJar(jarName);
             }
             config.setInitialSnapshotName(snapshotName);
             config.setName(jobName);
-            return instance.newJob(dag, config);
->>>>>>> e9505d32
+            return config;
         }
 
         @Nonnull @Override
