/*
 * Copyright (c) 2008-2020, Hazelcast, Inc. All Rights Reserved.
 *
 * Licensed under the Apache License, Version 2.0 (the "License");
 * you may not use this file except in compliance with the License.
 * You may obtain a copy of the License at
 *
 * http://www.apache.org/licenses/LICENSE-2.0
 *
 * Unless required by applicable law or agreed to in writing, software
 * distributed under the License is distributed on an "AS IS" BASIS,
 * WITHOUT WARRANTIES OR CONDITIONS OF ANY KIND, either express or implied.
 * See the License for the specific language governing permissions and
 * limitations under the License.
 */

package com.hazelcast.jet.server;

import com.hazelcast.client.config.ClientConfig;
import com.hazelcast.client.config.XmlClientConfigBuilder;
import com.hazelcast.client.config.YamlClientConfigBuilder;
import com.hazelcast.client.impl.ClientDelegatingFuture;
import com.hazelcast.client.impl.clientside.HazelcastClientInstanceImpl;
import com.hazelcast.client.impl.management.MCClusterMetadata;
import com.hazelcast.client.impl.protocol.codec.MCGetClusterMetadataCodec;
import com.hazelcast.client.impl.spi.ClientClusterService;
import com.hazelcast.client.impl.spi.impl.ClientInvocation;
import com.hazelcast.cluster.Cluster;
import com.hazelcast.cluster.ClusterState;
import com.hazelcast.cluster.Member;
import com.hazelcast.function.ConsumerEx;
import com.hazelcast.instance.JetBuildInfo;
import com.hazelcast.internal.util.FutureUtil;
import com.hazelcast.jet.Jet;
import com.hazelcast.jet.JetException;
import com.hazelcast.jet.JetInstance;
import com.hazelcast.jet.Job;
import com.hazelcast.jet.JobStateSnapshot;
import com.hazelcast.jet.Util;
import com.hazelcast.jet.core.JobNotFoundException;
import com.hazelcast.jet.core.JobStatus;
import com.hazelcast.jet.impl.JetBootstrap;
import com.hazelcast.jet.impl.JetClientInstanceImpl;
import com.hazelcast.jet.impl.JobSummary;
import com.hazelcast.jet.impl.config.ConfigProvider;
import com.hazelcast.jet.server.JetCommandLine.JetVersionProvider;
import com.hazelcast.sql.HazelcastSqlException;
import com.hazelcast.sql.SqlColumnMetadata;
import com.hazelcast.sql.SqlColumnType;
import com.hazelcast.sql.SqlResult;
import com.hazelcast.sql.SqlRow;
import com.hazelcast.sql.SqlRowMetadata;
import edu.umd.cs.findbugs.annotations.SuppressFBWarnings;
import org.jline.reader.EOFError;
import org.jline.reader.EndOfFileException;
import org.jline.reader.History;
import org.jline.reader.LineReader;
import org.jline.reader.LineReaderBuilder;
import org.jline.reader.ParsedLine;
import org.jline.reader.Parser;
import org.jline.reader.SyntaxError;
import org.jline.reader.UserInterruptException;
import org.jline.reader.impl.DefaultParser;
import org.jline.terminal.Terminal;
import org.jline.terminal.Terminal.Signal;
import org.jline.utils.AttributedStringBuilder;
import org.jline.utils.AttributedStyle;
import org.jline.utils.InfoCmp;
import picocli.CommandLine;
import picocli.CommandLine.Command;
import picocli.CommandLine.DefaultExceptionHandler;
import picocli.CommandLine.ExecutionException;
import picocli.CommandLine.Help.Ansi;
import picocli.CommandLine.Help.Visibility;
import picocli.CommandLine.HelpCommand;
import picocli.CommandLine.ITypeConverter;
import picocli.CommandLine.IVersionProvider;
import picocli.CommandLine.Mixin;
import picocli.CommandLine.Option;
import picocli.CommandLine.Parameters;
import picocli.CommandLine.ParseResult;
import picocli.CommandLine.RunAll;

import java.io.File;
import java.io.IOError;
import java.io.IOException;
import java.io.PrintStream;
import java.io.PrintWriter;
import java.lang.reflect.InvocationTargetException;
import java.time.LocalDateTime;
import java.util.Arrays;
import java.util.Collection;
import java.util.Collections;
import java.util.Comparator;
import java.util.HashSet;
import java.util.List;
import java.util.ListIterator;
import java.util.Locale;
import java.util.Set;
import java.util.concurrent.CompletableFuture;
import java.util.concurrent.TimeUnit;
import java.util.concurrent.atomic.AtomicReference;
import java.util.concurrent.locks.LockSupport;
import java.util.function.Function;
import java.util.logging.Level;
import java.util.logging.LogManager;

import static com.hazelcast.instance.BuildInfoProvider.getBuildInfo;
import static com.hazelcast.internal.util.Preconditions.checkNotNull;
import static com.hazelcast.jet.Util.idToString;
import static com.hazelcast.jet.impl.util.Util.toLocalDateTime;
import static com.hazelcast.jet.impl.util.Util.uncheckCall;
import static java.util.Collections.emptyList;
import static java.util.concurrent.TimeUnit.SECONDS;

@SuppressWarnings({"unused", "MismatchedQueryAndUpdateOfCollection"})
@Command(
        name = "jet",
        description = "Utility to perform operations on a Hazelcast Jet cluster.%n" +
                "By default it uses the file config/hazelcast-client.yaml to configure the client connection." +
                "%n%n" +
                "Global options are:%n",
        versionProvider = JetVersionProvider.class,
        mixinStandardHelpOptions = true,
        sortOptions = false,
        subcommands = {HelpCommand.class}
)
public class JetCommandLine implements Runnable {

    private static final int MAX_STR_LENGTH = 24;
    private static final int WAIT_INTERVAL_MILLIS = 100;
    private static final int PRIMARY_COLOR = AttributedStyle.YELLOW;
    private static final int SECONDARY_COLOR = 12;

    private final Function<ClientConfig, JetInstance> jetClientFn;
    private final PrintStream out;
    private final PrintStream err;

    @Option(names = {"-f", "--config"},
            description = "Optional path to a client config XML/YAML file." +
                    " The default is to use config/hazelcast-client.yaml.",
            order = 0
    )
    private File config;

    @Option(names = {"-a", "--addresses"},
            split = ",",
            arity = "1..*",
            paramLabel = "<hostname>:<port>",
            description = "[DEPRECATED] Optional comma-separated list of Jet node addresses in the format" +
                    " <hostname>:<port>, if you want to connect to a cluster other than the" +
                    " one configured in the configuration file. Use --targets instead.",
            order = 1
    )
    private List<String> addresses;

    @Option(names = {"-n", "--cluster-name"},
        description = "[DEPRECATED] The cluster name to use when connecting to the cluster " +
            "specified by the <addresses> parameter. Use --targets instead.",
        defaultValue = "jet",
        showDefaultValue = Visibility.ALWAYS,
        order = 2
    )
    private String clusterName;

    @Mixin(name = "targets")
    private TargetsMixin targetsMixin;

    @Mixin(name = "verbosity")
    private Verbosity verbosity;

    public JetCommandLine(Function<ClientConfig, JetInstance> jetClientFn, PrintStream out, PrintStream err) {
        this.jetClientFn = jetClientFn;
        this.out = out;
        this.err = err;
    }

    public static void main(String[] args) {
        runCommandLine(Jet::newJetClient, System.out, System.err, true, args);
    }

    static void runCommandLine(
            Function<ClientConfig, JetInstance> jetClientFn,
            PrintStream out, PrintStream err,
            boolean shouldExit,
            String[] args
    ) {
        CommandLine cmd = new CommandLine(new JetCommandLine(jetClientFn, out, err));
        cmd.getSubcommands().get("submit").setStopAtPositional(true);

        String jetVersion = getBuildInfo().getJetBuildInfo().getVersion();
        cmd.getCommandSpec().usageMessage().header("Hazelcast Jet " + jetVersion);

        if (args.length == 0) {
            cmd.usage(out);
        } else {
            DefaultExceptionHandler<List<Object>> excHandler =
                    new ExceptionHandler<List<Object>>().useErr(err).useAnsi(Ansi.AUTO);
            if (shouldExit) {
                excHandler.andExit(1);
            }
            List<Object> parsed = cmd.parseWithHandlers(new RunAll().useOut(out).useAnsi(Ansi.AUTO), excHandler, args);
            // only top command was executed
            if (parsed != null && parsed.size() == 1) {
                cmd.usage(out);
            }
        }
    }

    @Override
    public void run() {
        // top-level command, do nothing
    }

    @Command(description = "Starts the SQL shell [BETA]")
    public void sql(@Mixin(name = "verbosity") Verbosity verbosity,
                    @Mixin(name = "targets") TargetsMixin targets
    ) {
        runWithJet(targets, verbosity, true, jet -> {
            LineReader reader = LineReaderBuilder.builder().parser(new MultilineParser())
                    .variable(LineReader.SECONDARY_PROMPT_PATTERN, new AttributedStringBuilder()
                            .style(AttributedStyle.BOLD.foreground(SECONDARY_COLOR)).append("%M%P > ").toAnsi())
                    .variable(LineReader.INDENTATION, 2)
                    .option(LineReader.Option.DISABLE_EVENT_EXPANSION, true)
                    .appName("hazelcast-jet-sql")
                    .build();

            AtomicReference<SqlResult> activeSqlResult = new AtomicReference<>();
            reader.getTerminal().handle(Signal.INT, signal -> {
                SqlResult r = activeSqlResult.get();
                if (r != null) {
                    r.close();
                }
            });

            PrintWriter writer = reader.getTerminal().writer();
            writer.println(sqlStartingPrompt(jet));
            writer.flush();

            for (; ; ) {
                String command;
                try {
                    command = reader.readLine(new AttributedStringBuilder()
                            .style(AttributedStyle.DEFAULT.foreground(SECONDARY_COLOR))
                            .append("sql> ").toAnsi()).trim();
                } catch (EndOfFileException | IOError e) {
                    // Ctrl+D, and kill signals result in exit
                    writer.println(SQLCliConstants.EXIT_PROMPT);
                    writer.flush();
                    break;
                } catch (UserInterruptException e) {
                    // Ctrl+C cancels the not-yet-submitted query
                    continue;
                }

                command = command.trim();
                if (command.length() > 0 && command.charAt(command.length() - 1) == ';') {
                    command = command.substring(0, command.length() - 1).trim();
                } else if (command.lastIndexOf(";") >= 0) {
                    String errorPrompt = new AttributedStringBuilder()
                            .style(AttributedStyle.BOLD.foreground(PRIMARY_COLOR))
                            .append("There are non-whitespace characters after the semicolon")
                            .toAnsi();
                    writer.println(errorPrompt);
                    writer.flush();
                    continue;
                }

                if ("".equals(command)) {
                    continue;
                }
                if ("clear".equalsIgnoreCase(command)) {
                    reader.getTerminal().puts(InfoCmp.Capability.clear_screen);
                    continue;
                }
                if ("help".equalsIgnoreCase(command)) {
                    writer.println(helpPrompt(jet));
                    writer.flush();
                    continue;
                }
                if ("history".equalsIgnoreCase(command)) {
                    History hist = reader.getHistory();
                    ListIterator<History.Entry> iterator = hist.iterator();
                    while (iterator.hasNext()) {
                        History.Entry entry = iterator.next();
                        if (iterator.hasNext()) {
                            String entryLine = new AttributedStringBuilder()
                                    .style(AttributedStyle.BOLD.foreground(PRIMARY_COLOR))
                                    .append(String.valueOf(entry.index() + 1))
                                    .append(" - ")
                                    .append(entry.line())
                                    .toAnsi();
                            writer.println(entryLine);
                            writer.flush();
                        } else {
                            // remove the "history" command from the history
                            iterator.remove();
                            hist.resetIndex();
                        }
                    }
                    continue;
                }
                if ("exit".equalsIgnoreCase(command)) {
                    writer.println(SQLCliConstants.EXIT_PROMPT);
                    writer.flush();
                    break;
                }

                executeSqlCmd(jet, command, reader.getTerminal(), activeSqlResult);
            }
        });
    }

    @Command(description = "Submits a job to the cluster")
    public void submit(
            @Mixin(name = "verbosity") Verbosity verbosity,
            @Mixin(name = "targets") TargetsMixin targets,
            @Option(names = {"-s", "--snapshot"},
                    paramLabel = "<snapshot name>",
                    description = "Name of the initial snapshot to start the job from"
            ) String snapshotName,
            @Option(names = {"-n", "--name"},
                    paramLabel = "<name>",
                    description = "Name of the job"
            ) String name,
            @Option(names = {"-c", "--class"},
                    paramLabel = "<class>",
                    description = "Fully qualified name of the main class inside the JAR file"
            ) String mainClass,
            @Parameters(index = "0",
                    paramLabel = "<jar file>",
                    description = "The jar file to submit"
            ) File file,
            @Parameters(index = "1..*",
                    paramLabel = "<arguments>",
                    description = "Arguments to pass to the supplied jar file"
            ) List<String> params
    ) throws Exception {
        if (params == null) {
            params = emptyList();
        }
        this.verbosity.merge(verbosity);
        configureLogging();
        if (!file.exists()) {
            throw new Exception("File " + file + " could not be found.");
        }
        printf("Submitting JAR '%s' with arguments %s", file, params);
        if (name != null) {
            printf("Using job name '%s'", name);
        }
        if (snapshotName != null) {
            printf("Will restore the job from the snapshot with name '%s'", snapshotName);
        }

        targetsMixin.replace(targets);

        JetBootstrap.executeJar(() -> getJetClient(false), file.getAbsolutePath(),
                snapshotName, name, mainClass, params);
    }

    @Command(description = "Suspends a running job")
    public void suspend(
            @Mixin(name = "verbosity") Verbosity verbosity,
            @Mixin(name = "targets") TargetsMixin targets,
            @Parameters(index = "0",
                    paramLabel = "<job name or id>",
                    description = "Name of the job to suspend"
            ) String name
    ) {
        runWithJet(targets, verbosity, false, jet -> {
            Job job = getJob(jet, name);
            assertJobRunning(name, job);
            printf("Suspending job %s...", formatJob(job));
            job.suspend();
            waitForJobStatus(job, JobStatus.SUSPENDED);
            println("Job suspended.");
        });
    }

    @Command(
            description = "Cancels a running job"
    )
    public void cancel(
            @Mixin(name = "verbosity") Verbosity verbosity,
            @Mixin(name = "targets") TargetsMixin targets,
            @Parameters(index = "0",
                    paramLabel = "<job name or id>",
                    description = "Name of the job to cancel"
            ) String name
    ) {
        runWithJet(targets, verbosity, false, jet -> {
            Job job = getJob(jet, name);
            assertJobActive(name, job);
            printf("Cancelling job %s", formatJob(job));
            job.cancel();
            waitForJobStatus(job, JobStatus.FAILED);
            println("Job cancelled.");
        });
    }

    @Command(
            name = "save-snapshot",
            description = "Exports a named snapshot from a job and optionally cancels it"
    )
    public void saveSnapshot(
            @Mixin(name = "verbosity") Verbosity verbosity,
            @Mixin(name = "targets") TargetsMixin targets,
            @Parameters(index = "0",
                    paramLabel = "<job name or id>",
                    description = "Name of the job to take the snapshot from")
                    String jobName,
            @Parameters(index = "1",
                    paramLabel = "<snapshot name>",
                    description = "Name of the snapshot")
                    String snapshotName,
            @Option(names = {"-C", "--cancel"},
                    description = "Cancel the job after taking the snapshot")
                    boolean isTerminal
    ) {
        runWithJet(targets, verbosity, false, jet -> {
            Job job = getJob(jet, jobName);
            assertJobActive(jobName, job);
            if (isTerminal) {
                printf("Saving snapshot with name '%s' from job '%s' and cancelling the job...",
                        snapshotName, formatJob(job)
                );
                job.cancelAndExportSnapshot(snapshotName);
                waitForJobStatus(job, JobStatus.FAILED);
            } else {
                printf("Saving snapshot with name '%s' from job '%s'...", snapshotName, formatJob(job));
                job.exportSnapshot(snapshotName);
            }
            printf("Exported snapshot '%s'.", snapshotName);
        });
    }

    @Command(
            name = "delete-snapshot",
            description = "Deletes a named snapshot"
    )
    public void deleteSnapshot(
            @Mixin(name = "verbosity") Verbosity verbosity,
            @Mixin(name = "targets") TargetsMixin targets,
            @Parameters(index = "0",
                    paramLabel = "<snapshot name>",
                    description = "Name of the snapshot")
                    String snapshotName
    ) {
        runWithJet(targets, verbosity, false, jet -> {
            JobStateSnapshot jobStateSnapshot = jet.getJobStateSnapshot(snapshotName);
            if (jobStateSnapshot == null) {
                throw new JetException(String.format("Didn't find a snapshot named '%s'", snapshotName));
            }
            jobStateSnapshot.destroy();
            printf("Deleted snapshot '%s'.", snapshotName);
        });
    }

    @Command(
            description = "Restarts a running job"
    )
    public void restart(
            @Mixin(name = "verbosity") Verbosity verbosity,
            @Mixin(name = "targets") TargetsMixin targets,
            @Parameters(index = "0",
                    paramLabel = "<job name or id>",
                    description = "Name of the job to restart")
                    String name
    ) {
        runWithJet(targets, verbosity, false, jet -> {
            Job job = getJob(jet, name);
            assertJobRunning(name, job);
            println("Restarting job " + formatJob(job) + "...");
            job.restart();
            waitForJobStatus(job, JobStatus.RUNNING);
            println("Job restarted.");
        });
    }

    @Command(
            description = "Resumes a suspended job"
    )
    public void resume(
            @Mixin(name = "verbosity") Verbosity verbosity,
            @Mixin(name = "targets") TargetsMixin targets,
            @Parameters(index = "0",
                    paramLabel = "<job name or id>",
                    description = "Name of the job to resume")
                    String name
    ) {
        runWithJet(targets, verbosity, false, jet -> {
            Job job = getJob(jet, name);
            if (job.getStatus() != JobStatus.SUSPENDED) {
                throw new RuntimeException("Job '" + name + "' is not suspended. Current state: " + job.getStatus());
            }
            println("Resuming job " + formatJob(job) + "...");
            job.resume();
            waitForJobStatus(job, JobStatus.RUNNING);
            println("Job resumed.");
        });
    }

    @Command(
            name = "list-jobs",
            description = "Lists running jobs on the cluster"
    )
    public void listJobs(
            @Mixin(name = "verbosity") Verbosity verbosity,
            @Mixin(name = "targets") TargetsMixin targets,
            @Option(names = {"-a", "--all"},
                    description = "Lists all jobs including completed and failed ones")
                    boolean listAll
    ) {
        runWithJet(targets, verbosity, false, jet -> {
            JetClientInstanceImpl client = (JetClientInstanceImpl) jet;
            List<JobSummary> summaries = client.getJobSummaryList();
            String format = "%-19s %-18s %-23s %s";
            printf(format, "ID", "STATUS", "SUBMISSION TIME", "NAME");
            summaries.stream()
                    .filter(job -> listAll || isActive(job.getStatus()))
                    .forEach(job -> {
                        String idString = idToString(job.getJobId());
                        String name = job.getName().equals(idString) ? "N/A" : job.getName();
                        printf(format, idString, job.getStatus(), toLocalDateTime(job.getSubmissionTime()), name);
                    });
        });
    }

    @Command(
            name = "list-snapshots",
            description = "Lists exported snapshots on the cluster"
    )
    public void listSnapshots(
            @Mixin(name = "verbosity") Verbosity verbosity,
            @Mixin(name = "targets") TargetsMixin targets,
            @Option(names = {"-F", "--full-job-name"},
                    description = "Don't trim job name to fit, can break layout")
                    boolean fullJobName) {
        runWithJet(targets, verbosity, false, jet -> {
            Collection<JobStateSnapshot> snapshots = jet.getJobStateSnapshots();
            printf("%-23s %-15s %-24s %s", "TIME", "SIZE (bytes)", "JOB NAME", "SNAPSHOT NAME");
            snapshots.stream()
                    .sorted(Comparator.comparing(JobStateSnapshot::name))
                    .forEach(ss -> {
                        LocalDateTime creationTime = toLocalDateTime(ss.creationTime());
                        String jobName = ss.jobName() == null ? Util.idToString(ss.jobId()) : ss.jobName();
                        if (!fullJobName) {
                            jobName = shorten(jobName);
                        }
                        printf("%-23s %-,15d %-24s %s", creationTime, ss.payloadSize(), jobName, ss.name());
                    });
        });
    }

    @Command(
            description = "Shows current cluster state and information about members"
    )
    public void cluster(
            @Mixin(name = "verbosity") Verbosity verbosity,
            @Mixin(name = "targets") TargetsMixin targets
    ) {
        runWithJet(targets, verbosity, false, jet -> {
            JetClientInstanceImpl client = (JetClientInstanceImpl) jet;
            HazelcastClientInstanceImpl hazelcastClient = client.getHazelcastClient();
            ClientClusterService clientClusterService = hazelcastClient.getClientClusterService();
            MCClusterMetadata clusterMetadata =
                    FutureUtil.getValue(getClusterMetadata(hazelcastClient, clientClusterService.getMasterMember()));

            Cluster cluster = client.getCluster();

            println("State: " + clusterMetadata.getCurrentState());
            println("Version: " + clusterMetadata.getJetVersion());
            println("Size: " + cluster.getMembers().size());

            println("");

            String format = "%-24s %-19s";
            printf(format, "ADDRESS", "UUID");
            cluster.getMembers().forEach(member -> printf(format, member.getAddress(), member.getUuid()));
        });
    }

    private CompletableFuture<MCClusterMetadata> getClusterMetadata(HazelcastClientInstanceImpl client, Member member) {
        checkNotNull(member);

        ClientInvocation invocation = new ClientInvocation(
                client,
                MCGetClusterMetadataCodec.encodeRequest(),
                null,
                member.getUuid()
        );

        return new ClientDelegatingFuture<>(
                invocation.invoke(),
                client.getSerializationService(),
                clientMessage -> {
                    MCGetClusterMetadataCodec.ResponseParameters response =
                            MCGetClusterMetadataCodec.decodeResponse(clientMessage);

                    MCClusterMetadata metadata = new MCClusterMetadata();
                    metadata.setCurrentState(ClusterState.getById(response.currentState));
                    metadata.setClusterTime(response.clusterTime);
                    metadata.setMemberVersion(response.memberVersion);
                    metadata.setJetVersion(response.jetVersion);
                    return metadata;
                }
        );
    }

    private void runWithJet(TargetsMixin targets, Verbosity verbosity, boolean retryClusterConnectForever,
                            ConsumerEx<JetInstance> consumer) {
        this.targetsMixin.replace(targets);
        this.verbosity.merge(verbosity);
        configureLogging();
        JetInstance jet = getJetClient(retryClusterConnectForever);
        try {
            consumer.accept(jet);
        } finally {
            jet.shutdown();
        }
    }

    private JetInstance getJetClient(boolean retryClusterConnectForever) {
        return uncheckCall(() -> jetClientFn.apply(getClientConfig(retryClusterConnectForever)));
    }

    @SuppressFBWarnings(value = "DLS_DEAD_LOCAL_STORE", justification = "Generates false positive")
    private ClientConfig getClientConfig(boolean retryClusterConnectForever) throws IOException {
        ClientConfig config;
        if (isYaml()) {
            config = new YamlClientConfigBuilder(this.config).build();
        } else if (isConfigFileNotNull()) {
            config = new XmlClientConfigBuilder(this.config).build();
        } else if (addresses != null) {
            // Whole default configuration is ignored if addresses is provided.
            // This doesn't make much sense, but but addresses is deprecated, so will leave as is until it can be
            // removed in next major version
            ClientConfig c = new ClientConfig();
            c.getNetworkConfig().addAddress(addresses.toArray(new String[0]));
            c.setClusterName(clusterName);
            return c;
        } else {
            config = ConfigProvider.locateAndGetClientConfig();
        }

        if (targetsMixin.getTargets() != null) {
            config.getNetworkConfig().setAddresses(targetsMixin.getAddresses());
            config.setClusterName(targetsMixin.getClusterName());
        }

        if (retryClusterConnectForever) {
            final double expBackoffMultiplier = 1.25;
            final long clusterConnectTimeoutMillis = Long.MAX_VALUE;
            final int maxBackOffMillis = (int) SECONDS.toMillis(15);
            config.getConnectionStrategyConfig().getConnectionRetryConfig()
                    .setClusterConnectTimeoutMillis(clusterConnectTimeoutMillis)
                    .setMultiplier(expBackoffMultiplier)
                    .setMaxBackoffMillis(maxBackOffMillis);
        }
        return config;
    }

    private boolean isYaml() {
        return isConfigFileNotNull() &&
                (config.getPath().endsWith(".yaml") || config.getPath().endsWith(".yml"));
    }

    private boolean isConfigFileNotNull() {
        return config != null;
    }

    private void configureLogging() {
        JetBootstrap.configureLogging();
        Level logLevel = Level.WARNING;
        if (verbosity.isVerbose) {
            println("Verbose mode is on, setting logging level to INFO");
            logLevel = Level.INFO;
        }
        LogManager.getLogManager().getLogger("").setLevel(logLevel);
    }

    private static Job getJob(JetInstance jet, String nameOrId) {
        Job job = jet.getJob(nameOrId);
        if (job == null) {
            job = jet.getJob(Util.idFromString(nameOrId));
            if (job == null) {
                throw new JobNotFoundException("No job with name or id '" + nameOrId + "' was found");
            }
        }
        return job;
    }

    private void printf(String format, Object... objects) {
        out.printf(format + "%n", objects);
    }

    private void println(String msg) {
        out.println(msg);
    }

    /**
     * If name is longer than the {@code length}, shorten it and add an
     * asterisk so that the resulting string has {@code length} length.
     */
    private static String shorten(String name) {
        if (name.length() <= MAX_STR_LENGTH) {
            return name;
        }
        return name.substring(0, MAX_STR_LENGTH - 1) + "*";
    }

    private static String formatJob(Job job) {
        return "id=" + idToString(job.getId())
                + ", name=" + job.getName()
                + ", submissionTime=" + toLocalDateTime(job.getSubmissionTime());
    }

    private static void assertJobActive(String name, Job job) {
        if (!isActive(job.getStatus())) {
            throw new RuntimeException("Job '" + name + "' is not active. Current state: " + job.getStatus());
        }
    }

    private static void assertJobRunning(String name, Job job) {
        if (job.getStatus() != JobStatus.RUNNING) {
            throw new RuntimeException("Job '" + name + "' is not running. Current state: " + job.getStatus());
        }
    }

    private static void waitForJobStatus(Job job, JobStatus status) {
        while (job.getStatus() != status) {
            LockSupport.parkNanos(TimeUnit.MILLISECONDS.toNanos(WAIT_INTERVAL_MILLIS));
        }
    }

    private static boolean isActive(JobStatus status) {
        return status != JobStatus.FAILED && status != JobStatus.COMPLETED;
    }

    public static class JetVersionProvider implements IVersionProvider {

        @Override
        public String[] getVersion() {
            JetBuildInfo jetBuildInfo = getBuildInfo().getJetBuildInfo();
            return new String[]{
                    "Hazelcast Jet " + jetBuildInfo.getVersion(),
                    "Revision " + jetBuildInfo.getRevision(),
                    "Build " + jetBuildInfo.getBuild()
            };
        }
    }

    public static class Verbosity {

        @Option(names = {"-v", "--verbosity"},
                description = {"Show logs from Jet client and full stack trace of errors"},
                order = 1
        )
        private boolean isVerbose;

        void merge(Verbosity other) {
            isVerbose |= other.isVerbose;
        }
    }

    public static class TargetsMixin {

        @Option(names = {"-t", "--targets"},
                description = "The cluster name and addresses to use if you want to connect to a "
                        + "cluster other than the one configured in the configuration file. "
                        + "At least one address is required. The cluster name is optional.",
                paramLabel = "[<cluster-name>@]<hostname>:<port>[,<hostname>:<port>]",
                converter = TargetsMixin.Converter.class)
        private Targets targets;

        private Targets getTargets() {
            return targets;
        }

        public String getClusterName() {
            return targets.clusterName;
        }

        public List<String> getAddresses() {
            return targets.addresses;
        }

        public void replace(TargetsMixin targets) {
            if (targets.getTargets() != null) {
                this.targets = targets.getTargets();
            }
        }

        public static class Targets {
            private String clusterName = "jet";
            private List<String> addresses = Collections.emptyList();
        }

        public static class Converter implements ITypeConverter<TargetsMixin.Targets> {
            @Override
            public Targets convert(String value) {
                Targets targets = new Targets();
                if (value == null) {
                    return targets;
                }

                String[] values;
                if (value.contains("@")) {
                    values = value.split("@");
                    targets.clusterName = values[0];
                    targets.addresses = Arrays.asList(values[1].split(","));
                } else {
                    targets.addresses = Arrays.asList(value.split(","));
                }

                return targets;
            }
        }
    }

    static class ExceptionHandler<R> extends DefaultExceptionHandler<R> {
        @Override
        public R handleExecutionException(ExecutionException ex, ParseResult parseResult) {
            // find top level command
            CommandLine cmdLine = ex.getCommandLine();
            while (cmdLine.getParent() != null) {
                cmdLine = cmdLine.getParent();
            }
            JetCommandLine jetCmd = cmdLine.getCommand();
            if (jetCmd.verbosity.isVerbose) {
                ex.printStackTrace(err());
            } else {
                err().println("ERROR: " + peel(ex.getCause()).getMessage());
                err().println();
                err().println("To see the full stack trace, re-run with the -v/--verbosity option");
            }
            if (hasExitCode()) {
                exit(exitCode());
            }
            throw ex;
        }

        static Throwable peel(Throwable e) {
            if (e instanceof InvocationTargetException) {
                return e.getCause();
            }
            return e;
        }
    }

    /**
     * A parser for SQL-like inputs. Commands are terminated with a semicolon.
     * It is adapted from
     * <a href="https://github.com/julianhyde/sqlline/blob/master/src/main/java/sqlline/SqlLineParser.java">
     * SqlLineParser</a>
     * which is licensed under the BSD-3-Clause License.
     */
    private static final class MultilineParser extends DefaultParser {

        private MultilineParser() {
        }

        @Override
        public ParsedLine parse(String line, int cursor, Parser.ParseContext context) throws SyntaxError {
            super.setQuoteChars(new char[]{'\'', '"'});
            super.setEofOnUnclosedQuote(true);
            stateCheck(line, cursor);
            return new ArgumentList(line, Collections.emptyList(), -1, -1,
                    cursor, "'", -1, -1);
        }

        private void stateCheck(String line, int cursor) {
            boolean containsNonWhitespaceData = false;
            int quoteStart = -1;
            int oneLineCommentStart = -1;
            int multiLineCommentStart = -1;
            int lastSemicolonIdx = -1;
            for (int i = 0; i < line.length(); i++) {
                // If a one line comment, a multiline comment or a quote is not started before,
                // check if the character we're on is a quote character
                if (oneLineCommentStart == -1
                        && multiLineCommentStart == -1
                        && quoteStart < 0
                        && (isQuoteChar(line, i))) {
                    // Start a quote block
                    quoteStart = i;
                    containsNonWhitespaceData = true;
                } else {
                    char currentChar = line.charAt(i);
                    if (quoteStart >= 0) {
                        // In a quote block
                        if ((line.charAt(quoteStart) == currentChar) && !isEscaped(line, i)) {
                            // End the block; arg could be empty, but that's fine
                            quoteStart = -1;
                        }
                    } else if (oneLineCommentStart == -1 &&
                            line.regionMatches(i, "/*", 0, "/*".length())) {
                        // Enter the multiline comment block
                        multiLineCommentStart = i;
                        containsNonWhitespaceData = true;
                    } else if (multiLineCommentStart >= 0) {
                        // In a multiline comment block
                        if (i - multiLineCommentStart > 2 &&
                                line.regionMatches(i - 1, "*/", 0, "*/".length())) {
                            // End the multiline block
                            multiLineCommentStart = -1;
                        }
                    } else if (oneLineCommentStart == -1 &&
                            line.regionMatches(i, "--", 0, "--".length())) {
                        // Enter the one line comment block
                        oneLineCommentStart = i;
                        containsNonWhitespaceData = true;
                    } else if (oneLineCommentStart >= 0) {
                        // In a one line comment
                        if (currentChar == '\n') {
                            // End the one line comment block
                            oneLineCommentStart = -1;
                        }
                    } else {
                        // Not in a quote or comment block
                        if (currentChar == ';') {
                            lastSemicolonIdx = i;
                        } else if (!Character.isWhitespace(currentChar)) {
                            containsNonWhitespaceData = true;
                        }
                    }
                }
            }

            if (SQLCliConstants.COMMAND_SET.contains(line.trim().toLowerCase(Locale.US))) {
                return;
            }
            // These EOFError exceptions are captured in LineReader's
            // readLine() method and it points out that the command
            // being written to console is not finalized and command
            // won't be read
            if (isEofOnEscapedNewLine() && isEscapeChar(line, line.length() - 1)) {
                throw new EOFError(-1, cursor, "Escaped new line");
            }

            if (isEofOnUnclosedQuote() && quoteStart >= 0) {
                throw new EOFError(-1, quoteStart, "Missing closing quote",
                        line.charAt(quoteStart) == '\'' ? "quote" : "dquote");
            }

            if (oneLineCommentStart != -1) {
                throw new EOFError(-1, cursor, "One line comment");
            }

            if (multiLineCommentStart != -1) {
                throw new EOFError(-1, cursor, "Missing end of comment", "**");
            }

            if (containsNonWhitespaceData &&
                    (lastSemicolonIdx == -1 || lastSemicolonIdx >= cursor)) {
                throw new EOFError(-1, cursor, "Missing semicolon (;)");
            }
        }

    }

    private void executeSqlCmd(
            JetInstance jet,
            String command,
            Terminal terminal,
            AtomicReference<SqlResult> activeSqlResult
    ) {
        PrintWriter out = terminal.writer();
        try (SqlResult sqlResult = jet.getSql().execute(command)) {
            activeSqlResult.set(sqlResult);

            // if it's a result with an update count, just print it
            if (sqlResult.updateCount() != -1) {
                String message = new AttributedStringBuilder()
                        .style(AttributedStyle.BOLD.foreground(PRIMARY_COLOR))
                        .append("OK")
                        .toAnsi();
                out.println(message);
                return;
            }
            SqlRowMetadata rowMetadata = sqlResult.getRowMetadata();
            int[] colWidths = determineColumnWidths(rowMetadata);
            Alignment[] alignments = determineAlignments(rowMetadata);

            // this is a result with rows. Print the header and rows, watch for concurrent cancellation
            printMetadataInfo(rowMetadata, colWidths, alignments, out);

            int rowCount = 0;
            for (SqlRow row : sqlResult) {
                rowCount++;
                printRow(row, colWidths, alignments, out);
            }

            // bottom line after all the rows
            printSeparatorLine(sqlResult.getRowMetadata().getColumnCount(), colWidths, out);

            String message = new AttributedStringBuilder()
                    .style(AttributedStyle.BOLD.foreground(PRIMARY_COLOR))
                    .append(String.valueOf(rowCount))
                    .append(" row(s) selected")
                    .toAnsi();
            out.println(message);
        } catch (HazelcastSqlException e) {
            // the query failed to execute
            String errorPrompt = new AttributedStringBuilder()
                    .style(AttributedStyle.BOLD.foreground(PRIMARY_COLOR))
                    .append(e.getMessage())
                    .toAnsi();
            out.println(errorPrompt);
        }
    }

    private static int[] determineColumnWidths(SqlRowMetadata metadata) {
        int colCount = metadata.getColumnCount();
        int[] colWidths = new int[colCount];
        for (int i = 0; i < colCount; i++) {
            SqlColumnMetadata colMetadata = metadata.getColumn(i);
            SqlColumnType type = colMetadata.getType();
            String colName = colMetadata.getName();
            switch (type) {
                case BOOLEAN:
                    colWidths[i] = determineColumnWidth(colName, SQLCliConstants.BOOLEAN_FORMAT_LENGTH);
                    break;
                case DATE:
                    colWidths[i] = determineColumnWidth(colName, SQLCliConstants.DATE_FORMAT_LENGTH);
                    break;
                case TIMESTAMP_WITH_TIME_ZONE:
                    colWidths[i] = determineColumnWidth(colName, SQLCliConstants.TIMESTAMP_WITH_TIME_ZONE_FORMAT_LENGTH);
                    break;
                case DECIMAL:
                    colWidths[i] = determineColumnWidth(colName, SQLCliConstants.DECIMAL_FORMAT_LENGTH);
                    break;
                case REAL:
                    colWidths[i] = determineColumnWidth(colName, SQLCliConstants.REAL_FORMAT_LENGTH);
                    break;
                case DOUBLE:
                    colWidths[i] = determineColumnWidth(colName, SQLCliConstants.DOUBLE_FORMAT_LENGTH);
                    break;
                case INTEGER:
                    colWidths[i] = determineColumnWidth(colName, SQLCliConstants.INTEGER_FORMAT_LENGTH);
                    break;
                case NULL:
                    colWidths[i] = determineColumnWidth(colName, SQLCliConstants.NULL_FORMAT_LENGTH);
                    break;
                case TINYINT:
                    colWidths[i] = determineColumnWidth(colName, SQLCliConstants.TINYINT_FORMAT_LENGTH);
                    break;
                case SMALLINT:
                    colWidths[i] = determineColumnWidth(colName, SQLCliConstants.SMALLINT_FORMAT_LENGTH);
                    break;
                case TIMESTAMP:
                    colWidths[i] = determineColumnWidth(colName, SQLCliConstants.TIMESTAMP_FORMAT_LENGTH);
                    break;
                case BIGINT:
                    colWidths[i] = determineColumnWidth(colName, SQLCliConstants.BIGINT_FORMAT_LENGTH);
                    break;
                case VARCHAR:
                    colWidths[i] = determineColumnWidth(colName, SQLCliConstants.VARCHAR_FORMAT_LENGTH);
                    break;
                case OBJECT:
                    colWidths[i] = determineColumnWidth(colName, SQLCliConstants.OBJECT_FORMAT_LENGTH);
                    break;
                default:
                    throw new UnsupportedOperationException(type.toString());
            }
        }
        return colWidths;
    }

    private static int determineColumnWidth(String header, int typeLength) {
        return Math.max(Math.min(header.length(), SQLCliConstants.VARCHAR_FORMAT_LENGTH), typeLength);
    }

    private static Alignment[] determineAlignments(SqlRowMetadata metadata) {
        int colCount = metadata.getColumnCount();
        Alignment[] alignments = new Alignment[colCount];
        for (int i = 0; i < colCount; i++) {
            SqlColumnMetadata colMetadata = metadata.getColumn(i);
            SqlColumnType type = colMetadata.getType();
            String colName = colMetadata.getName();
            switch (type) {
                case BIGINT:
                case DECIMAL:
                case DOUBLE:
                case INTEGER:
                case REAL:
                case SMALLINT:
                case TINYINT:
                    alignments[i] = Alignment.RIGHT;
                    break;
                case BOOLEAN:
                case DATE:
                case NULL:
                case OBJECT:
                case TIMESTAMP:
                case VARCHAR:
                case TIMESTAMP_WITH_TIME_ZONE:
                default:
                    alignments[i] = Alignment.LEFT;
            }
        }
        return alignments;
    }

    private static void printMetadataInfo(SqlRowMetadata metadata, int[] colWidths,
                                          Alignment[] alignments, PrintWriter out) {
        int colCount = metadata.getColumnCount();
        printSeparatorLine(colCount, colWidths, out);
        AttributedStringBuilder builder = new AttributedStringBuilder()
                .style(AttributedStyle.BOLD.foreground(SECONDARY_COLOR));
        builder.append("|");
        for (int i = 0; i < colCount; i++) {
            String colName = metadata.getColumn(i).getName();
            colName = sanitize(colName, colWidths[i]);
            builder.style(AttributedStyle.BOLD.foreground(PRIMARY_COLOR));
            appendAligned(colWidths[i], colName, alignments[i], builder);
            builder.style(AttributedStyle.BOLD.foreground(SECONDARY_COLOR));
            builder.append('|');
        }
        out.println(builder.toAnsi());
        printSeparatorLine(colCount, colWidths, out);
        out.flush();
    }

    private static void printRow(SqlRow row, int[] colWidths, Alignment[] alignments, PrintWriter out) {
        AttributedStringBuilder builder = new AttributedStringBuilder()
                .style(AttributedStyle.BOLD.foreground(SECONDARY_COLOR));
        builder.append("|");
        int columnCount = row.getMetadata().getColumnCount();
        for (int i = 0; i < columnCount; i++) {
<<<<<<< HEAD
            String colValue = row.getObject(i).toString();
            colValue = sanitize(colValue, colWidths[i]);
            builder.style(AttributedStyle.BOLD.foreground(PRIMARY_COLOR));
            appendAligned(colWidths[i], colValue, alignments[i], builder);
=======
            String colString = row.getObject(i) != null ? sanitize(row.getObject(i).toString(), colWidths[i]) : "NULL";
            builder.style(AttributedStyle.BOLD.foreground(PRIMARY_COLOR));
            appendAligned(colWidths[i], colString, alignments[i], builder);
>>>>>>> c79ed3d8
            builder.style(AttributedStyle.BOLD.foreground(SECONDARY_COLOR));
            builder.append('|');
        }
        out.println(builder.toAnsi());
        out.flush();
    }

    private static String sanitize(String s, int width) {
        s = s.replace("\n", "\\n");
        if (s.length() > width) {
            s = s.substring(0, width - 1) + "\u2026";
        }
        return s;
    }

    private static void appendAligned(int width, String s, Alignment alignment, AttributedStringBuilder builder) {
        int padding = width - s.length();
        assert padding >= 0;

        if (alignment == Alignment.RIGHT) {
            appendPadding(builder, padding, ' ');
        }
        builder.append(s);
        if (alignment == Alignment.LEFT) {
            appendPadding(builder, padding, ' ');
        }
    }

    private static void appendPadding(AttributedStringBuilder builder, int length, char paddingChar) {
        for (int i = 0; i < length; i++) {
            builder.append(paddingChar);
        }
    }

    private static void printSeparatorLine(int colSize, int[] colWidths, PrintWriter out) {
        AttributedStringBuilder builder = new AttributedStringBuilder()
                .style(AttributedStyle.BOLD.foreground(SECONDARY_COLOR));
        builder.append('+');
        for (int i = 0; i < colSize; i++) {
            appendPadding(builder, colWidths[i], '-');
            builder.append('+');
        }
        out.println(builder.toAnsi());
    }

    private String sqlStartingPrompt(JetInstance jet) {
        JetClientInstanceImpl client = (JetClientInstanceImpl) jet;
        HazelcastClientInstanceImpl hazelcastClient = client.getHazelcastClient();
        ClientClusterService clientClusterService = hazelcastClient.getClientClusterService();
        MCClusterMetadata clusterMetadata =
                FutureUtil.getValue(getClusterMetadata(hazelcastClient, clientClusterService.getMasterMember()));
        Cluster cluster = client.getCluster();
        Set<Member> members = cluster.getMembers();
        String versionString = clusterMetadata.getJetVersion() != null
                ? "Hazelcast Jet " + clusterMetadata.getJetVersion()
                : "Hazelcast IMDG " + clusterMetadata.getMemberVersion();
        return new AttributedStringBuilder()
                .style(AttributedStyle.BOLD.foreground(PRIMARY_COLOR))
                .append("Connected to ")
                .append(versionString)
                .append(" at ")
                .append(members.iterator().next().getAddress().toString())
                .append(" (+")
                .append(String.valueOf(members.size() - 1))
                .append(" more)\n")
                .append("Type 'help' for instructions")
                .toAnsi();
    }

    private String helpPrompt(JetInstance jet) {
        JetClientInstanceImpl client = (JetClientInstanceImpl) jet;
        HazelcastClientInstanceImpl hazelcastClient = client.getHazelcastClient();
        ClientClusterService clientClusterService = hazelcastClient.getClientClusterService();
        MCClusterMetadata clusterMetadata =
                FutureUtil.getValue(getClusterMetadata(hazelcastClient, clientClusterService.getMasterMember()));
        String jetVersion = clusterMetadata.getJetVersion();
        AttributedStringBuilder builder = new AttributedStringBuilder()
                .style(AttributedStyle.BOLD.foreground(PRIMARY_COLOR))
                .append("Available Commands:\n")
                .append("  clear    Clears the terminal screen\n")
                .append("  exit     Exits from the SQL console\n")
                .append("  help     Provides information about available commands\n")
                .append("  history  Shows the command history of the current session\n")
                .append("Hints:\n")
                .append("  Semicolon completes a query\n");
        if (jetVersion != null) {
            // connected to a Jet cluster
            builder.append("  Ctrl+C cancels a streaming query\n")
                   .append("  https://jet-start.sh/docs/sql/intro");
        } else {
            // connected to an IMDG cluster
            builder.append("  https://docs.hazelcast.org/docs/latest/manual/html-single/#sql");
        }
        return builder.toAnsi();
    }

    private static class SQLCliConstants {

        static final Set<String> COMMAND_SET = new HashSet<>(Arrays.asList("clear", "exit", "help", "history"));
        static final String EXIT_PROMPT = new AttributedStringBuilder()
                .style(AttributedStyle.BOLD.foreground(PRIMARY_COLOR))
                .append("Exiting from SQL console")
                .toAnsi();
        static final Integer BOOLEAN_FORMAT_LENGTH = 5;
        static final Integer BIGINT_FORMAT_LENGTH = 20;
        static final Integer DATE_FORMAT_LENGTH = 10;
        static final Integer DECIMAL_FORMAT_LENGTH = 25; // it has normally unlimited precision
        static final Integer DOUBLE_FORMAT_LENGTH = 25; // it has normally unlimited precision
        static final Integer INTEGER_FORMAT_LENGTH = 12;
        static final Integer NULL_FORMAT_LENGTH = 4;
        static final Integer REAL_FORMAT_LENGTH = 25; // it has normally unlimited precision
        static final Integer OBJECT_FORMAT_LENGTH = 20; // it has normally unlimited precision
        static final Integer TINYINT_FORMAT_LENGTH = 4;
        static final Integer SMALLINT_FORMAT_LENGTH = 6;
        static final Integer TIMESTAMP_FORMAT_LENGTH = 19;
        static final Integer TIMESTAMP_WITH_TIME_ZONE_FORMAT_LENGTH = 25;
        static final Integer VARCHAR_FORMAT_LENGTH = 20; // it has normally unlimited precision
    }

    private enum Alignment {
        LEFT, RIGHT
    }
}<|MERGE_RESOLUTION|>--- conflicted
+++ resolved
@@ -1128,16 +1128,9 @@
         builder.append("|");
         int columnCount = row.getMetadata().getColumnCount();
         for (int i = 0; i < columnCount; i++) {
-<<<<<<< HEAD
-            String colValue = row.getObject(i).toString();
-            colValue = sanitize(colValue, colWidths[i]);
-            builder.style(AttributedStyle.BOLD.foreground(PRIMARY_COLOR));
-            appendAligned(colWidths[i], colValue, alignments[i], builder);
-=======
             String colString = row.getObject(i) != null ? sanitize(row.getObject(i).toString(), colWidths[i]) : "NULL";
             builder.style(AttributedStyle.BOLD.foreground(PRIMARY_COLOR));
             appendAligned(colWidths[i], colString, alignments[i], builder);
->>>>>>> c79ed3d8
             builder.style(AttributedStyle.BOLD.foreground(SECONDARY_COLOR));
             builder.append('|');
         }
