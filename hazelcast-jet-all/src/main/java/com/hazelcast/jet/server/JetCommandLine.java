--- conflicted
+++ resolved
@@ -109,15 +109,9 @@
     )
     private List<String> addresses;
 
-<<<<<<< HEAD
-    @Option(names = {"-g", "--group"},
-            description = "The group name to use when connecting to the cluster" +
-                    " specified by the <addresses> parameter. ",
-=======
     @Option(names = {"-n", "--cluster-name"},
             description = "The cluster name to use when connecting to the cluster " +
                     "specified by the <addresses> parameter. ",
->>>>>>> 7c0c794c
             defaultValue = "jet",
             showDefaultValue = Visibility.ALWAYS,
             order = 2
