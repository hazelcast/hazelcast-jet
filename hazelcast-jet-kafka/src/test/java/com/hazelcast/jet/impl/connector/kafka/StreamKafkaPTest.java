/*
 * Copyright (c) 2008-2017, Hazelcast, Inc. All Rights Reserved.
 *
 * Licensed under the Apache License, Version 2.0 (the "License");
 * you may not use this file except in compliance with the License.
 * You may obtain a copy of the License at
 *
 * http://www.apache.org/licenses/LICENSE-2.0
 *
 * Unless required by applicable law or agreed to in writing, software
 * distributed under the License is distributed on an "AS IS" BASIS,
 * WITHOUT WARRANTIES OR CONDITIONS OF ANY KIND, either express or implied.
 * See the License for the specific language governing permissions and
 * limitations under the License.
 */

package com.hazelcast.jet.impl.connector.kafka;

import com.hazelcast.core.IList;
import com.hazelcast.jet.JetInstance;
import com.hazelcast.jet.Job;
import com.hazelcast.jet.Util;
import com.hazelcast.jet.config.JobConfig;
import com.hazelcast.jet.config.ProcessingGuarantee;
import com.hazelcast.jet.core.BroadcastKey;
import com.hazelcast.jet.core.DAG;
import com.hazelcast.jet.core.Processor;
import com.hazelcast.jet.core.Vertex;
import com.hazelcast.jet.core.Watermark;
import com.hazelcast.jet.core.test.TestInbox;
import com.hazelcast.jet.core.test.TestOutbox;
import com.hazelcast.jet.core.test.TestOutbox.MockData;
import com.hazelcast.jet.core.test.TestProcessorContext;
import com.hazelcast.jet.core.test.TestSupport;
import com.hazelcast.jet.function.DistributedBiFunction;
import com.hazelcast.jet.impl.SnapshotRepository;
import com.hazelcast.jet.impl.execution.SnapshotRecord;
import com.hazelcast.jet.stream.IStreamMap;
import com.hazelcast.test.HazelcastSerialClassRunner;
import com.hazelcast.test.annotation.QuickTest;
import org.apache.kafka.clients.producer.RecordMetadata;
import org.apache.kafka.common.TopicPartition;
import org.apache.kafka.common.serialization.IntegerDeserializer;
import org.apache.kafka.common.serialization.StringDeserializer;
import org.junit.Before;
import org.junit.Rule;
import org.junit.Test;
import org.junit.experimental.categories.Category;
import org.junit.rules.ExpectedException;
import org.junit.runner.RunWith;

import javax.annotation.Nonnull;
import java.util.AbstractMap.SimpleImmutableEntry;
import java.util.Arrays;
import java.util.Collection;
import java.util.Comparator;
import java.util.HashSet;
import java.util.Map;
import java.util.Map.Entry;
import java.util.Properties;
import java.util.Set;
import java.util.concurrent.Future;

import static com.hazelcast.jet.Util.entry;
import static com.hazelcast.jet.core.Edge.between;
import static com.hazelcast.jet.core.WatermarkEmissionPolicy.suppressDuplicates;
import static com.hazelcast.jet.core.WatermarkGenerationParams.noWatermarks;
import static com.hazelcast.jet.core.WatermarkGenerationParams.wmGenParams;
import static com.hazelcast.jet.core.WatermarkPolicies.withFixedLag;
import static com.hazelcast.jet.core.processor.KafkaProcessors.streamKafkaP;
import static com.hazelcast.jet.core.processor.SinkProcessors.writeListP;
import static com.hazelcast.jet.impl.execution.WatermarkCoalescer.IDLE_MESSAGE;
import static java.util.Collections.singletonList;
import static java.util.concurrent.TimeUnit.NANOSECONDS;
import static java.util.stream.Collectors.toCollection;
import static java.util.stream.Collectors.toSet;
import static java.util.stream.IntStream.range;
import static org.junit.Assert.assertEquals;
import static org.junit.Assert.assertFalse;
import static org.junit.Assert.assertNull;
import static org.junit.Assert.assertTrue;

@Category(QuickTest.class)
@RunWith(HazelcastSerialClassRunner.class)
public class StreamKafkaPTest extends KafkaTestSupport {

    private static final int INITIAL_PARTITION_COUNT = 4;
    private static final long LAG = 3;

    @Rule
    public ExpectedException expectedException = ExpectedException.none();

    private Properties properties;
    private String topic1Name;
    private String topic2Name;

    @Before
    public void before() throws Exception {
        String brokerConnectionString = createKafkaCluster();
        properties = getProperties(brokerConnectionString, IntegerDeserializer.class, StringDeserializer.class);

        topic1Name = randomString();
        topic2Name = randomString();
        createTopic(topic1Name, INITIAL_PARTITION_COUNT);
        createTopic(topic2Name, INITIAL_PARTITION_COUNT);
    }

    @Test
    public void integrationTest_noSnapshotting() throws Exception {
        integrationTest(ProcessingGuarantee.NONE);
    }

    @Test
    public void integrationTest_withSnapshotting() throws Exception {
        integrationTest(ProcessingGuarantee.EXACTLY_ONCE);
    }

    private void integrationTest(ProcessingGuarantee guarantee) throws Exception {
        int messageCount = 20;
        JetInstance[] instances = new JetInstance[2];
        Arrays.setAll(instances, i -> createJetMember());
        DAG dag = new DAG();

        Vertex source = dag.newVertex("source",
                streamKafkaP(properties, noWatermarks(), topic1Name, topic2Name)).localParallelism(4);

        Vertex sink = dag.newVertex("sink", writeListP("sink"))
                         .localParallelism(1);

        dag.edge(between(source, sink));

        JobConfig config = new JobConfig();
        config.setProcessingGuarantee(guarantee);
        config.setSnapshotIntervalMillis(500);
        Job job = instances[0].newJob(dag, config);
        sleepAtLeastSeconds(3);
        for (int i = 0; i < messageCount; i++) {
            produce(topic1Name, i, Integer.toString(i));
            produce(topic2Name, i - messageCount, Integer.toString(i - messageCount));
        }
        IList<Object> list = instances[0].getList("sink");

        assertTrueEventually(() -> {
            assertEquals(messageCount * 2, list.size());
            for (int i = 0; i < messageCount; i++) {
                assertTrue(list.contains(createEntry(i)));
                assertTrue(list.contains(createEntry(i - messageCount)));
            }
        }, 5);

        if (guarantee != ProcessingGuarantee.NONE) {
            // wait until the items are consumed and a new snapshot appears
            assertTrueEventually(() -> assertTrue(list.size() == messageCount * 2));
            IStreamMap<Long, Object> snapshotsMap =
                    instances[0].getMap(SnapshotRepository.snapshotsMapName(job.getId()));
            Long currentMax = maxSuccessfulSnapshot(snapshotsMap);
            assertTrueEventually(() -> {
                Long newMax = maxSuccessfulSnapshot(snapshotsMap);
                assertTrue("no snapshot produced", newMax != null && !newMax.equals(currentMax));
                System.out.println("snapshot " + newMax + " found, previous was " + currentMax);
            });

            // Bring down one member. Job should restart and drain additional items (and maybe
            // some of the previous duplicately).
            instances[1].shutdown();
            Thread.sleep(500);

            for (int i = messageCount; i < 2 * messageCount; i++) {
                produce(topic1Name, i, Integer.toString(i));
                produce(topic2Name, i - messageCount, Integer.toString(i - messageCount));
            }

            assertTrueEventually(() -> {
                assertTrue("Not all messages were received", list.size() >= messageCount * 4);
                for (int i = 0; i < 2 * messageCount; i++) {
                    assertTrue(list.contains(createEntry(i)));
                    assertTrue(list.contains(createEntry(i - messageCount)));
                }
            }, 10);
        }

        assertFalse(job.getFuture().isDone());

        // cancel the job
        job.cancel();
        assertTrueEventually(() -> assertTrue(job.getFuture().isDone()));
    }

    /**
     * @return maximum ID of successful snapshot or null, if there is no successful snapshot.
     */
    private Long maxSuccessfulSnapshot(IStreamMap<Long, Object> snapshotsMap) {
        return snapshotsMap.entrySet().stream()
                           .filter(e -> e.getValue() instanceof SnapshotRecord)
                           .map(e -> (SnapshotRecord) e.getValue())
                           .filter(SnapshotRecord::isSuccessful)
                           .map(SnapshotRecord::snapshotId)
                           .max(Comparator.naturalOrder())
                           .orElse(null);
    }

    @Test
    public void when_eventsInAllPartitions_then_watermarkOutputImmediately() {
        StreamKafkaP processor = createProcessor(1, 1, Util::entry, 10_000);
        TestOutbox outbox = new TestOutbox(new int[]{10}, 10);
        processor.init(outbox, new TestProcessorContext());

        for (int i = 0; i < INITIAL_PARTITION_COUNT; i++) {
            Entry<Integer, String> event = entry(i + 100, Integer.toString(i));
            System.out.println("produced event " + event);
            produce(topic1Name, i, event.getKey(), event.getValue());
            if (i == INITIAL_PARTITION_COUNT - 1) {
                assertEquals(new Watermark(100 - LAG), consumeEventually(processor, outbox));
            }
            assertEquals(event, consumeEventually(processor, outbox));
        }
    }

    @Test
    public void when_noAssignedPartitionAndAddedLater_then_resumesFromIdle() throws Exception {
        // we ask to create 5th out of 5 processors, but we have only 4 partitions and 1 topic
        // --> our processor will have nothing assigned
        StreamKafkaP processor = createProcessor(INITIAL_PARTITION_COUNT + 1, 1, Util::entry, 10_000);
        TestOutbox outbox = new TestOutbox(new int[]{10}, 10);
        processor.init(outbox, new TestProcessorContext().setGlobalProcessorIndex(INITIAL_PARTITION_COUNT));

        assertTrue(processor.currentAssignment.isEmpty());
        assertEquals(IDLE_MESSAGE, consumeEventually(processor, outbox));

        setPartitionCount(topic1Name, INITIAL_PARTITION_COUNT + 1);
        Thread.sleep(1000);
        resetProducer(); // this allows production to the added partition

        // produce events until the event happens to go to the added partition
        Entry<Integer, String> event;
        for (int i = 0; ; i++) {
            event = entry(i, Integer.toString(i));
            Future<RecordMetadata> future = produce(topic1Name, event.getKey(), event.getValue());
            RecordMetadata recordMetadata = future.get();
            if (recordMetadata.partition() == 4) {
                break;
            }
        }

        assertEquals(new Watermark(event.getKey() - LAG), consumeEventually(processor, outbox));
        assertEquals(event, consumeEventually(processor, outbox));
    }

    @Test
    public void when_eventsInSinglePartition_then_watermarkAfterIdleTime() {
        // When
        StreamKafkaP processor = createProcessor(1, 2, Util::entry, 10_000);
        TestOutbox outbox = new TestOutbox(new int[]{10}, 10);
        processor.init(outbox, new TestProcessorContext());
        produce(topic1Name, 10, "foo");

        // Then
        assertEquals(entry(10, "foo"), consumeEventually(processor, outbox));
        long time1 = System.nanoTime();
        assertEquals(new Watermark(10 - LAG), consumeEventually(processor, outbox));
        long time2 = System.nanoTime();
        long elapsedMs = NANOSECONDS.toMillis(time2 - time1);
        assertTrue("elapsed time: " + elapsedMs + " ms, should be larger", elapsedMs > 3000 && elapsedMs <= 10_000);
    }

    @Test
    public void when_snapshotSaved_then_offsetsRestored() throws Exception {
        StreamKafkaP processor = createProcessor(1, 2, Util::entry, 10_000);
        TestOutbox outbox = new TestOutbox(new int[]{10}, 10);
        processor.init(outbox, new TestProcessorContext().setProcessingGuarantee(ProcessingGuarantee.EXACTLY_ONCE));

        produce(topic1Name, 0, "0");
        assertEquals(entry(0, "0"), consumeEventually(processor, outbox));

        // create snapshot
        TestInbox snapshot = saveSnapshot(processor, outbox);
        Set snapshotItems = unwrapBroadcastKey(snapshot);

        // consume one more item
        produce(topic1Name, 1, "1");
        assertEquals(entry(1, "1"), consumeEventually(processor, outbox));

        // create new processor and restore snapshot
        processor = createProcessor(1, 2, Util::entry, 10_000);
        outbox = new TestOutbox(new int[]{10}, 10);
        processor.init(outbox, new TestProcessorContext().setProcessingGuarantee(ProcessingGuarantee.EXACTLY_ONCE));

        // restore snapshot
        processor.restoreFromSnapshot(snapshot);
        assertTrue("snapshot not fully processed", snapshot.isEmpty());

        TestInbox snapshot2 = saveSnapshot(processor, outbox);
        assertEquals("new snapshot not equal after restore", snapshotItems, unwrapBroadcastKey(snapshot2));

        // the second item should be produced one more time
        assertEquals(entry(1, "1"), consumeEventually(processor, outbox));

        assertNoMoreItems(processor, outbox);
    }

    private <T> StreamKafkaP<Integer, String, T> createProcessor(
            int globalParallelism,
            int numTopics,
            @Nonnull DistributedBiFunction<Integer, String, T> projectionFn,
            long idleTimeoutMillis
    ) {
        assert numTopics == 1 || numTopics == 2;
        return new StreamKafkaP<>(properties,
                numTopics == 1 ? singletonList(topic1Name) : Arrays.asList(topic1Name, topic2Name),
                projectionFn, globalParallelism,
                wmGenParams(e -> e instanceof Entry ? (int) ((Entry) e).getKey() : System.currentTimeMillis(),
                withFixedLag(LAG), suppressDuplicates(), idleTimeoutMillis));
    }

    @Test
    public void when_partitionAdded_then_consumedFromBeginning() throws Exception {
        properties.setProperty("metadata.max.age.ms", "100");
        StreamKafkaP processor = createProcessor(1, 2, Util::entry, 10_000);
        TestOutbox outbox = new TestOutbox(new int[]{10}, 10);
        processor.init(outbox, new TestProcessorContext());

        produce(topic1Name, 0, "0");
        assertEquals(entry(0, "0"), consumeEventually(processor, outbox));

        setPartitionCount(topic1Name, INITIAL_PARTITION_COUNT + 2);
        Thread.sleep(1000);
        resetProducer(); // this allows production to the added partition

        boolean somethingInPartition1 = false;
        for (int i = 1; i < 11; i++) {
            Future<RecordMetadata> future = produce(topic1Name, i, Integer.toString(i));
            RecordMetadata recordMetadata = future.get();
            System.out.println("Entry " + i + " produced to partition " + recordMetadata.partition());
            somethingInPartition1 |= recordMetadata.partition() == 1;
        }
        assertTrue("nothing was produced to partition-1", somethingInPartition1);
        Set receivedEvents = new HashSet();
        for (int i = 1; i < 11; i++) {
            try {
                receivedEvents.add(consumeEventually(processor, outbox));
            } catch (AssertionError e) {
                throw new AssertionError("Unable to receive 10 items, events so far: " + receivedEvents);
            }
        }
        assertEquals(range(1, 11).mapToObj(i -> entry(i, Integer.toString(i))).collect(toSet()), receivedEvents);
    }

    @Test
    public void when_noAssignedPartitions_thenEmitIdleMsgImmediately() {
        // Set global parallelism to higher number than number of partitions
        StreamKafkaP processor = createProcessor(INITIAL_PARTITION_COUNT * 2 + 1, 2, Util::entry, 100_000);
        TestOutbox outbox = new TestOutbox(new int[]{10}, 10);
        TestProcessorContext context = new TestProcessorContext()
                .setGlobalProcessorIndex(INITIAL_PARTITION_COUNT * 2);

        processor.init(outbox, context);
        processor.complete();

        assertEquals(IDLE_MESSAGE, outbox.queueWithOrdinal(0).poll());
    }

    @Test
    public void when_customProjection_then_used() {
        // When
        StreamKafkaP processor = createProcessor(1, 2, (k, v) -> k + "=" + v, 10_000);
        TestOutbox outbox = new TestOutbox(new int[]{10}, 10);
        processor.init(outbox, new TestProcessorContext());
        produce(topic1Name, 0, "0");

        // Then
        assertEquals("0=0", consumeEventually(processor, outbox));
    }

<<<<<<< HEAD
    private <T> T consumeEventually(Processor processor, TestOutbox outbox) {
=======
    @Test
    public void when_customProjectionToNull_then_filteredOut() {
        // When
        StreamKafkaP processor = new StreamKafkaP(properties, singletonList(topic1Name),
                (k, v) -> "0".equals(v) ? null : v, 1, 500);
        TestOutbox outbox = new TestOutbox(new int[]{10}, 10);
        processor.init(outbox, new TestProcessorContext());
        produce(topic1Name, 0, "0");
        produce(topic1Name, 0, "1");

        // Then
        assertTrueEventually(() -> {
            assertFalse(processor.complete());
            assertFalse("no item in outbox", outbox.queueWithOrdinal(0).isEmpty());
        }, 3);
        assertEquals("1", outbox.queueWithOrdinal(0).poll());
        assertNull(outbox.queueWithOrdinal(0).poll());
    }

    private Entry<Integer, String> consumeEventually(Processor processor, TestOutbox outbox) {
>>>>>>> 79f029bf
        assertTrueEventually(() -> {
            assertFalse(processor.complete());
            assertFalse("no item in outbox", outbox.queueWithOrdinal(0).isEmpty());
        }, 12);
        return (T) outbox.queueWithOrdinal(0).poll();
    }

    private void assertNoMoreItems(StreamKafkaP processor, TestOutbox outbox) throws InterruptedException {
        Thread.sleep(1000);
        assertFalse(processor.complete());
        assertTrue("unexpected items in outbox: " + outbox.queueWithOrdinal(0), outbox.queueWithOrdinal(0).isEmpty());
    }

    private Set<Entry<TopicPartition, String>> unwrapBroadcastKey(Collection c) {
        // BroadcastKey("x") != BroadcastKey("x") ==> we need to extract the key
        Set<Entry<TopicPartition, String>> res = new HashSet<>();
        for (Object o : c) {
            Entry<BroadcastKey<TopicPartition>, long[]> entry = (Entry<BroadcastKey<TopicPartition>, long[]>) o;
            res.add(entry(entry.getKey().key(), Arrays.toString(entry.getValue())));
        }
        return res;
    }

    private TestInbox saveSnapshot(StreamKafkaP streamKafkaP, TestOutbox outbox) {
        TestInbox snapshot = new TestInbox();
        assertTrue(streamKafkaP.saveToSnapshot());
        TestSupport.drainOutbox(outbox.snapshotQueue(), snapshot, false);
        snapshot = snapshot.stream().map(e -> (Entry<MockData, MockData>) e)
                           .map(e -> entry(e.getKey().getObject(), e.getValue().getObject()))
                           .collect(toCollection(TestInbox::new));
        return snapshot;
    }

    private Properties getProperties(String brokerConnectionString, Class keyDeserializer, Class valueDeserializer) {
        Properties properties = new Properties();
        properties.setProperty("group.id", randomString());
        properties.setProperty("bootstrap.servers", brokerConnectionString);
        properties.setProperty("key.deserializer", keyDeserializer.getCanonicalName());
        properties.setProperty("value.deserializer", valueDeserializer.getCanonicalName());
        properties.setProperty("auto.offset.reset", "earliest");
        return properties;
    }

    private static Map.Entry<Integer, String> createEntry(int i) {
        return new SimpleImmutableEntry<>(i, Integer.toString(i));
    }
}<|MERGE_RESOLUTION|>--- conflicted
+++ resolved
@@ -371,14 +371,11 @@
         assertEquals("0=0", consumeEventually(processor, outbox));
     }
 
-<<<<<<< HEAD
-    private <T> T consumeEventually(Processor processor, TestOutbox outbox) {
-=======
     @Test
     public void when_customProjectionToNull_then_filteredOut() {
         // When
         StreamKafkaP processor = new StreamKafkaP(properties, singletonList(topic1Name),
-                (k, v) -> "0".equals(v) ? null : v, 1, 500);
+                (k, v) -> "0".equals(v) ? null : v, 1, noWatermarks());
         TestOutbox outbox = new TestOutbox(new int[]{10}, 10);
         processor.init(outbox, new TestProcessorContext());
         produce(topic1Name, 0, "0");
@@ -393,8 +390,7 @@
         assertNull(outbox.queueWithOrdinal(0).poll());
     }
 
-    private Entry<Integer, String> consumeEventually(Processor processor, TestOutbox outbox) {
->>>>>>> 79f029bf
+    private <T> T consumeEventually(Processor processor, TestOutbox outbox) {
         assertTrueEventually(() -> {
             assertFalse(processor.complete());
             assertFalse("no item in outbox", outbox.queueWithOrdinal(0).isEmpty());
