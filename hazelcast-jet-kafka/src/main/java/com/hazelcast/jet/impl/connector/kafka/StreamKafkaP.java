--- conflicted
+++ resolved
@@ -43,7 +43,6 @@
 import java.util.List;
 import java.util.Map;
 import java.util.Map.Entry;
-import java.util.Objects;
 import java.util.Properties;
 import java.util.Set;
 import java.util.function.Function;
@@ -200,23 +199,17 @@
                             if (wm != null) {
                                 appendableTraverser.append(wm);
                             }
-                            appendableTraverser.append(projectedRecord);
+                            if (projectedRecord != null) {
+                                appendableTraverser.append(projectedRecord);
+                            }
                             return appendableTraverser;
                         });
             }
             if (traverser == null) {
                 return false;
             }
-<<<<<<< HEAD
 
             traverser = traverser.onFirstNull(() -> traverser = null);
-=======
-            traverser = traverseIterable(records)
-                    .peek(r -> lastEmittedItem = r)
-                    .map(r -> projectionFn.apply((K) r.key(), (V) r.value()))
-                    .filter(Objects::nonNull) // we allow the user-supplied projection to return null
-                    .onFirstNull(() -> traverser = null);
->>>>>>> 79f029bf
         }
 
         emitFromTraverser(traverser,
