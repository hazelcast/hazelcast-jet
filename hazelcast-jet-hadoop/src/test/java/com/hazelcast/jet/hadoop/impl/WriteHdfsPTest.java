--- conflicted
+++ resolved
@@ -16,27 +16,15 @@
 
 package com.hazelcast.jet.hadoop.impl;
 
-<<<<<<< HEAD
-import com.hazelcast.core.IList;
-=======
 import com.hazelcast.collection.IList;
-import com.hazelcast.jet.JetInstance;
->>>>>>> 3721541f
+import com.hazelcast.internal.nio.IOUtil;
 import com.hazelcast.jet.hadoop.HdfsSinks;
 import com.hazelcast.jet.hadoop.HdfsSources;
 import com.hazelcast.jet.pipeline.Pipeline;
 import com.hazelcast.jet.pipeline.Sinks;
-<<<<<<< HEAD
 import com.hazelcast.jet.pipeline.test.TestSources;
-import com.hazelcast.nio.IOUtil;
 import com.hazelcast.test.HazelcastParametersRunnerFactory;
 import org.apache.hadoop.conf.Configuration;
-=======
-import com.hazelcast.jet.pipeline.Sources;
-import com.hazelcast.test.HazelcastParallelParametersRunnerFactory;
-import com.hazelcast.test.annotation.ParallelJVMTest;
-import org.apache.hadoop.fs.Path;
->>>>>>> 3721541f
 import org.apache.hadoop.io.IntWritable;
 import org.apache.hadoop.mapred.FileInputFormat;
 import org.apache.hadoop.mapred.FileOutputCommitter;
@@ -57,7 +45,6 @@
 
 import java.io.IOException;
 import java.nio.file.Files;
-<<<<<<< HEAD
 import java.nio.file.Path;
 import java.util.Arrays;
 import java.util.Collection;
@@ -69,20 +56,6 @@
 
 @RunWith(Parameterized.class)
 @Parameterized.UseParametersRunnerFactory(HazelcastParametersRunnerFactory.class)
-=======
-import java.util.Arrays;
-import java.util.Collection;
-import java.util.Map;
-import java.util.concurrent.Future;
-import java.util.stream.IntStream;
-
-import static java.util.stream.Collectors.toMap;
-import static org.junit.Assert.assertEquals;
-
-@RunWith(Parameterized.class)
-@Parameterized.UseParametersRunnerFactory(HazelcastParallelParametersRunnerFactory.class)
-@Category(ParallelJVMTest.class)
->>>>>>> 3721541f
 public class WriteHdfsPTest extends HdfsTestSupport {
 
     @Parameterized.Parameter
@@ -98,17 +71,17 @@
     public static Collection<Object[]> parameters() {
         return Arrays.asList(
                 // old api classes
-                new Object[] {TextOutputFormat.class, TextInputFormat.class},
-                new Object[] {LazyOutputFormat.class, TextInputFormat.class},
-                new Object[] {SequenceFileOutputFormat.class, SequenceFileInputFormat.class},
+                new Object[]{TextOutputFormat.class, TextInputFormat.class},
+                new Object[]{LazyOutputFormat.class, TextInputFormat.class},
+                new Object[]{SequenceFileOutputFormat.class, SequenceFileInputFormat.class},
                 // new api classes
-                new Object[] {
+                new Object[]{
                         org.apache.hadoop.mapreduce.lib.output.TextOutputFormat.class,
                         org.apache.hadoop.mapreduce.lib.input.TextInputFormat.class},
-                new Object[] {
+                new Object[]{
                         org.apache.hadoop.mapreduce.lib.output.LazyOutputFormat.class,
                         org.apache.hadoop.mapreduce.lib.input.TextInputFormat.class},
-                new Object[] {
+                new Object[]{
                         org.apache.hadoop.mapreduce.lib.output.SequenceFileOutputFormat.class,
                         org.apache.hadoop.mapreduce.lib.input.SequenceFileInputFormat.class}
         );
